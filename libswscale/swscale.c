/*
 * Copyright (C) 2001-2003 Michael Niedermayer <michaelni@gmx.at>
 *
 * This file is part of FFmpeg.
 *
 * FFmpeg is free software; you can redistribute it and/or
 * modify it under the terms of the GNU Lesser General Public
 * License as published by the Free Software Foundation; either
 * version 2.1 of the License, or (at your option) any later version.
 *
 * FFmpeg is distributed in the hope that it will be useful,
 * but WITHOUT ANY WARRANTY; without even the implied warranty of
 * MERCHANTABILITY or FITNESS FOR A PARTICULAR PURPOSE.  See the GNU
 * Lesser General Public License for more details.
 *
 * You should have received a copy of the GNU Lesser General Public
 * License along with FFmpeg; if not, write to the Free Software
 * Foundation, Inc., 51 Franklin Street, Fifth Floor, Boston, MA 02110-1301 USA
 */

/*
  supported Input formats: YV12, I420/IYUV, YUY2, UYVY, BGR32, BGR32_1, BGR24, BGR16, BGR15, RGB32, RGB32_1, RGB24, Y8/Y800, YVU9/IF09, PAL8
  supported output formats: YV12, I420/IYUV, YUY2, UYVY, {BGR,RGB}{1,4,8,15,16,24,32}, Y8/Y800, YVU9/IF09
  {BGR,RGB}{1,4,8,15,16} support dithering

  unscaled special converters (YV12=I420=IYUV, Y800=Y8)
  YV12 -> {BGR,RGB}{1,4,8,12,15,16,24,32}
  x -> x
  YUV9 -> YV12
  YUV9/YV12 -> Y800
  Y800 -> YUV9/YV12
  BGR24 -> BGR32 & RGB24 -> RGB32
  BGR32 -> BGR24 & RGB32 -> RGB24
  BGR15 -> BGR16
*/

/*
tested special converters (most are tested actually, but I did not write it down ...)
 YV12 -> BGR12/BGR16
 YV12 -> YV12
 BGR15 -> BGR16
 BGR16 -> BGR16
 YVU9 -> YV12

untested special converters
  YV12/I420 -> BGR15/BGR24/BGR32 (it is the yuv2rgb stuff, so it should be OK)
  YV12/I420 -> YV12/I420
  YUY2/BGR15/BGR24/BGR32/RGB24/RGB32 -> same format
  BGR24 -> BGR32 & RGB24 -> RGB32
  BGR32 -> BGR24 & RGB32 -> RGB24
  BGR24 -> YV12
*/

#include <inttypes.h>
#include <string.h>
#include <math.h>
#include <stdio.h>
#include "config.h"
#include <assert.h>
#include "swscale.h"
#include "swscale_internal.h"
#include "rgb2rgb.h"
#include "libavutil/avassert.h"
#include "libavutil/intreadwrite.h"
#include "libavutil/x86_cpu.h"
#include "libavutil/cpu.h"
#include "libavutil/avutil.h"
#include "libavutil/mathematics.h"
#include "libavutil/bswap.h"
#include "libavutil/pixdesc.h"

#undef MOVNTQ
#undef PAVGB

#define DITHER1XBPP

#define isPacked(x)         (       \
           (x)==PIX_FMT_PAL8        \
        || (x)==PIX_FMT_YUYV422     \
        || (x)==PIX_FMT_UYVY422     \
        || (x)==PIX_FMT_GRAY8A       \
        || isAnyRGB(x)              \
    )

#define RGB2YUV_SHIFT 15
#define BY ( (int)(0.114*219/255*(1<<RGB2YUV_SHIFT)+0.5))
#define BV (-(int)(0.081*224/255*(1<<RGB2YUV_SHIFT)+0.5))
#define BU ( (int)(0.500*224/255*(1<<RGB2YUV_SHIFT)+0.5))
#define GY ( (int)(0.587*219/255*(1<<RGB2YUV_SHIFT)+0.5))
#define GV (-(int)(0.419*224/255*(1<<RGB2YUV_SHIFT)+0.5))
#define GU (-(int)(0.331*224/255*(1<<RGB2YUV_SHIFT)+0.5))
#define RY ( (int)(0.299*219/255*(1<<RGB2YUV_SHIFT)+0.5))
#define RV ( (int)(0.500*224/255*(1<<RGB2YUV_SHIFT)+0.5))
#define RU (-(int)(0.169*224/255*(1<<RGB2YUV_SHIFT)+0.5))

static const double rgb2yuv_table[8][9]={
    {0.7152, 0.0722, 0.2126, -0.386, 0.5, -0.115, -0.454, -0.046, 0.5}, //ITU709
    {0.7152, 0.0722, 0.2126, -0.386, 0.5, -0.115, -0.454, -0.046, 0.5}, //ITU709
    {0.587 , 0.114 , 0.299 , -0.331, 0.5, -0.169, -0.419, -0.081, 0.5}, //DEFAULT / ITU601 / ITU624 / SMPTE 170M
    {0.587 , 0.114 , 0.299 , -0.331, 0.5, -0.169, -0.419, -0.081, 0.5}, //DEFAULT / ITU601 / ITU624 / SMPTE 170M
    {0.59  , 0.11  , 0.30  , -0.331, 0.5, -0.169, -0.421, -0.079, 0.5}, //FCC
    {0.587 , 0.114 , 0.299 , -0.331, 0.5, -0.169, -0.419, -0.081, 0.5}, //DEFAULT / ITU601 / ITU624 / SMPTE 170M
    {0.587 , 0.114 , 0.299 , -0.331, 0.5, -0.169, -0.419, -0.081, 0.5}, //DEFAULT / ITU601 / ITU624 / SMPTE 170M
    {0.701 , 0.087 , 0.212 , -0.384, 0.5, -0.116, -0.445, -0.055, 0.5}, //SMPTE 240M
};

/*
NOTES
Special versions: fast Y 1:1 scaling (no interpolation in y direction)

TODO
more intelligent misalignment avoidance for the horizontal scaler
write special vertical cubic upscale version
optimize C code (YV12 / minmax)
add support for packed pixel YUV input & output
add support for Y8 output
optimize BGR24 & BGR32
add BGR4 output support
write special BGR->BGR scaler
*/

DECLARE_ALIGNED(8, static const uint8_t, dither_2x2_4)[2][8]={
{  1,   3,   1,   3,   1,   3,   1,   3, },
{  2,   0,   2,   0,   2,   0,   2,   0, },
};

DECLARE_ALIGNED(8, static const uint8_t, dither_2x2_8)[2][8]={
{  6,   2,   6,   2,   6,   2,   6,   2, },
{  0,   4,   0,   4,   0,   4,   0,   4, },
};

DECLARE_ALIGNED(8, const uint8_t, dither_4x4_16)[4][8]={
{  8,   4,  11,   7,   8,   4,  11,   7, },
{  2,  14,   1,  13,   2,  14,   1,  13, },
{ 10,   6,   9,   5,  10,   6,   9,   5, },
{  0,  12,   3,  15,   0,  12,   3,  15, },
};

DECLARE_ALIGNED(8, const uint8_t, dither_8x8_32)[8][8]={
{ 17,   9,  23,  15,  16,   8,  22,  14, },
{  5,  29,   3,  27,   4,  28,   2,  26, },
{ 21,  13,  19,  11,  20,  12,  18,  10, },
{  0,  24,   6,  30,   1,  25,   7,  31, },
{ 16,   8,  22,  14,  17,   9,  23,  15, },
{  4,  28,   2,  26,   5,  29,   3,  27, },
{ 20,  12,  18,  10,  21,  13,  19,  11, },
{  1,  25,   7,  31,   0,  24,   6,  30, },
};

DECLARE_ALIGNED(8, const uint8_t, dither_8x8_73)[8][8]={
{  0,  55,  14,  68,   3,  58,  17,  72, },
{ 37,  18,  50,  32,  40,  22,  54,  35, },
{  9,  64,   5,  59,  13,  67,   8,  63, },
{ 46,  27,  41,  23,  49,  31,  44,  26, },
{  2,  57,  16,  71,   1,  56,  15,  70, },
{ 39,  21,  52,  34,  38,  19,  51,  33, },
{ 11,  66,   7,  62,  10,  65,   6,  60, },
{ 48,  30,  43,  25,  47,  29,  42,  24, },
};

#if 1
DECLARE_ALIGNED(8, const uint8_t, dither_8x8_220)[8][8]={
{117,  62, 158, 103, 113,  58, 155, 100, },
{ 34, 199,  21, 186,  31, 196,  17, 182, },
{144,  89, 131,  76, 141,  86, 127,  72, },
{  0, 165,  41, 206,  10, 175,  52, 217, },
{110,  55, 151,  96, 120,  65, 162, 107, },
{ 28, 193,  14, 179,  38, 203,  24, 189, },
{138,  83, 124,  69, 148,  93, 134,  79, },
{  7, 172,  48, 213,   3, 168,  45, 210, },
};
#elif 1
// tries to correct a gamma of 1.5
DECLARE_ALIGNED(8, const uint8_t, dither_8x8_220)[8][8]={
{  0, 143,  18, 200,   2, 156,  25, 215, },
{ 78,  28, 125,  64,  89,  36, 138,  74, },
{ 10, 180,   3, 161,  16, 195,   8, 175, },
{109,  51,  93,  38, 121,  60, 105,  47, },
{  1, 152,  23, 210,   0, 147,  20, 205, },
{ 85,  33, 134,  71,  81,  30, 130,  67, },
{ 14, 190,   6, 171,  12, 185,   5, 166, },
{117,  57, 101,  44, 113,  54,  97,  41, },
};
#elif 1
// tries to correct a gamma of 2.0
DECLARE_ALIGNED(8, const uint8_t, dither_8x8_220)[8][8]={
{  0, 124,   8, 193,   0, 140,  12, 213, },
{ 55,  14, 104,  42,  66,  19, 119,  52, },
{  3, 168,   1, 145,   6, 187,   3, 162, },
{ 86,  31,  70,  21,  99,  39,  82,  28, },
{  0, 134,  11, 206,   0, 129,   9, 200, },
{ 62,  17, 114,  48,  58,  16, 109,  45, },
{  5, 181,   2, 157,   4, 175,   1, 151, },
{ 95,  36,  78,  26,  90,  34,  74,  24, },
};
#else
// tries to correct a gamma of 2.5
DECLARE_ALIGNED(8, const uint8_t, dither_8x8_220)[8][8]={
{  0, 107,   3, 187,   0, 125,   6, 212, },
{ 39,   7,  86,  28,  49,  11, 102,  36, },
{  1, 158,   0, 131,   3, 180,   1, 151, },
{ 68,  19,  52,  12,  81,  25,  64,  17, },
{  0, 119,   5, 203,   0, 113,   4, 195, },
{ 45,   9,  96,  33,  42,   8,  91,  30, },
{  2, 172,   1, 144,   2, 165,   0, 137, },
{ 77,  23,  60,  15,  72,  21,  56,  14, },
};
#endif

DECLARE_ALIGNED(8, const uint8_t, dithers)[8][8][8]={
{
  {   0,  1,  0,  1,  0,  1,  0,  1,},
  {   1,  0,  1,  0,  1,  0,  1,  0,},
  {   0,  1,  0,  1,  0,  1,  0,  1,},
  {   1,  0,  1,  0,  1,  0,  1,  0,},
  {   0,  1,  0,  1,  0,  1,  0,  1,},
  {   1,  0,  1,  0,  1,  0,  1,  0,},
  {   0,  1,  0,  1,  0,  1,  0,  1,},
  {   1,  0,  1,  0,  1,  0,  1,  0,},
},{
  {   1,  2,  1,  2,  1,  2,  1,  2,},
  {   3,  0,  3,  0,  3,  0,  3,  0,},
  {   1,  2,  1,  2,  1,  2,  1,  2,},
  {   3,  0,  3,  0,  3,  0,  3,  0,},
  {   1,  2,  1,  2,  1,  2,  1,  2,},
  {   3,  0,  3,  0,  3,  0,  3,  0,},
  {   1,  2,  1,  2,  1,  2,  1,  2,},
  {   3,  0,  3,  0,  3,  0,  3,  0,},
},{
  {   2,  4,  3,  5,  2,  4,  3,  5,},
  {   6,  0,  7,  1,  6,  0,  7,  1,},
  {   3,  5,  2,  4,  3,  5,  2,  4,},
  {   7,  1,  6,  0,  7,  1,  6,  0,},
  {   2,  4,  3,  5,  2,  4,  3,  5,},
  {   6,  0,  7,  1,  6,  0,  7,  1,},
  {   3,  5,  2,  4,  3,  5,  2,  4,},
  {   7,  1,  6,  0,  7,  1,  6,  0,},
},{
  {   4,  8,  7, 11,  4,  8,  7, 11,},
  {  12,  0, 15,  3, 12,  0, 15,  3,},
  {   6, 10,  5,  9,  6, 10,  5,  9,},
  {  14,  2, 13,  1, 14,  2, 13,  1,},
  {   4,  8,  7, 11,  4,  8,  7, 11,},
  {  12,  0, 15,  3, 12,  0, 15,  3,},
  {   6, 10,  5,  9,  6, 10,  5,  9,},
  {  14,  2, 13,  1, 14,  2, 13,  1,},
},{
  {   9, 17, 15, 23,  8, 16, 14, 22,},
  {  25,  1, 31,  7, 24,  0, 30,  6,},
  {  13, 21, 11, 19, 12, 20, 10, 18,},
  {  29,  5, 27,  3, 28,  4, 26,  2,},
  {   8, 16, 14, 22,  9, 17, 15, 23,},
  {  24,  0, 30,  6, 25,  1, 31,  7,},
  {  12, 20, 10, 18, 13, 21, 11, 19,},
  {  28,  4, 26,  2, 29,  5, 27,  3,},
},{
  {  18, 34, 30, 46, 17, 33, 29, 45,},
  {  50,  2, 62, 14, 49,  1, 61, 13,},
  {  26, 42, 22, 38, 25, 41, 21, 37,},
  {  58, 10, 54,  6, 57,  9, 53,  5,},
  {  16, 32, 28, 44, 19, 35, 31, 47,},
  {  48,  0, 60, 12, 51,  3, 63, 15,},
  {  24, 40, 20, 36, 27, 43, 23, 39,},
  {  56,  8, 52,  4, 59, 11, 55,  7,},
},{
  {  18, 34, 30, 46, 17, 33, 29, 45,},
  {  50,  2, 62, 14, 49,  1, 61, 13,},
  {  26, 42, 22, 38, 25, 41, 21, 37,},
  {  58, 10, 54,  6, 57,  9, 53,  5,},
  {  16, 32, 28, 44, 19, 35, 31, 47,},
  {  48,  0, 60, 12, 51,  3, 63, 15,},
  {  24, 40, 20, 36, 27, 43, 23, 39,},
  {  56,  8, 52,  4, 59, 11, 55,  7,},
},{
  {  36, 68, 60, 92, 34, 66, 58, 90,},
  { 100,  4,124, 28, 98,  2,122, 26,},
  {  52, 84, 44, 76, 50, 82, 42, 74,},
  { 116, 20,108, 12,114, 18,106, 10,},
  {  32, 64, 56, 88, 38, 70, 62, 94,},
  {  96,  0,120, 24,102,  6,126, 30,},
  {  48, 80, 40, 72, 54, 86, 46, 78,},
  { 112, 16,104,  8,118, 22,110, 14,},
}};

uint16_t dither_scale[15][16]={
{    2,    3,    3,    5,    5,    5,    5,    5,    5,    5,    5,    5,    5,    5,    5,    5,},
{    2,    3,    7,    7,   13,   13,   25,   25,   25,   25,   25,   25,   25,   25,   25,   25,},
{    3,    3,    4,   15,   15,   29,   57,   57,   57,  113,  113,  113,  113,  113,  113,  113,},
{    3,    4,    4,    5,   31,   31,   61,  121,  241,  241,  241,  241,  481,  481,  481,  481,},
{    3,    4,    5,    5,    6,   63,   63,  125,  249,  497,  993,  993,  993,  993,  993, 1985,},
{    3,    5,    6,    6,    6,    7,  127,  127,  253,  505, 1009, 2017, 4033, 4033, 4033, 4033,},
{    3,    5,    6,    7,    7,    7,    8,  255,  255,  509, 1017, 2033, 4065, 8129,16257,16257,},
{    3,    5,    6,    8,    8,    8,    8,    9,  511,  511, 1021, 2041, 4081, 8161,16321,32641,},
{    3,    5,    7,    8,    9,    9,    9,    9,   10, 1023, 1023, 2045, 4089, 8177,16353,32705,},
{    3,    5,    7,    8,   10,   10,   10,   10,   10,   11, 2047, 2047, 4093, 8185,16369,32737,},
{    3,    5,    7,    8,   10,   11,   11,   11,   11,   11,   12, 4095, 4095, 8189,16377,32753,},
{    3,    5,    7,    9,   10,   12,   12,   12,   12,   12,   12,   13, 8191, 8191,16381,32761,},
{    3,    5,    7,    9,   10,   12,   13,   13,   13,   13,   13,   13,   14,16383,16383,32765,},
{    3,    5,    7,    9,   10,   12,   14,   14,   14,   14,   14,   14,   14,   15,32767,32767,},
{    3,    5,    7,    9,   11,   12,   14,   15,   15,   15,   15,   15,   15,   15,   16,65535,},
};

static av_always_inline void yuv2yuvX16inC_template(const int16_t *lumFilter, const int16_t **lumSrc, int lumFilterSize,
                                                    const int16_t *chrFilter, const int16_t **chrSrc, int chrFilterSize,
                                                    const int16_t **alpSrc, uint16_t *dest, uint16_t *uDest, uint16_t *vDest, uint16_t *aDest,
                                                    int dstW, int chrDstW, int big_endian, int output_bits)
{
    //FIXME Optimize (just quickly written not optimized..)
    int i;
    int shift = 11 + 16 - output_bits;

#define output_pixel(pos, val) \
    if (big_endian) { \
        if (output_bits == 16) { \
            AV_WB16(pos, av_clip_uint16(val >> shift)); \
        } else { \
            AV_WB16(pos, av_clip_uintp2(val >> shift, output_bits)); \
        } \
    } else { \
        if (output_bits == 16) { \
            AV_WL16(pos, av_clip_uint16(val >> shift)); \
        } else { \
            AV_WL16(pos, av_clip_uintp2(val >> shift, output_bits)); \
        } \
    }
    for (i = 0; i < dstW; i++) {
        int val = 1 << (26-output_bits);
        int j;

        for (j = 0; j < lumFilterSize; j++)
            val += lumSrc[j][i] * lumFilter[j];

        output_pixel(&dest[i], val);
    }

    if (uDest) {
        for (i = 0; i < chrDstW; i++) {
            int u = 1 << (26-output_bits);
            int v = 1 << (26-output_bits);
            int j;

            for (j = 0; j < chrFilterSize; j++) {
                u += chrSrc[j][i       ] * chrFilter[j];
                v += chrSrc[j][i + VOFW] * chrFilter[j];
            }

            output_pixel(&uDest[i], u);
            output_pixel(&vDest[i], v);
        }
    }

    if (CONFIG_SWSCALE_ALPHA && aDest) {
        for (i = 0; i < dstW; i++) {
            int val = 1 << (26-output_bits);
            int j;

            for (j = 0; j < lumFilterSize; j++)
                val += alpSrc[j][i] * lumFilter[j];

            output_pixel(&aDest[i], val);
        }
    }
}

static inline void yuv2yuvX16inC(const int16_t *lumFilter, const int16_t **lumSrc, int lumFilterSize,
                                 const int16_t *chrFilter, const int16_t **chrSrc, int chrFilterSize,
                                 const int16_t **alpSrc, uint16_t *dest, uint16_t *uDest, uint16_t *vDest, uint16_t *aDest, int dstW, int chrDstW,
                                 enum PixelFormat dstFormat)
{
    if (isNBPS(dstFormat)) {
        const int depth = av_pix_fmt_descriptors[dstFormat].comp[0].depth_minus1+1;
        yuv2yuvX16inC_template(lumFilter, lumSrc, lumFilterSize,
                              chrFilter, chrSrc, chrFilterSize,
                              alpSrc,
                              dest, uDest, vDest, aDest,
                              dstW, chrDstW, isBE(dstFormat), depth);
    } else {
        if (isBE(dstFormat)) {
            yuv2yuvX16inC_template(lumFilter, lumSrc, lumFilterSize,
                                   chrFilter, chrSrc, chrFilterSize,
                                   alpSrc,
                                   dest, uDest, vDest, aDest,
                                   dstW, chrDstW, 1, 16);
        } else {
            yuv2yuvX16inC_template(lumFilter, lumSrc, lumFilterSize,
                                   chrFilter, chrSrc, chrFilterSize,
                                   alpSrc,
                                   dest, uDest, vDest, aDest,
                                   dstW, chrDstW, 0, 16);
        }
    }
}

static inline void yuv2yuvXinC(const int16_t *lumFilter, const int16_t **lumSrc, int lumFilterSize,
                               const int16_t *chrFilter, const int16_t **chrSrc, int chrFilterSize,
                               const int16_t **alpSrc, uint8_t *dest, uint8_t *uDest, uint8_t *vDest, uint8_t *aDest, int dstW, int chrDstW)
{
    //FIXME Optimize (just quickly written not optimized..)
    int i;
    for (i=0; i<dstW; i++) {
        int val=1<<18;
        int j;
        for (j=0; j<lumFilterSize; j++)
            val += lumSrc[j][i] * lumFilter[j];

        dest[i]= av_clip_uint8(val>>19);
    }

    if (uDest)
        for (i=0; i<chrDstW; i++) {
            int u=1<<18;
            int v=1<<18;
            int j;
            for (j=0; j<chrFilterSize; j++) {
                u += chrSrc[j][i] * chrFilter[j];
                v += chrSrc[j][i + VOFW] * chrFilter[j];
            }

            uDest[i]= av_clip_uint8(u>>19);
            vDest[i]= av_clip_uint8(v>>19);
        }

    if (CONFIG_SWSCALE_ALPHA && aDest)
        for (i=0; i<dstW; i++) {
            int val=1<<18;
            int j;
            for (j=0; j<lumFilterSize; j++)
                val += alpSrc[j][i] * lumFilter[j];

            aDest[i]= av_clip_uint8(val>>19);
        }

}

static inline void yuv2nv12XinC(const int16_t *lumFilter, const int16_t **lumSrc, int lumFilterSize,
                                const int16_t *chrFilter, const int16_t **chrSrc, int chrFilterSize,
                                uint8_t *dest, uint8_t *uDest, int dstW, int chrDstW, int dstFormat)
{
    //FIXME Optimize (just quickly written not optimized..)
    int i;
    for (i=0; i<dstW; i++) {
        int val=1<<18;
        int j;
        for (j=0; j<lumFilterSize; j++)
            val += lumSrc[j][i] * lumFilter[j];

        dest[i]= av_clip_uint8(val>>19);
    }

    if (!uDest)
        return;

    if (dstFormat == PIX_FMT_NV12)
        for (i=0; i<chrDstW; i++) {
            int u=1<<18;
            int v=1<<18;
            int j;
            for (j=0; j<chrFilterSize; j++) {
                u += chrSrc[j][i] * chrFilter[j];
                v += chrSrc[j][i + VOFW] * chrFilter[j];
            }

            uDest[2*i]= av_clip_uint8(u>>19);
            uDest[2*i+1]= av_clip_uint8(v>>19);
        }
    else
        for (i=0; i<chrDstW; i++) {
            int u=1<<18;
            int v=1<<18;
            int j;
            for (j=0; j<chrFilterSize; j++) {
                u += chrSrc[j][i] * chrFilter[j];
                v += chrSrc[j][i + VOFW] * chrFilter[j];
            }

            uDest[2*i]= av_clip_uint8(v>>19);
            uDest[2*i+1]= av_clip_uint8(u>>19);
        }
}

#define YSCALE_YUV_2_PACKEDX_NOCLIP_C(type,alpha) \
    for (i=0; i<(dstW>>1); i++) {\
        int j;\
        int Y1 = 1<<18;\
        int Y2 = 1<<18;\
        int U  = 1<<18;\
        int V  = 1<<18;\
        int av_unused A1, A2;\
        type av_unused *r, *b, *g;\
        const int i2= 2*i;\
        \
        for (j=0; j<lumFilterSize; j++) {\
            Y1 += lumSrc[j][i2] * lumFilter[j];\
            Y2 += lumSrc[j][i2+1] * lumFilter[j];\
        }\
        for (j=0; j<chrFilterSize; j++) {\
            U += chrSrc[j][i] * chrFilter[j];\
            V += chrSrc[j][i+VOFW] * chrFilter[j];\
        }\
        Y1>>=19;\
        Y2>>=19;\
        U >>=19;\
        V >>=19;\
        if (alpha) {\
            A1 = 1<<18;\
            A2 = 1<<18;\
            for (j=0; j<lumFilterSize; j++) {\
                A1 += alpSrc[j][i2  ] * lumFilter[j];\
                A2 += alpSrc[j][i2+1] * lumFilter[j];\
            }\
            A1>>=19;\
            A2>>=19;\
        }

#define YSCALE_YUV_2_PACKEDX_C(type,alpha) \
        YSCALE_YUV_2_PACKEDX_NOCLIP_C(type,alpha)\
        if ((Y1|Y2|U|V)&256) {\
            if (Y1>255)   Y1=255; \
            else if (Y1<0)Y1=0;   \
            if (Y2>255)   Y2=255; \
            else if (Y2<0)Y2=0;   \
            if (U>255)    U=255;  \
            else if (U<0) U=0;    \
            if (V>255)    V=255;  \
            else if (V<0) V=0;    \
        }\
        if (alpha && ((A1|A2)&256)) {\
            A1=av_clip_uint8(A1);\
            A2=av_clip_uint8(A2);\
        }

#define YSCALE_YUV_2_PACKEDX_FULL_C(rnd,alpha) \
    for (i=0; i<dstW; i++) {\
        int j;\
        int Y = 0;\
        int U = -128<<19;\
        int V = -128<<19;\
        int av_unused A;\
        int R,G,B;\
        \
        for (j=0; j<lumFilterSize; j++) {\
            Y += lumSrc[j][i     ] * lumFilter[j];\
        }\
        for (j=0; j<chrFilterSize; j++) {\
            U += chrSrc[j][i     ] * chrFilter[j];\
            V += chrSrc[j][i+VOFW] * chrFilter[j];\
        }\
        Y >>=10;\
        U >>=10;\
        V >>=10;\
        if (alpha) {\
            A = rnd;\
            for (j=0; j<lumFilterSize; j++)\
                A += alpSrc[j][i     ] * lumFilter[j];\
            A >>=19;\
            if (A&256)\
                A = av_clip_uint8(A);\
        }

#define YSCALE_YUV_2_RGBX_FULL_C(rnd,alpha) \
    YSCALE_YUV_2_PACKEDX_FULL_C(rnd>>3,alpha)\
        Y-= c->yuv2rgb_y_offset;\
        Y*= c->yuv2rgb_y_coeff;\
        Y+= rnd;\
        R= Y + V*c->yuv2rgb_v2r_coeff;\
        G= Y + V*c->yuv2rgb_v2g_coeff + U*c->yuv2rgb_u2g_coeff;\
        B= Y +                          U*c->yuv2rgb_u2b_coeff;\
        if ((R|G|B)&(0xC0000000)) {\
            if (R>=(256<<22))   R=(256<<22)-1; \
            else if (R<0)R=0;   \
            if (G>=(256<<22))   G=(256<<22)-1; \
            else if (G<0)G=0;   \
            if (B>=(256<<22))   B=(256<<22)-1; \
            else if (B<0)B=0;   \
        }

#define YSCALE_YUV_2_GRAY16_C \
    for (i=0; i<(dstW>>1); i++) {\
        int j;\
        int Y1 = 1<<18;\
        int Y2 = 1<<18;\
        int U  = 1<<18;\
        int V  = 1<<18;\
        \
        const int i2= 2*i;\
        \
        for (j=0; j<lumFilterSize; j++) {\
            Y1 += lumSrc[j][i2] * lumFilter[j];\
            Y2 += lumSrc[j][i2+1] * lumFilter[j];\
        }\
        Y1>>=11;\
        Y2>>=11;\
        if ((Y1|Y2|U|V)&65536) {\
            if (Y1>65535)   Y1=65535; \
            else if (Y1<0)Y1=0;   \
            if (Y2>65535)   Y2=65535; \
            else if (Y2<0)Y2=0;   \
        }

#define YSCALE_YUV_2_RGBX_C(type,alpha) \
    YSCALE_YUV_2_PACKEDX_C(type,alpha)  /* FIXME fix tables so that clipping is not needed and then use _NOCLIP*/\
    r = (type *)c->table_rV[V];   \
    g = (type *)(c->table_gU[U] + c->table_gV[V]); \
    b = (type *)c->table_bU[U];

#define YSCALE_YUV_2_PACKED2_C(type,alpha)   \
    for (i=0; i<(dstW>>1); i++) { \
        const int i2= 2*i;       \
        int Y1= (buf0[i2  ]*yalpha1+buf1[i2  ]*yalpha)>>19;           \
        int Y2= (buf0[i2+1]*yalpha1+buf1[i2+1]*yalpha)>>19;           \
        int U= (uvbuf0[i     ]*uvalpha1+uvbuf1[i     ]*uvalpha)>>19;  \
        int V= (uvbuf0[i+VOFW]*uvalpha1+uvbuf1[i+VOFW]*uvalpha)>>19;  \
        type av_unused *r, *b, *g;                                    \
        int av_unused A1, A2;                                         \
        if (alpha) {\
            A1= (abuf0[i2  ]*yalpha1+abuf1[i2  ]*yalpha)>>19;         \
            A2= (abuf0[i2+1]*yalpha1+abuf1[i2+1]*yalpha)>>19;         \
        }

#define YSCALE_YUV_2_GRAY16_2_C   \
    for (i=0; i<(dstW>>1); i++) { \
        const int i2= 2*i;       \
        int Y1= (buf0[i2  ]*yalpha1+buf1[i2  ]*yalpha)>>11;           \
        int Y2= (buf0[i2+1]*yalpha1+buf1[i2+1]*yalpha)>>11;

#define YSCALE_YUV_2_RGB2_C(type,alpha) \
    YSCALE_YUV_2_PACKED2_C(type,alpha)\
    r = (type *)c->table_rV[V];\
    g = (type *)(c->table_gU[U] + c->table_gV[V]);\
    b = (type *)c->table_bU[U];

#define YSCALE_YUV_2_PACKED1_C(type,alpha) \
    for (i=0; i<(dstW>>1); i++) {\
        const int i2= 2*i;\
        int Y1= buf0[i2  ]>>7;\
        int Y2= buf0[i2+1]>>7;\
        int U= (uvbuf1[i     ])>>7;\
        int V= (uvbuf1[i+VOFW])>>7;\
        type av_unused *r, *b, *g;\
        int av_unused A1, A2;\
        if (alpha) {\
            A1= abuf0[i2  ]>>7;\
            A2= abuf0[i2+1]>>7;\
        }

#define YSCALE_YUV_2_GRAY16_1_C \
    for (i=0; i<(dstW>>1); i++) {\
        const int i2= 2*i;\
        int Y1= buf0[i2  ]<<1;\
        int Y2= buf0[i2+1]<<1;

#define YSCALE_YUV_2_RGB1_C(type,alpha) \
    YSCALE_YUV_2_PACKED1_C(type,alpha)\
    r = (type *)c->table_rV[V];\
    g = (type *)(c->table_gU[U] + c->table_gV[V]);\
    b = (type *)c->table_bU[U];

#define YSCALE_YUV_2_PACKED1B_C(type,alpha) \
    for (i=0; i<(dstW>>1); i++) {\
        const int i2= 2*i;\
        int Y1= buf0[i2  ]>>7;\
        int Y2= buf0[i2+1]>>7;\
        int U= (uvbuf0[i     ] + uvbuf1[i     ])>>8;\
        int V= (uvbuf0[i+VOFW] + uvbuf1[i+VOFW])>>8;\
        type av_unused *r, *b, *g;\
        int av_unused A1, A2;\
        if (alpha) {\
            A1= abuf0[i2  ]>>7;\
            A2= abuf0[i2+1]>>7;\
        }

#define YSCALE_YUV_2_RGB1B_C(type,alpha) \
    YSCALE_YUV_2_PACKED1B_C(type,alpha)\
    r = (type *)c->table_rV[V];\
    g = (type *)(c->table_gU[U] + c->table_gV[V]);\
    b = (type *)c->table_bU[U];

#define YSCALE_YUV_2_MONO2_C \
    const uint8_t * const d128=dither_8x8_220[y&7];\
    uint8_t *g= c->table_gU[128] + c->table_gV[128];\
    for (i=0; i<dstW-7; i+=8) {\
        int acc;\
        acc =       g[((buf0[i  ]*yalpha1+buf1[i  ]*yalpha)>>19) + d128[0]];\
        acc+= acc + g[((buf0[i+1]*yalpha1+buf1[i+1]*yalpha)>>19) + d128[1]];\
        acc+= acc + g[((buf0[i+2]*yalpha1+buf1[i+2]*yalpha)>>19) + d128[2]];\
        acc+= acc + g[((buf0[i+3]*yalpha1+buf1[i+3]*yalpha)>>19) + d128[3]];\
        acc+= acc + g[((buf0[i+4]*yalpha1+buf1[i+4]*yalpha)>>19) + d128[4]];\
        acc+= acc + g[((buf0[i+5]*yalpha1+buf1[i+5]*yalpha)>>19) + d128[5]];\
        acc+= acc + g[((buf0[i+6]*yalpha1+buf1[i+6]*yalpha)>>19) + d128[6]];\
        acc+= acc + g[((buf0[i+7]*yalpha1+buf1[i+7]*yalpha)>>19) + d128[7]];\
        ((uint8_t*)dest)[0]= c->dstFormat == PIX_FMT_MONOBLACK ? acc : ~acc;\
        dest++;\
    }

#define YSCALE_YUV_2_MONOX_C \
    const uint8_t * const d128=dither_8x8_220[y&7];\
    uint8_t *g= c->table_gU[128] + c->table_gV[128];\
    int acc=0;\
    for (i=0; i<dstW-1; i+=2) {\
        int j;\
        int Y1=1<<18;\
        int Y2=1<<18;\
\
        for (j=0; j<lumFilterSize; j++) {\
            Y1 += lumSrc[j][i] * lumFilter[j];\
            Y2 += lumSrc[j][i+1] * lumFilter[j];\
        }\
        Y1>>=19;\
        Y2>>=19;\
        if ((Y1|Y2)&256) {\
            if (Y1>255)   Y1=255;\
            else if (Y1<0)Y1=0;\
            if (Y2>255)   Y2=255;\
            else if (Y2<0)Y2=0;\
        }\
        acc+= acc + g[Y1+d128[(i+0)&7]];\
        acc+= acc + g[Y2+d128[(i+1)&7]];\
        if ((i&7)==6) {\
            ((uint8_t*)dest)[0]= c->dstFormat == PIX_FMT_MONOBLACK ? acc : ~acc;\
            dest++;\
        }\
    }

#define YSCALE_YUV_2_ANYRGB_C(func, func2, func_g16, func_monoblack)\
    switch(c->dstFormat) {\
    case PIX_FMT_RGB48BE:\
    case PIX_FMT_RGB48LE:\
        func(uint8_t,0)\
            ((uint8_t*)dest)[ 0]= r[Y1];\
            ((uint8_t*)dest)[ 1]= r[Y1];\
            ((uint8_t*)dest)[ 2]= g[Y1];\
            ((uint8_t*)dest)[ 3]= g[Y1];\
            ((uint8_t*)dest)[ 4]= b[Y1];\
            ((uint8_t*)dest)[ 5]= b[Y1];\
            ((uint8_t*)dest)[ 6]= r[Y2];\
            ((uint8_t*)dest)[ 7]= r[Y2];\
            ((uint8_t*)dest)[ 8]= g[Y2];\
            ((uint8_t*)dest)[ 9]= g[Y2];\
            ((uint8_t*)dest)[10]= b[Y2];\
            ((uint8_t*)dest)[11]= b[Y2];\
            dest+=12;\
        }\
        break;\
    case PIX_FMT_BGR48BE:\
    case PIX_FMT_BGR48LE:\
        func(uint8_t,0)\
            ((uint8_t*)dest)[ 0] = ((uint8_t*)dest)[ 1] = b[Y1];\
            ((uint8_t*)dest)[ 2] = ((uint8_t*)dest)[ 3] = g[Y1];\
            ((uint8_t*)dest)[ 4] = ((uint8_t*)dest)[ 5] = r[Y1];\
            ((uint8_t*)dest)[ 6] = ((uint8_t*)dest)[ 7] = b[Y2];\
            ((uint8_t*)dest)[ 8] = ((uint8_t*)dest)[ 9] = g[Y2];\
            ((uint8_t*)dest)[10] = ((uint8_t*)dest)[11] = r[Y2];\
            dest+=12;\
        }\
        break;\
    case PIX_FMT_RGBA:\
    case PIX_FMT_BGRA:\
        if (CONFIG_SMALL) {\
            int needAlpha = CONFIG_SWSCALE_ALPHA && c->alpPixBuf;\
            func(uint32_t,needAlpha)\
                ((uint32_t*)dest)[i2+0]= r[Y1] + g[Y1] + b[Y1] + (needAlpha ? (A1<<24) : 0);\
                ((uint32_t*)dest)[i2+1]= r[Y2] + g[Y2] + b[Y2] + (needAlpha ? (A2<<24) : 0);\
            }\
        } else {\
            if (CONFIG_SWSCALE_ALPHA && c->alpPixBuf) {\
                func(uint32_t,1)\
                    ((uint32_t*)dest)[i2+0]= r[Y1] + g[Y1] + b[Y1] + (A1<<24);\
                    ((uint32_t*)dest)[i2+1]= r[Y2] + g[Y2] + b[Y2] + (A2<<24);\
                }\
            } else {\
                func(uint32_t,0)\
                    ((uint32_t*)dest)[i2+0]= r[Y1] + g[Y1] + b[Y1];\
                    ((uint32_t*)dest)[i2+1]= r[Y2] + g[Y2] + b[Y2];\
                }\
            }\
        }\
        break;\
    case PIX_FMT_ARGB:\
    case PIX_FMT_ABGR:\
        if (CONFIG_SMALL) {\
            int needAlpha = CONFIG_SWSCALE_ALPHA && c->alpPixBuf;\
            func(uint32_t,needAlpha)\
                ((uint32_t*)dest)[i2+0]= r[Y1] + g[Y1] + b[Y1] + (needAlpha ? A1 : 0);\
                ((uint32_t*)dest)[i2+1]= r[Y2] + g[Y2] + b[Y2] + (needAlpha ? A2 : 0);\
            }\
        } else {\
            if (CONFIG_SWSCALE_ALPHA && c->alpPixBuf) {\
                func(uint32_t,1)\
                    ((uint32_t*)dest)[i2+0]= r[Y1] + g[Y1] + b[Y1] + A1;\
                    ((uint32_t*)dest)[i2+1]= r[Y2] + g[Y2] + b[Y2] + A2;\
                }\
            } else {\
                func(uint32_t,0)\
                    ((uint32_t*)dest)[i2+0]= r[Y1] + g[Y1] + b[Y1];\
                    ((uint32_t*)dest)[i2+1]= r[Y2] + g[Y2] + b[Y2];\
                }\
            }\
        }                \
        break;\
    case PIX_FMT_RGB24:\
        func(uint8_t,0)\
            ((uint8_t*)dest)[0]= r[Y1];\
            ((uint8_t*)dest)[1]= g[Y1];\
            ((uint8_t*)dest)[2]= b[Y1];\
            ((uint8_t*)dest)[3]= r[Y2];\
            ((uint8_t*)dest)[4]= g[Y2];\
            ((uint8_t*)dest)[5]= b[Y2];\
            dest+=6;\
        }\
        break;\
    case PIX_FMT_BGR24:\
        func(uint8_t,0)\
            ((uint8_t*)dest)[0]= b[Y1];\
            ((uint8_t*)dest)[1]= g[Y1];\
            ((uint8_t*)dest)[2]= r[Y1];\
            ((uint8_t*)dest)[3]= b[Y2];\
            ((uint8_t*)dest)[4]= g[Y2];\
            ((uint8_t*)dest)[5]= r[Y2];\
            dest+=6;\
        }\
        break;\
    case PIX_FMT_RGB565BE:\
    case PIX_FMT_RGB565LE:\
    case PIX_FMT_BGR565BE:\
    case PIX_FMT_BGR565LE:\
        {\
            const int dr1= dither_2x2_8[y&1    ][0];\
            const int dg1= dither_2x2_4[y&1    ][0];\
            const int db1= dither_2x2_8[(y&1)^1][0];\
            const int dr2= dither_2x2_8[y&1    ][1];\
            const int dg2= dither_2x2_4[y&1    ][1];\
            const int db2= dither_2x2_8[(y&1)^1][1];\
            func(uint16_t,0)\
                ((uint16_t*)dest)[i2+0]= r[Y1+dr1] + g[Y1+dg1] + b[Y1+db1];\
                ((uint16_t*)dest)[i2+1]= r[Y2+dr2] + g[Y2+dg2] + b[Y2+db2];\
            }\
        }\
        break;\
    case PIX_FMT_RGB555BE:\
    case PIX_FMT_RGB555LE:\
    case PIX_FMT_BGR555BE:\
    case PIX_FMT_BGR555LE:\
        {\
            const int dr1= dither_2x2_8[y&1    ][0];\
            const int dg1= dither_2x2_8[y&1    ][1];\
            const int db1= dither_2x2_8[(y&1)^1][0];\
            const int dr2= dither_2x2_8[y&1    ][1];\
            const int dg2= dither_2x2_8[y&1    ][0];\
            const int db2= dither_2x2_8[(y&1)^1][1];\
            func(uint16_t,0)\
                ((uint16_t*)dest)[i2+0]= r[Y1+dr1] + g[Y1+dg1] + b[Y1+db1];\
                ((uint16_t*)dest)[i2+1]= r[Y2+dr2] + g[Y2+dg2] + b[Y2+db2];\
            }\
        }\
        break;\
    case PIX_FMT_RGB444BE:\
    case PIX_FMT_RGB444LE:\
    case PIX_FMT_BGR444BE:\
    case PIX_FMT_BGR444LE:\
        {\
            const int dr1= dither_4x4_16[y&3    ][0];\
            const int dg1= dither_4x4_16[y&3    ][1];\
            const int db1= dither_4x4_16[(y&3)^3][0];\
            const int dr2= dither_4x4_16[y&3    ][1];\
            const int dg2= dither_4x4_16[y&3    ][0];\
            const int db2= dither_4x4_16[(y&3)^3][1];\
            func(uint16_t,0)\
                ((uint16_t*)dest)[i2+0]= r[Y1+dr1] + g[Y1+dg1] + b[Y1+db1];\
                ((uint16_t*)dest)[i2+1]= r[Y2+dr2] + g[Y2+dg2] + b[Y2+db2];\
            }\
        }\
        break;\
    case PIX_FMT_RGB8:\
    case PIX_FMT_BGR8:\
        {\
            const uint8_t * const d64= dither_8x8_73[y&7];\
            const uint8_t * const d32= dither_8x8_32[y&7];\
            func(uint8_t,0)\
                ((uint8_t*)dest)[i2+0]= r[Y1+d32[(i2+0)&7]] + g[Y1+d32[(i2+0)&7]] + b[Y1+d64[(i2+0)&7]];\
                ((uint8_t*)dest)[i2+1]= r[Y2+d32[(i2+1)&7]] + g[Y2+d32[(i2+1)&7]] + b[Y2+d64[(i2+1)&7]];\
            }\
        }\
        break;\
    case PIX_FMT_RGB4:\
    case PIX_FMT_BGR4:\
        {\
            const uint8_t * const d64= dither_8x8_73 [y&7];\
            const uint8_t * const d128=dither_8x8_220[y&7];\
            func(uint8_t,0)\
                ((uint8_t*)dest)[i]= r[Y1+d128[(i2+0)&7]] + g[Y1+d64[(i2+0)&7]] + b[Y1+d128[(i2+0)&7]]\
                                 + ((r[Y2+d128[(i2+1)&7]] + g[Y2+d64[(i2+1)&7]] + b[Y2+d128[(i2+1)&7]])<<4);\
            }\
        }\
        break;\
    case PIX_FMT_RGB4_BYTE:\
    case PIX_FMT_BGR4_BYTE:\
        {\
            const uint8_t * const d64= dither_8x8_73 [y&7];\
            const uint8_t * const d128=dither_8x8_220[y&7];\
            func(uint8_t,0)\
                ((uint8_t*)dest)[i2+0]= r[Y1+d128[(i2+0)&7]] + g[Y1+d64[(i2+0)&7]] + b[Y1+d128[(i2+0)&7]];\
                ((uint8_t*)dest)[i2+1]= r[Y2+d128[(i2+1)&7]] + g[Y2+d64[(i2+1)&7]] + b[Y2+d128[(i2+1)&7]];\
            }\
        }\
        break;\
    case PIX_FMT_MONOBLACK:\
    case PIX_FMT_MONOWHITE:\
        {\
            func_monoblack\
        }\
        break;\
    case PIX_FMT_YUYV422:\
        func2\
            ((uint8_t*)dest)[2*i2+0]= Y1;\
            ((uint8_t*)dest)[2*i2+1]= U;\
            ((uint8_t*)dest)[2*i2+2]= Y2;\
            ((uint8_t*)dest)[2*i2+3]= V;\
        }                \
        break;\
    case PIX_FMT_UYVY422:\
        func2\
            ((uint8_t*)dest)[2*i2+0]= U;\
            ((uint8_t*)dest)[2*i2+1]= Y1;\
            ((uint8_t*)dest)[2*i2+2]= V;\
            ((uint8_t*)dest)[2*i2+3]= Y2;\
        }                \
        break;\
    case PIX_FMT_GRAY16BE:\
        func_g16\
            ((uint8_t*)dest)[2*i2+0]= Y1>>8;\
            ((uint8_t*)dest)[2*i2+1]= Y1;\
            ((uint8_t*)dest)[2*i2+2]= Y2>>8;\
            ((uint8_t*)dest)[2*i2+3]= Y2;\
        }                \
        break;\
    case PIX_FMT_GRAY16LE:\
        func_g16\
            ((uint8_t*)dest)[2*i2+0]= Y1;\
            ((uint8_t*)dest)[2*i2+1]= Y1>>8;\
            ((uint8_t*)dest)[2*i2+2]= Y2;\
            ((uint8_t*)dest)[2*i2+3]= Y2>>8;\
        }                \
        break;\
    }

static inline void yuv2packedXinC(SwsContext *c, const int16_t *lumFilter, const int16_t **lumSrc, int lumFilterSize,
                                  const int16_t *chrFilter, const int16_t **chrSrc, int chrFilterSize,
                                  const int16_t **alpSrc, uint8_t *dest, int dstW, int y)
{
    int i;
    YSCALE_YUV_2_ANYRGB_C(YSCALE_YUV_2_RGBX_C, YSCALE_YUV_2_PACKEDX_C(void,0), YSCALE_YUV_2_GRAY16_C, YSCALE_YUV_2_MONOX_C)
}

static inline void yuv2rgbXinC_full(SwsContext *c, const int16_t *lumFilter, const int16_t **lumSrc, int lumFilterSize,
                                    const int16_t *chrFilter, const int16_t **chrSrc, int chrFilterSize,
                                    const int16_t **alpSrc, uint8_t *dest, int dstW, int y)
{
    int i;
    int step= c->dstFormatBpp/8;
    int aidx= 3;

    switch(c->dstFormat) {
    case PIX_FMT_ARGB:
        dest++;
        aidx= 0;
    case PIX_FMT_RGB24:
        aidx--;
    case PIX_FMT_RGBA:
        if (CONFIG_SMALL) {
            int needAlpha = CONFIG_SWSCALE_ALPHA && c->alpPixBuf;
            YSCALE_YUV_2_RGBX_FULL_C(1<<21, needAlpha)
                dest[aidx]= needAlpha ? A : 255;
                dest[0]= R>>22;
                dest[1]= G>>22;
                dest[2]= B>>22;
                dest+= step;
            }
        } else {
            if (CONFIG_SWSCALE_ALPHA && c->alpPixBuf) {
                YSCALE_YUV_2_RGBX_FULL_C(1<<21, 1)
                    dest[aidx]= A;
                    dest[0]= R>>22;
                    dest[1]= G>>22;
                    dest[2]= B>>22;
                    dest+= step;
                }
            } else {
                YSCALE_YUV_2_RGBX_FULL_C(1<<21, 0)
                    dest[aidx]= 255;
                    dest[0]= R>>22;
                    dest[1]= G>>22;
                    dest[2]= B>>22;
                    dest+= step;
                }
            }
        }
        break;
    case PIX_FMT_ABGR:
        dest++;
        aidx= 0;
    case PIX_FMT_BGR24:
        aidx--;
    case PIX_FMT_BGRA:
        if (CONFIG_SMALL) {
            int needAlpha = CONFIG_SWSCALE_ALPHA && c->alpPixBuf;
            YSCALE_YUV_2_RGBX_FULL_C(1<<21, needAlpha)
                dest[aidx]= needAlpha ? A : 255;
                dest[0]= B>>22;
                dest[1]= G>>22;
                dest[2]= R>>22;
                dest+= step;
            }
        } else {
            if (CONFIG_SWSCALE_ALPHA && c->alpPixBuf) {
                YSCALE_YUV_2_RGBX_FULL_C(1<<21, 1)
                    dest[aidx]= A;
                    dest[0]= B>>22;
                    dest[1]= G>>22;
                    dest[2]= R>>22;
                    dest+= step;
                }
            } else {
                YSCALE_YUV_2_RGBX_FULL_C(1<<21, 0)
                    dest[aidx]= 255;
                    dest[0]= B>>22;
                    dest[1]= G>>22;
                    dest[2]= R>>22;
                    dest+= step;
                }
            }
        }
        break;
    default:
        assert(0);
    }
}

static void fillPlane(uint8_t* plane, int stride, int width, int height, int y, uint8_t val)
{
    int i;
    uint8_t *ptr = plane + stride*y;
    for (i=0; i<height; i++) {
        memset(ptr, val, width);
        ptr += stride;
    }
}

static inline void rgb48ToY(uint8_t *dst, const uint8_t *src, long width,
                            uint32_t *unused)
{
    int i;
    for (i = 0; i < width; i++) {
        int r = src[i*6+0];
        int g = src[i*6+2];
        int b = src[i*6+4];

        dst[i] = (RY*r + GY*g + BY*b + (33<<(RGB2YUV_SHIFT-1))) >> RGB2YUV_SHIFT;
    }
}

static inline void rgb48ToUV(uint8_t *dstU, uint8_t *dstV,
                             const uint8_t *src1, const uint8_t *src2,
                             long width, uint32_t *unused)
{
    int i;
    assert(src1==src2);
    for (i = 0; i < width; i++) {
        int r = src1[6*i + 0];
        int g = src1[6*i + 2];
        int b = src1[6*i + 4];

        dstU[i] = (RU*r + GU*g + BU*b + (257<<(RGB2YUV_SHIFT-1))) >> RGB2YUV_SHIFT;
        dstV[i] = (RV*r + GV*g + BV*b + (257<<(RGB2YUV_SHIFT-1))) >> RGB2YUV_SHIFT;
    }
}

static inline void rgb48ToUV_half(uint8_t *dstU, uint8_t *dstV,
                                  const uint8_t *src1, const uint8_t *src2,
                                  long width, uint32_t *unused)
{
    int i;
    assert(src1==src2);
    for (i = 0; i < width; i++) {
        int r= src1[12*i + 0] + src1[12*i + 6];
        int g= src1[12*i + 2] + src1[12*i + 8];
        int b= src1[12*i + 4] + src1[12*i + 10];

        dstU[i]= (RU*r + GU*g + BU*b + (257<<RGB2YUV_SHIFT)) >> (RGB2YUV_SHIFT+1);
        dstV[i]= (RV*r + GV*g + BV*b + (257<<RGB2YUV_SHIFT)) >> (RGB2YUV_SHIFT+1);
    }
}

static inline void bgr48ToY(uint8_t *dst, const uint8_t *src, long width,
                            uint32_t *unused)
{
    int i;
    for (i = 0; i < width; i++) {
        int b = src[i*6+0];
        int g = src[i*6+2];
        int r = src[i*6+4];

        dst[i] = (RY*r + GY*g + BY*b + (33<<(RGB2YUV_SHIFT-1))) >> RGB2YUV_SHIFT;
    }
}

static inline void bgr48ToUV(uint8_t *dstU, uint8_t *dstV,
                             const uint8_t *src1, const uint8_t *src2,
                             long width, uint32_t *unused)
{
    int i;
    for (i = 0; i < width; i++) {
        int b = src1[6*i + 0];
        int g = src1[6*i + 2];
        int r = src1[6*i + 4];

        dstU[i] = (RU*r + GU*g + BU*b + (257<<(RGB2YUV_SHIFT-1))) >> RGB2YUV_SHIFT;
        dstV[i] = (RV*r + GV*g + BV*b + (257<<(RGB2YUV_SHIFT-1))) >> RGB2YUV_SHIFT;
    }
}

static inline void bgr48ToUV_half(uint8_t *dstU, uint8_t *dstV,
                                  const uint8_t *src1, const uint8_t *src2,
                                  long width, uint32_t *unused)
{
    int i;
    for (i = 0; i < width; i++) {
        int b= src1[12*i + 0] + src1[12*i + 6];
        int g= src1[12*i + 2] + src1[12*i + 8];
        int r= src1[12*i + 4] + src1[12*i + 10];

        dstU[i]= (RU*r + GU*g + BU*b + (257<<RGB2YUV_SHIFT)) >> (RGB2YUV_SHIFT+1);
        dstV[i]= (RV*r + GV*g + BV*b + (257<<RGB2YUV_SHIFT)) >> (RGB2YUV_SHIFT+1);
    }
}

#define BGR2Y(type, name, shr, shg, shb, maskr, maskg, maskb, RY, GY, BY, S)\
static inline void name(uint8_t *dst, const uint8_t *src, long width, uint32_t *unused)\
{\
    int i;\
    for (i=0; i<width; i++) {\
        int b= (((const type*)src)[i]>>shb)&maskb;\
        int g= (((const type*)src)[i]>>shg)&maskg;\
        int r= (((const type*)src)[i]>>shr)&maskr;\
\
        dst[i]= (((RY)*r + (GY)*g + (BY)*b + (33<<((S)-1)))>>(S));\
    }\
}

BGR2Y(uint32_t, bgr32ToY,16, 0, 0, 0x00FF, 0xFF00, 0x00FF, RY<< 8, GY   , BY<< 8, RGB2YUV_SHIFT+8)
BGR2Y(uint32_t,bgr321ToY,16,16, 0, 0xFF00, 0x00FF, 0xFF00, RY    , GY<<8, BY    , RGB2YUV_SHIFT+8)
BGR2Y(uint32_t, rgb32ToY, 0, 0,16, 0x00FF, 0xFF00, 0x00FF, RY<< 8, GY   , BY<< 8, RGB2YUV_SHIFT+8)
BGR2Y(uint32_t,rgb321ToY, 0,16,16, 0xFF00, 0x00FF, 0xFF00, RY    , GY<<8, BY    , RGB2YUV_SHIFT+8)
BGR2Y(uint16_t, bgr16ToY, 0, 0, 0, 0x001F, 0x07E0, 0xF800, RY<<11, GY<<5, BY    , RGB2YUV_SHIFT+8)
BGR2Y(uint16_t, bgr15ToY, 0, 0, 0, 0x001F, 0x03E0, 0x7C00, RY<<10, GY<<5, BY    , RGB2YUV_SHIFT+7)
BGR2Y(uint16_t, rgb16ToY, 0, 0, 0, 0xF800, 0x07E0, 0x001F, RY    , GY<<5, BY<<11, RGB2YUV_SHIFT+8)
BGR2Y(uint16_t, rgb15ToY, 0, 0, 0, 0x7C00, 0x03E0, 0x001F, RY    , GY<<5, BY<<10, RGB2YUV_SHIFT+7)

static inline void abgrToA(uint8_t *dst, const uint8_t *src, long width, uint32_t *unused)
{
    int i;
    for (i=0; i<width; i++) {
        dst[i]= src[4*i];
    }
}

#define BGR2UV(type, name, shr, shg, shb, shp, maskr, maskg, maskb, RU, GU, BU, RV, GV, BV, S) \
static inline void name(uint8_t *dstU, uint8_t *dstV, const uint8_t *src, const uint8_t *dummy, long width, uint32_t *unused)\
{\
    int i;\
    for (i=0; i<width; i++) {\
        int b= ((((const type*)src)[i]>>shp)&maskb)>>shb;\
        int g= ((((const type*)src)[i]>>shp)&maskg)>>shg;\
        int r= ((((const type*)src)[i]>>shp)&maskr)>>shr;\
\
        dstU[i]= ((RU)*r + (GU)*g + (BU)*b + (257<<((S)-1)))>>(S);\
        dstV[i]= ((RV)*r + (GV)*g + (BV)*b + (257<<((S)-1)))>>(S);\
    }\
}\
static inline void name ## _half(uint8_t *dstU, uint8_t *dstV, const uint8_t *src, const uint8_t *dummy, long width, uint32_t *unused)\
{\
    int i;\
    for (i=0; i<width; i++) {\
        int pix0= ((const type*)src)[2*i+0]>>shp;\
        int pix1= ((const type*)src)[2*i+1]>>shp;\
        int g= (pix0&~(maskr|maskb))+(pix1&~(maskr|maskb));\
        int b= ((pix0+pix1-g)&(maskb|(2*maskb)))>>shb;\
        int r= ((pix0+pix1-g)&(maskr|(2*maskr)))>>shr;\
        g&= maskg|(2*maskg);\
\
        g>>=shg;\
\
        dstU[i]= ((RU)*r + (GU)*g + (BU)*b + (257<<(S)))>>((S)+1);\
        dstV[i]= ((RV)*r + (GV)*g + (BV)*b + (257<<(S)))>>((S)+1);\
    }\
}

BGR2UV(uint32_t, bgr32ToUV,16, 0, 0, 0, 0xFF0000, 0xFF00,   0x00FF, RU<< 8, GU   , BU<< 8, RV<< 8, GV   , BV<< 8, RGB2YUV_SHIFT+8)
BGR2UV(uint32_t,bgr321ToUV,16, 0, 0, 8, 0xFF0000, 0xFF00,   0x00FF, RU<< 8, GU   , BU<< 8, RV<< 8, GV   , BV<< 8, RGB2YUV_SHIFT+8)
BGR2UV(uint32_t, rgb32ToUV, 0, 0,16, 0,   0x00FF, 0xFF00, 0xFF0000, RU<< 8, GU   , BU<< 8, RV<< 8, GV   , BV<< 8, RGB2YUV_SHIFT+8)
BGR2UV(uint32_t,rgb321ToUV, 0, 0,16, 8,   0x00FF, 0xFF00, 0xFF0000, RU<< 8, GU   , BU<< 8, RV<< 8, GV   , BV<< 8, RGB2YUV_SHIFT+8)
BGR2UV(uint16_t, bgr16ToUV, 0, 0, 0, 0,   0x001F, 0x07E0,   0xF800, RU<<11, GU<<5, BU    , RV<<11, GV<<5, BV    , RGB2YUV_SHIFT+8)
BGR2UV(uint16_t, bgr15ToUV, 0, 0, 0, 0,   0x001F, 0x03E0,   0x7C00, RU<<10, GU<<5, BU    , RV<<10, GV<<5, BV    , RGB2YUV_SHIFT+7)
BGR2UV(uint16_t, rgb16ToUV, 0, 0, 0, 0,   0xF800, 0x07E0,   0x001F, RU    , GU<<5, BU<<11, RV    , GV<<5, BV<<11, RGB2YUV_SHIFT+8)
BGR2UV(uint16_t, rgb15ToUV, 0, 0, 0, 0,   0x7C00, 0x03E0,   0x001F, RU    , GU<<5, BU<<10, RV    , GV<<5, BV<<10, RGB2YUV_SHIFT+7)

static inline void palToA(uint8_t *dst, const uint8_t *src, long width, uint32_t *pal)
{
    int i;
    for (i=0; i<width; i++) {
        int d= src[i];

        dst[i]= pal[d] >> 24;
    }
}

static inline void palToY(uint8_t *dst, const uint8_t *src, long width, uint32_t *pal)
{
    int i;
    for (i=0; i<width; i++) {
        int d= src[i];

        dst[i]= pal[d] & 0xFF;
    }
}

static inline void palToUV(uint8_t *dstU, uint8_t *dstV,
                           const uint8_t *src1, const uint8_t *src2,
                           long width, uint32_t *pal)
{
    int i;
    assert(src1 == src2);
    for (i=0; i<width; i++) {
        int p= pal[src1[i]];

        dstU[i]= p>>8;
        dstV[i]= p>>16;
    }
}

static inline void monowhite2Y(uint8_t *dst, const uint8_t *src, long width, uint32_t *unused)
{
    int i, j;
    for (i=0; i<width/8; i++) {
        int d= ~src[i];
        for(j=0; j<8; j++)
            dst[8*i+j]= ((d>>(7-j))&1)*255;
    }
}

static inline void monoblack2Y(uint8_t *dst, const uint8_t *src, long width, uint32_t *unused)
{
    int i, j;
    for (i=0; i<width/8; i++) {
        int d= src[i];
        for(j=0; j<8; j++)
            dst[8*i+j]= ((d>>(7-j))&1)*255;
    }
}

//Note: we have C, MMX, MMX2, 3DNOW versions, there is no 3DNOW+MMX2 one
//Plain C versions
<<<<<<< HEAD
#if CONFIG_RUNTIME_CPUDETECT
#  define COMPILE_C 1
#  if   ARCH_X86
#    define COMPILE_MMX     1
#    define COMPILE_MMX2    1
#    define COMPILE_3DNOW   1
#  elif ARCH_PPC
#    define COMPILE_ALTIVEC HAVE_ALTIVEC
#  endif
#else /* CONFIG_RUNTIME_CPUDETECT */
#  if   ARCH_X86
#    if   HAVE_MMX2
#      define COMPILE_MMX2  1
#    elif HAVE_AMD3DNOW
#      define COMPILE_3DNOW 1
#    elif HAVE_MMX
#      define COMPILE_MMX   1
#    else
#      define COMPILE_C     1
#    endif
#  elif ARCH_PPC && HAVE_ALTIVEC
#    define COMPILE_ALTIVEC 1
#  else
#    define COMPILE_C       1
#  endif
#endif

#ifndef COMPILE_C
#  define COMPILE_C 0
#endif
#ifndef COMPILE_MMX
#  define COMPILE_MMX 0
#endif
#ifndef COMPILE_MMX2
#  define COMPILE_MMX2 0
#endif
#ifndef COMPILE_3DNOW
#  define COMPILE_3DNOW 0
#endif
#ifndef COMPILE_ALTIVEC
#  define COMPILE_ALTIVEC 0
#endif
=======
>>>>>>> 9bbd6a4c

#define COMPILE_TEMPLATE_MMX2 0
#define COMPILE_TEMPLATE_ALTIVEC 0

#include "swscale_template.c"

#if HAVE_ALTIVEC
#undef RENAME
#undef COMPILE_TEMPLATE_ALTIVEC
#define COMPILE_TEMPLATE_ALTIVEC 1
#define RENAME(a) a ## _altivec
#include "ppc/swscale_template.c"
#endif

//MMX versions
#if HAVE_MMX
#undef RENAME
#undef COMPILE_TEMPLATE_MMX2
#define COMPILE_TEMPLATE_MMX2 0
#define RENAME(a) a ## _MMX
#include "x86/swscale_template.c"
#endif

//MMX2 versions
#if HAVE_MMX2
#undef RENAME
#undef COMPILE_TEMPLATE_MMX2
#define COMPILE_TEMPLATE_MMX2 1
#define RENAME(a) a ## _MMX2
#include "x86/swscale_template.c"
#endif

SwsFunc ff_getSwsFunc(SwsContext *c)
{
    int cpu_flags = av_get_cpu_flags();

    sws_init_swScale_c(c);

#if HAVE_MMX
    if (cpu_flags & AV_CPU_FLAG_MMX)
        sws_init_swScale_MMX(c);
#endif
#if HAVE_MMX2
    if (cpu_flags & AV_CPU_FLAG_MMX2)
        sws_init_swScale_MMX2(c);
#endif
#if HAVE_ALTIVEC
    if (cpu_flags & AV_CPU_FLAG_ALTIVEC)
        sws_init_swScale_altivec(c);
#endif

    return swScale_c;
}

static void copyPlane(const uint8_t *src, int srcStride,
                      int srcSliceY, int srcSliceH, int width,
                      uint8_t *dst, int dstStride)
{
    dst += dstStride * srcSliceY;
    if (dstStride == srcStride && srcStride > 0) {
        memcpy(dst, src, srcSliceH * dstStride);
    } else {
        int i;
        for (i=0; i<srcSliceH; i++) {
            memcpy(dst, src, width);
            src += srcStride;
            dst += dstStride;
        }
    }
}

static int planarToNv12Wrapper(SwsContext *c, const uint8_t* src[], int srcStride[], int srcSliceY,
                               int srcSliceH, uint8_t* dstParam[], int dstStride[])
{
    uint8_t *dst = dstParam[1] + dstStride[1]*srcSliceY/2;

    copyPlane(src[0], srcStride[0], srcSliceY, srcSliceH, c->srcW,
              dstParam[0], dstStride[0]);

    if (c->dstFormat == PIX_FMT_NV12)
        interleaveBytes(src[1], src[2], dst, c->srcW/2, srcSliceH/2, srcStride[1], srcStride[2], dstStride[0]);
    else
        interleaveBytes(src[2], src[1], dst, c->srcW/2, srcSliceH/2, srcStride[2], srcStride[1], dstStride[0]);

    return srcSliceH;
}

static int planarToYuy2Wrapper(SwsContext *c, const uint8_t* src[], int srcStride[], int srcSliceY,
                               int srcSliceH, uint8_t* dstParam[], int dstStride[])
{
    uint8_t *dst=dstParam[0] + dstStride[0]*srcSliceY;

    yv12toyuy2(src[0], src[1], src[2], dst, c->srcW, srcSliceH, srcStride[0], srcStride[1], dstStride[0]);

    return srcSliceH;
}

static int planarToUyvyWrapper(SwsContext *c, const uint8_t* src[], int srcStride[], int srcSliceY,
                               int srcSliceH, uint8_t* dstParam[], int dstStride[])
{
    uint8_t *dst=dstParam[0] + dstStride[0]*srcSliceY;

    yv12touyvy(src[0], src[1], src[2], dst, c->srcW, srcSliceH, srcStride[0], srcStride[1], dstStride[0]);

    return srcSliceH;
}

static int yuv422pToYuy2Wrapper(SwsContext *c, const uint8_t* src[], int srcStride[], int srcSliceY,
                                int srcSliceH, uint8_t* dstParam[], int dstStride[])
{
    uint8_t *dst=dstParam[0] + dstStride[0]*srcSliceY;

    yuv422ptoyuy2(src[0],src[1],src[2],dst,c->srcW,srcSliceH,srcStride[0],srcStride[1],dstStride[0]);

    return srcSliceH;
}

static int yuv422pToUyvyWrapper(SwsContext *c, const uint8_t* src[], int srcStride[], int srcSliceY,
                                int srcSliceH, uint8_t* dstParam[], int dstStride[])
{
    uint8_t *dst=dstParam[0] + dstStride[0]*srcSliceY;

    yuv422ptouyvy(src[0],src[1],src[2],dst,c->srcW,srcSliceH,srcStride[0],srcStride[1],dstStride[0]);

    return srcSliceH;
}

static int yuyvToYuv420Wrapper(SwsContext *c, const uint8_t* src[], int srcStride[], int srcSliceY,
                               int srcSliceH, uint8_t* dstParam[], int dstStride[])
{
    uint8_t *ydst=dstParam[0] + dstStride[0]*srcSliceY;
    uint8_t *udst=dstParam[1] + dstStride[1]*srcSliceY/2;
    uint8_t *vdst=dstParam[2] + dstStride[2]*srcSliceY/2;

    yuyvtoyuv420(ydst, udst, vdst, src[0], c->srcW, srcSliceH, dstStride[0], dstStride[1], srcStride[0]);

    if (dstParam[3])
        fillPlane(dstParam[3], dstStride[3], c->srcW, srcSliceH, srcSliceY, 255);

    return srcSliceH;
}

static int yuyvToYuv422Wrapper(SwsContext *c, const uint8_t* src[], int srcStride[], int srcSliceY,
                               int srcSliceH, uint8_t* dstParam[], int dstStride[])
{
    uint8_t *ydst=dstParam[0] + dstStride[0]*srcSliceY;
    uint8_t *udst=dstParam[1] + dstStride[1]*srcSliceY;
    uint8_t *vdst=dstParam[2] + dstStride[2]*srcSliceY;

    yuyvtoyuv422(ydst, udst, vdst, src[0], c->srcW, srcSliceH, dstStride[0], dstStride[1], srcStride[0]);

    return srcSliceH;
}

static int uyvyToYuv420Wrapper(SwsContext *c, const uint8_t* src[], int srcStride[], int srcSliceY,
                               int srcSliceH, uint8_t* dstParam[], int dstStride[])
{
    uint8_t *ydst=dstParam[0] + dstStride[0]*srcSliceY;
    uint8_t *udst=dstParam[1] + dstStride[1]*srcSliceY/2;
    uint8_t *vdst=dstParam[2] + dstStride[2]*srcSliceY/2;

    uyvytoyuv420(ydst, udst, vdst, src[0], c->srcW, srcSliceH, dstStride[0], dstStride[1], srcStride[0]);

    if (dstParam[3])
        fillPlane(dstParam[3], dstStride[3], c->srcW, srcSliceH, srcSliceY, 255);

    return srcSliceH;
}

static int uyvyToYuv422Wrapper(SwsContext *c, const uint8_t* src[], int srcStride[], int srcSliceY,
                               int srcSliceH, uint8_t* dstParam[], int dstStride[])
{
    uint8_t *ydst=dstParam[0] + dstStride[0]*srcSliceY;
    uint8_t *udst=dstParam[1] + dstStride[1]*srcSliceY;
    uint8_t *vdst=dstParam[2] + dstStride[2]*srcSliceY;

    uyvytoyuv422(ydst, udst, vdst, src[0], c->srcW, srcSliceH, dstStride[0], dstStride[1], srcStride[0]);

    return srcSliceH;
}

static void gray8aToPacked32(const uint8_t *src, uint8_t *dst, long num_pixels, const uint8_t *palette)
{
    long i;
    for (i=0; i<num_pixels; i++)
        ((uint32_t *) dst)[i] = ((const uint32_t *)palette)[src[i<<1]] | (src[(i<<1)+1] << 24);
}

static void gray8aToPacked32_1(const uint8_t *src, uint8_t *dst, long num_pixels, const uint8_t *palette)
{
    long i;

    for (i=0; i<num_pixels; i++)
        ((uint32_t *) dst)[i] = ((const uint32_t *)palette)[src[i<<1]] | src[(i<<1)+1];
}

static void gray8aToPacked24(const uint8_t *src, uint8_t *dst, long num_pixels, const uint8_t *palette)
{
    long i;

    for (i=0; i<num_pixels; i++) {
        //FIXME slow?
        dst[0]= palette[src[i<<1]*4+0];
        dst[1]= palette[src[i<<1]*4+1];
        dst[2]= palette[src[i<<1]*4+2];
        dst+= 3;
    }
}

static int palToRgbWrapper(SwsContext *c, const uint8_t* src[], int srcStride[], int srcSliceY,
                           int srcSliceH, uint8_t* dst[], int dstStride[])
{
    const enum PixelFormat srcFormat= c->srcFormat;
    const enum PixelFormat dstFormat= c->dstFormat;
    void (*conv)(const uint8_t *src, uint8_t *dst, long num_pixels,
                 const uint8_t *palette)=NULL;
    int i;
    uint8_t *dstPtr= dst[0] + dstStride[0]*srcSliceY;
    const uint8_t *srcPtr= src[0];

    if (srcFormat == PIX_FMT_GRAY8A) {
        switch (dstFormat) {
        case PIX_FMT_RGB32  : conv = gray8aToPacked32; break;
        case PIX_FMT_BGR32  : conv = gray8aToPacked32; break;
        case PIX_FMT_BGR32_1: conv = gray8aToPacked32_1; break;
        case PIX_FMT_RGB32_1: conv = gray8aToPacked32_1; break;
        case PIX_FMT_RGB24  : conv = gray8aToPacked24; break;
        case PIX_FMT_BGR24  : conv = gray8aToPacked24; break;
        }
    } else if (usePal(srcFormat)) {
        switch (dstFormat) {
        case PIX_FMT_RGB32  : conv = sws_convertPalette8ToPacked32; break;
        case PIX_FMT_BGR32  : conv = sws_convertPalette8ToPacked32; break;
        case PIX_FMT_BGR32_1: conv = sws_convertPalette8ToPacked32; break;
        case PIX_FMT_RGB32_1: conv = sws_convertPalette8ToPacked32; break;
        case PIX_FMT_RGB24  : conv = sws_convertPalette8ToPacked24; break;
        case PIX_FMT_BGR24  : conv = sws_convertPalette8ToPacked24; break;
        }
    }

    if (!conv)
        av_log(c, AV_LOG_ERROR, "internal error %s -> %s converter\n",
               sws_format_name(srcFormat), sws_format_name(dstFormat));
    else {
        for (i=0; i<srcSliceH; i++) {
            conv(srcPtr, dstPtr, c->srcW, (uint8_t *) c->pal_rgb);
            srcPtr+= srcStride[0];
            dstPtr+= dstStride[0];
        }
    }

    return srcSliceH;
}

#define isRGBA32(x) (            \
           (x) == PIX_FMT_ARGB   \
        || (x) == PIX_FMT_RGBA   \
        || (x) == PIX_FMT_BGRA   \
        || (x) == PIX_FMT_ABGR   \
        )

/* {RGB,BGR}{15,16,24,32,32_1} -> {RGB,BGR}{15,16,24,32} */
static int rgbToRgbWrapper(SwsContext *c, const uint8_t* src[], int srcStride[], int srcSliceY,
                           int srcSliceH, uint8_t* dst[], int dstStride[])
{
    const enum PixelFormat srcFormat= c->srcFormat;
    const enum PixelFormat dstFormat= c->dstFormat;
    const int srcBpp= (c->srcFormatBpp + 7) >> 3;
    const int dstBpp= (c->dstFormatBpp + 7) >> 3;
    const int srcId= c->srcFormatBpp >> 2; /* 1:0, 4:1, 8:2, 15:3, 16:4, 24:6, 32:8 */
    const int dstId= c->dstFormatBpp >> 2;
    void (*conv)(const uint8_t *src, uint8_t *dst, long src_size)=NULL;

#define CONV_IS(src, dst) (srcFormat == PIX_FMT_##src && dstFormat == PIX_FMT_##dst)

    if (isRGBA32(srcFormat) && isRGBA32(dstFormat)) {
        if (     CONV_IS(ABGR, RGBA)
              || CONV_IS(ARGB, BGRA)
              || CONV_IS(BGRA, ARGB)
              || CONV_IS(RGBA, ABGR)) conv = shuffle_bytes_3210;
        else if (CONV_IS(ABGR, ARGB)
              || CONV_IS(ARGB, ABGR)) conv = shuffle_bytes_0321;
        else if (CONV_IS(ABGR, BGRA)
              || CONV_IS(ARGB, RGBA)) conv = shuffle_bytes_1230;
        else if (CONV_IS(BGRA, RGBA)
              || CONV_IS(RGBA, BGRA)) conv = shuffle_bytes_2103;
        else if (CONV_IS(BGRA, ABGR)
              || CONV_IS(RGBA, ARGB)) conv = shuffle_bytes_3012;
    } else
    /* BGR -> BGR */
    if (  (isBGRinInt(srcFormat) && isBGRinInt(dstFormat))
       || (isRGBinInt(srcFormat) && isRGBinInt(dstFormat))) {
        switch(srcId | (dstId<<4)) {
        case 0x34: conv= rgb16to15; break;
        case 0x36: conv= rgb24to15; break;
        case 0x38: conv= rgb32to15; break;
        case 0x43: conv= rgb15to16; break;
        case 0x46: conv= rgb24to16; break;
        case 0x48: conv= rgb32to16; break;
        case 0x63: conv= rgb15to24; break;
        case 0x64: conv= rgb16to24; break;
        case 0x68: conv= rgb32to24; break;
        case 0x83: conv= rgb15to32; break;
        case 0x84: conv= rgb16to32; break;
        case 0x86: conv= rgb24to32; break;
        }
    } else if (  (isBGRinInt(srcFormat) && isRGBinInt(dstFormat))
             || (isRGBinInt(srcFormat) && isBGRinInt(dstFormat))) {
        switch(srcId | (dstId<<4)) {
        case 0x33: conv= rgb15tobgr15; break;
        case 0x34: conv= rgb16tobgr15; break;
        case 0x36: conv= rgb24tobgr15; break;
        case 0x38: conv= rgb32tobgr15; break;
        case 0x43: conv= rgb15tobgr16; break;
        case 0x44: conv= rgb16tobgr16; break;
        case 0x46: conv= rgb24tobgr16; break;
        case 0x48: conv= rgb32tobgr16; break;
        case 0x63: conv= rgb15tobgr24; break;
        case 0x64: conv= rgb16tobgr24; break;
        case 0x66: conv= rgb24tobgr24; break;
        case 0x68: conv= rgb32tobgr24; break;
        case 0x83: conv= rgb15tobgr32; break;
        case 0x84: conv= rgb16tobgr32; break;
        case 0x86: conv= rgb24tobgr32; break;
        }
    }

    if (!conv) {
        av_log(c, AV_LOG_ERROR, "internal error %s -> %s converter\n",
               sws_format_name(srcFormat), sws_format_name(dstFormat));
    } else {
        const uint8_t *srcPtr= src[0];
              uint8_t *dstPtr= dst[0];
        if ((srcFormat == PIX_FMT_RGB32_1 || srcFormat == PIX_FMT_BGR32_1) && !isRGBA32(dstFormat))
            srcPtr += ALT32_CORR;

        if ((dstFormat == PIX_FMT_RGB32_1 || dstFormat == PIX_FMT_BGR32_1) && !isRGBA32(srcFormat))
            dstPtr += ALT32_CORR;

        if (dstStride[0]*srcBpp == srcStride[0]*dstBpp && srcStride[0] > 0 && !(srcStride[0]%srcBpp))
            conv(srcPtr, dstPtr + dstStride[0]*srcSliceY, srcSliceH*srcStride[0]);
        else {
            int i;
            dstPtr += dstStride[0]*srcSliceY;

            for (i=0; i<srcSliceH; i++) {
                conv(srcPtr, dstPtr, c->srcW*srcBpp);
                srcPtr+= srcStride[0];
                dstPtr+= dstStride[0];
            }
        }
    }
    return srcSliceH;
}

static int bgr24ToYv12Wrapper(SwsContext *c, const uint8_t* src[], int srcStride[], int srcSliceY,
                              int srcSliceH, uint8_t* dst[], int dstStride[])
{
    rgb24toyv12(
        src[0],
        dst[0]+ srcSliceY    *dstStride[0],
        dst[1]+(srcSliceY>>1)*dstStride[1],
        dst[2]+(srcSliceY>>1)*dstStride[2],
        c->srcW, srcSliceH,
        dstStride[0], dstStride[1], srcStride[0]);
    if (dst[3])
        fillPlane(dst[3], dstStride[3], c->srcW, srcSliceH, srcSliceY, 255);
    return srcSliceH;
}

static int yvu9ToYv12Wrapper(SwsContext *c, const uint8_t* src[], int srcStride[], int srcSliceY,
                             int srcSliceH, uint8_t* dst[], int dstStride[])
{
    copyPlane(src[0], srcStride[0], srcSliceY, srcSliceH, c->srcW,
              dst[0], dstStride[0]);

    planar2x(src[1], dst[1] + dstStride[1]*(srcSliceY >> 1), c->chrSrcW,
             srcSliceH >> 2, srcStride[1], dstStride[1]);
    planar2x(src[2], dst[2] + dstStride[2]*(srcSliceY >> 1), c->chrSrcW,
             srcSliceH >> 2, srcStride[2], dstStride[2]);
    if (dst[3])
        fillPlane(dst[3], dstStride[3], c->srcW, srcSliceH, srcSliceY, 255);
    return srcSliceH;
}

/* unscaled copy like stuff (assumes nearly identical formats) */
static int packedCopyWrapper(SwsContext *c, const uint8_t* src[], int srcStride[], int srcSliceY,
                             int srcSliceH, uint8_t* dst[], int dstStride[])
{
    if (dstStride[0]==srcStride[0] && srcStride[0] > 0)
        memcpy(dst[0] + dstStride[0]*srcSliceY, src[0], srcSliceH*dstStride[0]);
    else {
        int i;
        const uint8_t *srcPtr= src[0];
        uint8_t *dstPtr= dst[0] + dstStride[0]*srcSliceY;
        int length=0;

        /* universal length finder */
        while(length+c->srcW <= FFABS(dstStride[0])
           && length+c->srcW <= FFABS(srcStride[0])) length+= c->srcW;
        assert(length!=0);

        for (i=0; i<srcSliceH; i++) {
            memcpy(dstPtr, srcPtr, length);
            srcPtr+= srcStride[0];
            dstPtr+= dstStride[0];
        }
    }
    return srcSliceH;
}

#define DITHER_COPY(dst, dstStride, src, srcStride, bswap, dbswap)\
    uint16_t scale= dither_scale[dst_depth-1][src_depth-1];\
    int shift= src_depth-dst_depth + dither_scale[src_depth-2][dst_depth-1];\
    for (i = 0; i < height; i++) {\
        uint8_t *dither= dithers[src_depth-9][i&7];\
        for (j = 0; j < length-7; j+=8){\
            dst[j+0] = dbswap((bswap(src[j+0]) + dither[0])*scale>>shift);\
            dst[j+1] = dbswap((bswap(src[j+1]) + dither[1])*scale>>shift);\
            dst[j+2] = dbswap((bswap(src[j+2]) + dither[2])*scale>>shift);\
            dst[j+3] = dbswap((bswap(src[j+3]) + dither[3])*scale>>shift);\
            dst[j+4] = dbswap((bswap(src[j+4]) + dither[4])*scale>>shift);\
            dst[j+5] = dbswap((bswap(src[j+5]) + dither[5])*scale>>shift);\
            dst[j+6] = dbswap((bswap(src[j+6]) + dither[6])*scale>>shift);\
            dst[j+7] = dbswap((bswap(src[j+7]) + dither[7])*scale>>shift);\
        }\
        for (; j < length; j++)\
            dst[j] = dbswap((bswap(src[j]) + dither[j&7])*scale>>shift);\
        dst += dstStride;\
        src += srcStride;\
    }


static int planarCopyWrapper(SwsContext *c, const uint8_t* src[], int srcStride[], int srcSliceY,
                             int srcSliceH, uint8_t* dst[], int dstStride[])
{
    int plane, i, j;
    for (plane=0; plane<4; plane++) {
        int length= (plane==0 || plane==3) ? c->srcW  : -((-c->srcW  )>>c->chrDstHSubSample);
        int y=      (plane==0 || plane==3) ? srcSliceY: -((-srcSliceY)>>c->chrDstVSubSample);
        int height= (plane==0 || plane==3) ? srcSliceH: -((-srcSliceH)>>c->chrDstVSubSample);
        const uint8_t *srcPtr= src[plane];
        uint8_t *dstPtr= dst[plane] + dstStride[plane]*y;

        if (!dst[plane]) continue;
        // ignore palette for GRAY8
        if (plane == 1 && !dst[2]) continue;
        if (!src[plane] || (plane == 1 && !src[2])) {
            if(is16BPS(c->dstFormat))
                length*=2;
            fillPlane(dst[plane], dstStride[plane], length, height, y, (plane==3) ? 255 : 128);
        } else {
            if(isNBPS(c->srcFormat) || isNBPS(c->dstFormat)
               || (is16BPS(c->srcFormat) != is16BPS(c->dstFormat))
            ) {
                const int src_depth = av_pix_fmt_descriptors[c->srcFormat].comp[plane].depth_minus1+1;
                const int dst_depth = av_pix_fmt_descriptors[c->dstFormat].comp[plane].depth_minus1+1;
                const uint16_t *srcPtr2 = (const uint16_t*)srcPtr;
                uint16_t *dstPtr2 = (uint16_t*)dstPtr;

                if (dst_depth == 8) {
                    if(isBE(c->srcFormat) == HAVE_BIGENDIAN){
                        DITHER_COPY(dstPtr, dstStride[plane], srcPtr2, srcStride[plane]/2, , )
                    } else {
                        DITHER_COPY(dstPtr, dstStride[plane], srcPtr2, srcStride[plane]/2, av_bswap16, )
                    }
                } else if (src_depth == 8) {
                    for (i = 0; i < height; i++) {
                        if(isBE(c->dstFormat)){
                            for (j = 0; j < length; j++)
                                AV_WB16(&dstPtr2[j], (srcPtr[j]<<(dst_depth-8)) |
                                                     (srcPtr[j]>>(2*8-dst_depth)));
                        } else {
                            for (j = 0; j < length; j++)
                                AV_WL16(&dstPtr2[j], (srcPtr[j]<<(dst_depth-8)) |
                                                     (srcPtr[j]>>(2*8-dst_depth)));
                        }
                        dstPtr2 += dstStride[plane]/2;
                        srcPtr  += srcStride[plane];
                    }
                } else if (src_depth <= dst_depth) {
                    for (i = 0; i < height; i++) {
#define COPY_UP(r,w) \
    for (j = 0; j < length; j++){ \
        unsigned int v= r(&srcPtr2[j]);\
        w(&dstPtr2[j], (v<<(dst_depth-src_depth)) | \
                       (v>>(2*src_depth-dst_depth)));\
    }
                        if(isBE(c->srcFormat)){
                            if(isBE(c->dstFormat)){
                                COPY_UP(AV_RB16, AV_WB16)
                            } else {
                                COPY_UP(AV_RB16, AV_WL16)
                            }
                        } else {
                            if(isBE(c->dstFormat)){
                                COPY_UP(AV_RL16, AV_WB16)
                            } else {
                                COPY_UP(AV_RL16, AV_WL16)
                            }
                        }
                        dstPtr2 += dstStride[plane]/2;
                        srcPtr2 += srcStride[plane]/2;
                    }
                } else {
                    if(isBE(c->srcFormat) == HAVE_BIGENDIAN){
                        if(isBE(c->dstFormat) == HAVE_BIGENDIAN){
                            DITHER_COPY(dstPtr2, dstStride[plane]/2, srcPtr2, srcStride[plane]/2, , )
                        } else {
                            DITHER_COPY(dstPtr2, dstStride[plane]/2, srcPtr2, srcStride[plane]/2, , av_bswap16)
                        }
                    }else{
                        if(isBE(c->dstFormat) == HAVE_BIGENDIAN){
                            DITHER_COPY(dstPtr2, dstStride[plane]/2, srcPtr2, srcStride[plane]/2, av_bswap16, )
                        } else {
                            DITHER_COPY(dstPtr2, dstStride[plane]/2, srcPtr2, srcStride[plane]/2, av_bswap16, av_bswap16)
                        }
                    }
                }
            } else if(is16BPS(c->srcFormat) && is16BPS(c->dstFormat)
                  && isBE(c->srcFormat) != isBE(c->dstFormat)) {

                for (i=0; i<height; i++) {
                    for (j=0; j<length; j++)
                        ((uint16_t*)dstPtr)[j] = av_bswap16(((const uint16_t*)srcPtr)[j]);
                    srcPtr+= srcStride[plane];
                    dstPtr+= dstStride[plane];
                }
            } else if (dstStride[plane] == srcStride[plane] &&
                       srcStride[plane] > 0 && srcStride[plane] == length) {
                memcpy(dst[plane] + dstStride[plane]*y, src[plane],
                       height*dstStride[plane]);
            } else {
                if(is16BPS(c->srcFormat) && is16BPS(c->dstFormat))
                    length*=2;
                for (i=0; i<height; i++) {
                    memcpy(dstPtr, srcPtr, length);
                    srcPtr+= srcStride[plane];
                    dstPtr+= dstStride[plane];
                }
            }
        }
    }
    return srcSliceH;
}

void ff_get_unscaled_swscale(SwsContext *c)
{
    const enum PixelFormat srcFormat = c->srcFormat;
    const enum PixelFormat dstFormat = c->dstFormat;
    const int flags = c->flags;
    const int dstH = c->dstH;
    int needsDither;

    needsDither= isAnyRGB(dstFormat)
        &&  c->dstFormatBpp < 24
        && (c->dstFormatBpp < c->srcFormatBpp || (!isAnyRGB(srcFormat)));

    /* yv12_to_nv12 */
    if ((srcFormat == PIX_FMT_YUV420P || srcFormat == PIX_FMT_YUVA420P) && (dstFormat == PIX_FMT_NV12 || dstFormat == PIX_FMT_NV21)) {
        c->swScale= planarToNv12Wrapper;
    }
    /* yuv2bgr */
    if ((srcFormat==PIX_FMT_YUV420P || srcFormat==PIX_FMT_YUV422P || srcFormat==PIX_FMT_YUVA420P) && isAnyRGB(dstFormat)
        && !(flags & SWS_ACCURATE_RND) && !(dstH&1)) {
        c->swScale= ff_yuv2rgb_get_func_ptr(c);
    }

    if (srcFormat==PIX_FMT_YUV410P && (dstFormat==PIX_FMT_YUV420P || dstFormat==PIX_FMT_YUVA420P) && !(flags & SWS_BITEXACT)) {
        c->swScale= yvu9ToYv12Wrapper;
    }

    /* bgr24toYV12 */
    if (srcFormat==PIX_FMT_BGR24 && (dstFormat==PIX_FMT_YUV420P || dstFormat==PIX_FMT_YUVA420P) && !(flags & SWS_ACCURATE_RND))
        c->swScale= bgr24ToYv12Wrapper;

    /* RGB/BGR -> RGB/BGR (no dither needed forms) */
    if (   isAnyRGB(srcFormat)
        && isAnyRGB(dstFormat)
        && srcFormat != PIX_FMT_BGR8      && dstFormat != PIX_FMT_BGR8
        && srcFormat != PIX_FMT_RGB8      && dstFormat != PIX_FMT_RGB8
        && srcFormat != PIX_FMT_BGR4      && dstFormat != PIX_FMT_BGR4
        && srcFormat != PIX_FMT_RGB4      && dstFormat != PIX_FMT_RGB4
        && srcFormat != PIX_FMT_BGR4_BYTE && dstFormat != PIX_FMT_BGR4_BYTE
        && srcFormat != PIX_FMT_RGB4_BYTE && dstFormat != PIX_FMT_RGB4_BYTE
        && srcFormat != PIX_FMT_MONOBLACK && dstFormat != PIX_FMT_MONOBLACK
        && srcFormat != PIX_FMT_MONOWHITE && dstFormat != PIX_FMT_MONOWHITE
        && srcFormat != PIX_FMT_RGB48LE   && dstFormat != PIX_FMT_RGB48LE
        && srcFormat != PIX_FMT_RGB48BE   && dstFormat != PIX_FMT_RGB48BE
        && srcFormat != PIX_FMT_BGR48LE   && dstFormat != PIX_FMT_BGR48LE
        && srcFormat != PIX_FMT_BGR48BE   && dstFormat != PIX_FMT_BGR48BE
        && (!needsDither || (c->flags&(SWS_FAST_BILINEAR|SWS_POINT))))
        c->swScale= rgbToRgbWrapper;

    if ((usePal(srcFormat) && (
        dstFormat == PIX_FMT_RGB32   ||
        dstFormat == PIX_FMT_RGB32_1 ||
        dstFormat == PIX_FMT_RGB24   ||
        dstFormat == PIX_FMT_BGR32   ||
        dstFormat == PIX_FMT_BGR32_1 ||
        dstFormat == PIX_FMT_BGR24)))
        c->swScale= palToRgbWrapper;

    if (srcFormat == PIX_FMT_YUV422P) {
        if (dstFormat == PIX_FMT_YUYV422)
            c->swScale= yuv422pToYuy2Wrapper;
        else if (dstFormat == PIX_FMT_UYVY422)
            c->swScale= yuv422pToUyvyWrapper;
    }

    /* LQ converters if -sws 0 or -sws 4*/
    if (c->flags&(SWS_FAST_BILINEAR|SWS_POINT)) {
        /* yv12_to_yuy2 */
        if (srcFormat == PIX_FMT_YUV420P || srcFormat == PIX_FMT_YUVA420P) {
            if (dstFormat == PIX_FMT_YUYV422)
                c->swScale= planarToYuy2Wrapper;
            else if (dstFormat == PIX_FMT_UYVY422)
                c->swScale= planarToUyvyWrapper;
        }
    }
    if(srcFormat == PIX_FMT_YUYV422 && (dstFormat == PIX_FMT_YUV420P || dstFormat == PIX_FMT_YUVA420P))
        c->swScale= yuyvToYuv420Wrapper;
    if(srcFormat == PIX_FMT_UYVY422 && (dstFormat == PIX_FMT_YUV420P || dstFormat == PIX_FMT_YUVA420P))
        c->swScale= uyvyToYuv420Wrapper;
    if(srcFormat == PIX_FMT_YUYV422 && dstFormat == PIX_FMT_YUV422P)
        c->swScale= yuyvToYuv422Wrapper;
    if(srcFormat == PIX_FMT_UYVY422 && dstFormat == PIX_FMT_YUV422P)
        c->swScale= uyvyToYuv422Wrapper;

#if HAVE_ALTIVEC
    if ((av_get_cpu_flags() & AV_CPU_FLAG_ALTIVEC) &&
        !(c->flags & SWS_BITEXACT) &&
        srcFormat == PIX_FMT_YUV420P) {
        // unscaled YV12 -> packed YUV, we want speed
        if (dstFormat == PIX_FMT_YUYV422)
            c->swScale= yv12toyuy2_unscaled_altivec;
        else if (dstFormat == PIX_FMT_UYVY422)
            c->swScale= yv12touyvy_unscaled_altivec;
    }
#endif

    /* simple copy */
    if (  srcFormat == dstFormat
        || (srcFormat == PIX_FMT_YUVA420P && dstFormat == PIX_FMT_YUV420P)
        || (srcFormat == PIX_FMT_YUV420P && dstFormat == PIX_FMT_YUVA420P)
        || (isPlanarYUV(srcFormat) && isGray(dstFormat))
        || (isPlanarYUV(dstFormat) && isGray(srcFormat))
        || (isGray(dstFormat) && isGray(srcFormat))
        || (isPlanarYUV(srcFormat) && isPlanarYUV(dstFormat)
            && c->chrDstHSubSample == c->chrSrcHSubSample
            && c->chrDstVSubSample == c->chrSrcVSubSample
            && dstFormat != PIX_FMT_NV12 && dstFormat != PIX_FMT_NV21
            && srcFormat != PIX_FMT_NV12 && srcFormat != PIX_FMT_NV21))
    {
        if (isPacked(c->srcFormat))
            c->swScale= packedCopyWrapper;
        else /* Planar YUV or gray */
            c->swScale= planarCopyWrapper;
    }
#if ARCH_BFIN
    ff_bfin_get_unscaled_swscale (c);
#endif
}

static void reset_ptr(const uint8_t* src[], int format)
{
    if(!isALPHA(format))
        src[3]=NULL;
    if(!isPlanarYUV(format)) {
        src[3]=src[2]=NULL;

        if (!usePal(format))
            src[1]= NULL;
    }
}

static int check_image_pointers(uint8_t *data[4], enum PixelFormat pix_fmt,
                                const int linesizes[4])
{
    const AVPixFmtDescriptor *desc = &av_pix_fmt_descriptors[pix_fmt];
    int i;

    for (i = 0; i < 4; i++) {
        int plane = desc->comp[i].plane;
        if (!data[plane] || !linesizes[plane])
            return 0;
    }

    return 1;
}

/**
 * swscale wrapper, so we don't need to export the SwsContext.
 * Assumes planar YUV to be in YUV order instead of YVU.
 */
int sws_scale(SwsContext *c, const uint8_t* const src[], const int srcStride[], int srcSliceY,
              int srcSliceH, uint8_t* const dst[], const int dstStride[])
{
    int i;
    const uint8_t* src2[4]= {src[0], src[1], src[2], src[3]};
    uint8_t* dst2[4]= {dst[0], dst[1], dst[2], dst[3]};

    // do not mess up sliceDir if we have a "trailing" 0-size slice
    if (srcSliceH == 0)
        return 0;

    if (!check_image_pointers(src, c->srcFormat, srcStride)) {
        av_log(c, AV_LOG_ERROR, "bad src image pointers\n");
        return 0;
    }
    if (!check_image_pointers(dst, c->dstFormat, dstStride)) {
        av_log(c, AV_LOG_ERROR, "bad dst image pointers\n");
        return 0;
    }

    if (c->sliceDir == 0 && srcSliceY != 0 && srcSliceY + srcSliceH != c->srcH) {
        av_log(c, AV_LOG_ERROR, "Slices start in the middle!\n");
        return 0;
    }
    if (c->sliceDir == 0) {
        if (srcSliceY == 0) c->sliceDir = 1; else c->sliceDir = -1;
    }

    if (usePal(c->srcFormat)) {
        for (i=0; i<256; i++) {
            int p, r, g, b, y, u, v, a = 0xff;
            if(c->srcFormat == PIX_FMT_PAL8) {
                p=((const uint32_t*)(src[1]))[i];
                a= (p>>24)&0xFF;
                r= (p>>16)&0xFF;
                g= (p>> 8)&0xFF;
                b=  p     &0xFF;
            } else if(c->srcFormat == PIX_FMT_RGB8) {
                r= (i>>5    )*36;
                g= ((i>>2)&7)*36;
                b= (i&3     )*85;
            } else if(c->srcFormat == PIX_FMT_BGR8) {
                b= (i>>6    )*85;
                g= ((i>>3)&7)*36;
                r= (i&7     )*36;
            } else if(c->srcFormat == PIX_FMT_RGB4_BYTE) {
                r= (i>>3    )*255;
                g= ((i>>1)&3)*85;
                b= (i&1     )*255;
            } else if(c->srcFormat == PIX_FMT_GRAY8 || c->srcFormat == PIX_FMT_GRAY8A) {
                r = g = b = i;
            } else {
                assert(c->srcFormat == PIX_FMT_BGR4_BYTE);
                b= (i>>3    )*255;
                g= ((i>>1)&3)*85;
                r= (i&1     )*255;
            }
            y= av_clip_uint8((RY*r + GY*g + BY*b + ( 33<<(RGB2YUV_SHIFT-1)))>>RGB2YUV_SHIFT);
            u= av_clip_uint8((RU*r + GU*g + BU*b + (257<<(RGB2YUV_SHIFT-1)))>>RGB2YUV_SHIFT);
            v= av_clip_uint8((RV*r + GV*g + BV*b + (257<<(RGB2YUV_SHIFT-1)))>>RGB2YUV_SHIFT);
            c->pal_yuv[i]= y + (u<<8) + (v<<16) + (a<<24);

            switch(c->dstFormat) {
            case PIX_FMT_BGR32:
#if !HAVE_BIGENDIAN
            case PIX_FMT_RGB24:
#endif
                c->pal_rgb[i]=  r + (g<<8) + (b<<16) + (a<<24);
                break;
            case PIX_FMT_BGR32_1:
#if HAVE_BIGENDIAN
            case PIX_FMT_BGR24:
#endif
                c->pal_rgb[i]= a + (r<<8) + (g<<16) + (b<<24);
                break;
            case PIX_FMT_RGB32_1:
#if HAVE_BIGENDIAN
            case PIX_FMT_RGB24:
#endif
                c->pal_rgb[i]= a + (b<<8) + (g<<16) + (r<<24);
                break;
            case PIX_FMT_RGB32:
#if !HAVE_BIGENDIAN
            case PIX_FMT_BGR24:
#endif
            default:
                c->pal_rgb[i]=  b + (g<<8) + (r<<16) + (a<<24);
            }
        }
    }

    // copy strides, so they can safely be modified
    if (c->sliceDir == 1) {
        // slices go from top to bottom
        int srcStride2[4]= {srcStride[0], srcStride[1], srcStride[2], srcStride[3]};
        int dstStride2[4]= {dstStride[0], dstStride[1], dstStride[2], dstStride[3]};

        reset_ptr(src2, c->srcFormat);
        reset_ptr((const uint8_t**)dst2, c->dstFormat);

        /* reset slice direction at end of frame */
        if (srcSliceY + srcSliceH == c->srcH)
            c->sliceDir = 0;

        return c->swScale(c, src2, srcStride2, srcSliceY, srcSliceH, dst2, dstStride2);
    } else {
        // slices go from bottom to top => we flip the image internally
        int srcStride2[4]= {-srcStride[0], -srcStride[1], -srcStride[2], -srcStride[3]};
        int dstStride2[4]= {-dstStride[0], -dstStride[1], -dstStride[2], -dstStride[3]};

        src2[0] += (srcSliceH-1)*srcStride[0];
        if (!usePal(c->srcFormat))
            src2[1] += ((srcSliceH>>c->chrSrcVSubSample)-1)*srcStride[1];
        src2[2] += ((srcSliceH>>c->chrSrcVSubSample)-1)*srcStride[2];
        src2[3] += (srcSliceH-1)*srcStride[3];
        dst2[0] += ( c->dstH                      -1)*dstStride[0];
        dst2[1] += ((c->dstH>>c->chrDstVSubSample)-1)*dstStride[1];
        dst2[2] += ((c->dstH>>c->chrDstVSubSample)-1)*dstStride[2];
        dst2[3] += ( c->dstH                      -1)*dstStride[3];

        reset_ptr(src2, c->srcFormat);
        reset_ptr((const uint8_t**)dst2, c->dstFormat);

        /* reset slice direction at end of frame */
        if (!srcSliceY)
            c->sliceDir = 0;

        return c->swScale(c, src2, srcStride2, c->srcH-srcSliceY-srcSliceH, srcSliceH, dst2, dstStride2);
    }
}

#if LIBSWSCALE_VERSION_MAJOR < 1
int sws_scale_ordered(SwsContext *c, const uint8_t* const src[], int srcStride[], int srcSliceY,
                      int srcSliceH, uint8_t* dst[], int dstStride[])
{
    return sws_scale(c, src, srcStride, srcSliceY, srcSliceH, dst, dstStride);
}
#endif

/* Convert the palette to the same packed 32-bit format as the palette */
void sws_convertPalette8ToPacked32(const uint8_t *src, uint8_t *dst, long num_pixels, const uint8_t *palette)
{
    long i;

    for (i=0; i<num_pixels; i++)
        ((uint32_t *) dst)[i] = ((const uint32_t *) palette)[src[i]];
}

/* Palette format: ABCD -> dst format: ABC */
void sws_convertPalette8ToPacked24(const uint8_t *src, uint8_t *dst, long num_pixels, const uint8_t *palette)
{
    long i;

    for (i=0; i<num_pixels; i++) {
        //FIXME slow?
        dst[0]= palette[src[i]*4+0];
        dst[1]= palette[src[i]*4+1];
        dst[2]= palette[src[i]*4+2];
        dst+= 3;
    }
}<|MERGE_RESOLUTION|>--- conflicted
+++ resolved
@@ -1259,51 +1259,6 @@
 
 //Note: we have C, MMX, MMX2, 3DNOW versions, there is no 3DNOW+MMX2 one
 //Plain C versions
-<<<<<<< HEAD
-#if CONFIG_RUNTIME_CPUDETECT
-#  define COMPILE_C 1
-#  if   ARCH_X86
-#    define COMPILE_MMX     1
-#    define COMPILE_MMX2    1
-#    define COMPILE_3DNOW   1
-#  elif ARCH_PPC
-#    define COMPILE_ALTIVEC HAVE_ALTIVEC
-#  endif
-#else /* CONFIG_RUNTIME_CPUDETECT */
-#  if   ARCH_X86
-#    if   HAVE_MMX2
-#      define COMPILE_MMX2  1
-#    elif HAVE_AMD3DNOW
-#      define COMPILE_3DNOW 1
-#    elif HAVE_MMX
-#      define COMPILE_MMX   1
-#    else
-#      define COMPILE_C     1
-#    endif
-#  elif ARCH_PPC && HAVE_ALTIVEC
-#    define COMPILE_ALTIVEC 1
-#  else
-#    define COMPILE_C       1
-#  endif
-#endif
-
-#ifndef COMPILE_C
-#  define COMPILE_C 0
-#endif
-#ifndef COMPILE_MMX
-#  define COMPILE_MMX 0
-#endif
-#ifndef COMPILE_MMX2
-#  define COMPILE_MMX2 0
-#endif
-#ifndef COMPILE_3DNOW
-#  define COMPILE_3DNOW 0
-#endif
-#ifndef COMPILE_ALTIVEC
-#  define COMPILE_ALTIVEC 0
-#endif
-=======
->>>>>>> 9bbd6a4c
 
 #define COMPILE_TEMPLATE_MMX2 0
 #define COMPILE_TEMPLATE_ALTIVEC 0
