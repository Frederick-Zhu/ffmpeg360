Never assume the API of libav* to be stable unless at least 1 month has passed
since the last major version increase or the API was added.

The last version increases were:
libavcodec:    2015-08-28
libavdevice:   2015-08-28
libavfilter:   2015-08-28
libavformat:   2015-08-28
libavresample: 2015-08-28
libpostproc:   2015-08-28
libswresample: 2015-08-28
libswscale:    2015-08-28
libavutil:     2015-08-28


API changes, most recent first:

<<<<<<< HEAD
2016-06-30 - c1c7e0ab - lavf 57.41.100 - avformat.h
  Moved codecpar field from AVStream to the end of the struct, so that
  the following private fields are in the same location as in FFmpeg 3.0 (lavf 57.25.100).

2016-06-30 - 042fb69d - lavu 55.28.100 - frame.h
  Moved hw_frames_ctx field from AVFrame to the end of the struct, so that
  the following private fields are in the same location as in FFmpeg 3.0 (lavu 55.17.103).

2016-06-29 - 1a751455 - lavfi 6.47.100 - avfilter.h
  Fix accidental ABI breakage in AVFilterContext.
  ABI was broken in 8688d3a, lavfi 6.42.100 and released as ffmpeg 3.1.

  Because of this, ffmpeg and ffplay built against lavfi>=6.42.100 will not be
  compatible with lavfi>=6.47.100. Potentially also affects other users of
  libavfilter if they are using one of the affected fields.

-------- 8< --------- FFmpeg 3.1 was cut here -------- 8< ---------

2016-06-26 - 481f320 / 1c9e861 - lavu 55.27.100 / 55.13.0 - hwcontext.h
=======
2016-xx-xx - xxxxxxx - lavc 57.20.0 - avcodec.h
  Add FF_PROFILE_H264_MULTIVIEW_HIGH and FF_PROFILE_H264_STEREO_HIGH.

2016-xx-xx - xxxxxxx - lavu 55.13.0 - hwcontext.h
>>>>>>> 90f469aa
  Add av_hwdevice_ctx_create().

2016-06-26 - b95534b / e47b8bb - lavc 57.48.101 / 57.19.1 - avcodec.h
  Adjust values for JPEG 2000 profiles.

2016-06-23 - 5d75e46 / db7968b - lavf 57.40.100 / 57.7.0 - avio.h
  Add AVIODataMarkerType, write_data_type, ignore_boundary_point and
  avio_write_marker.

2016-06-23 - abb3cc4 / 0c4468d - lavu 55.26.100 / 55.12.0 - opt.h
  Add av_stereo3d_type_name() and av_stereo3d_from_name().

2016-06-22 - 3689efe / c46db38 - lavu 55.25.100 / 55.11.0 - hwcontext_dxva2.h
  Add new installed header with DXVA2-specific hwcontext definitions.

2016-04-27 - fb91871 - lavu 55.23.100 - log.h
  Add a new function av_log_format_line2() which returns number of bytes
  written to the target buffer.

2016-04-21 - 7fc329e - lavc 57.37.100 - avcodec.h
  Add a new audio/video encoding and decoding API with decoupled input
  and output -- avcodec_send_packet(), avcodec_receive_frame(),
  avcodec_send_frame() and avcodec_receive_packet().

2016-04-17 - af9cac1 / 33d1898 - lavc 57.35.100 / 57.15.0 - avcodec.h
  Add a new bitstream filtering API working with AVPackets.
  Deprecate the old bitstream filtering API.

2016-04-14 - 8688d3a / 07a844f - lavfi 6.42.100 / 6.3.0 - avfilter.h
  Add AVFilterContext.hw_device_ctx.

2016-04-14 - 28abb21 / 551c677 - lavu 55.22.100 / 55.9.0 - hwcontext_vaapi.h
  Add new installed header with VAAPI-specific hwcontext definitions.

2016-04-14 - afccfaf / b1f01e8 - lavu 55.21.100 / 55.7.0 - hwcontext.h
  Add AVHWFramesConstraints and associated API.

2016-04-11 - 6f69f7a / 9200514 - lavf 57.33.100 / 57.5.0 - avformat.h
  Add AVStream.codecpar, deprecate AVStream.codec.

2016-04-02 - e8a9b64 - lavu 55.20.100 - base64.h
  Add AV_BASE64_DECODE_SIZE(x) macro.

2016-xx-xx - lavc 57.33.100 / 57.14.0 - avcodec.h
  f9b1cf1 / 998e1b8 - Add AVCodecParameters and its related API.
  e6053b3 / a806834 - Add av_get_audio_frame_duration2().

2016-03-11 - 6d8ab35 - lavf/lavc 57.28.101
  Add requirement to bitstream filtering API that returned packets with
  size == 0 and side_data_elems == 0 are to be skipped by the caller.

2016-03-04 - 9362973 - lavf 57.28.100
  Add protocol blacklisting API

2016-02-28 - 4dd4d53 - lavc 57.27.101
  Validate AVFrame returned by get_buffer2 to have required
  planes not NULL and unused planes set to NULL as crashes
  and buffer overflow are possible with certain streams if
  that is not the case.

2016-02-26 - 30e7685 - lavc 57.27.100 - avcodec.h
  "flags2" decoding option now allows the flag "ass_ro_flush_noop" preventing
  the reset of the ASS ReadOrder field on flush. This affects the content of
  AVSubtitles.rects[N]->ass when "sub_text_format" is set to "ass" (see
  previous entry).

2016-02-26 - 2941282 - lavc 57.26.100 - avcodec.h
  Add a "sub_text_format" subtitles decoding option allowing the values "ass"
  (recommended) and "ass_with_timings" (not recommended, deprecated, default).
  The default value for this option will change to "ass" at the next major
  libavcodec version bump.

  The current default is "ass_with_timings" for compatibility. This means that
  all subtitles text decoders currently still output ASS with timings printed
  as strings in the AVSubtitles.rects[N]->ass fields.

  Setting "sub_text_format" to "ass" allows a better timing accuracy (ASS
  timing is limited to a 1/100 time base, so this is relevant for any subtitles
  format needing a bigger one), ease timing adjustments, and prevents the need
  of removing the timing from the decoded string yourself. This form is also
  known as "the Matroska form". The timing information (start time, duration)
  can be found in the AVSubtitles fields.

2016-02-24 - 7e49cdd / 7b3214d0 - lavc 57.25.100 / 57.13.0 - avcodec.h
  Add AVCodecContext.hw_frames_ctx.

2016-02-24 - 1042402 / b3dd30d - lavfi 6.36.100 / 6.2.0 - avfilter.h
  avfilter.h - Add AVFilterLink.hw_frames_ctx.
  buffersrc.h - Add AVBufferSrcParameters and functions for handling it.

2016-02-23 - 14f7a3d - lavc 57.25.100
  Add AV_PKT_DATA_MPEGTS_STREAM_ID for exporting the MPEGTS stream ID.

2016-02-18 - 08acab8 - lavu 55.18.100 - audio_fifo.h
  Add av_audio_fifo_peek_at().

2016-xx-xx - lavu 55.18.100 / 55.6.0
  26abd51 / 721a4ef buffer.h - Add av_buffer_pool_init2().
  1a70878 / 89923e4 hwcontext.h - Add a new installed header hwcontext.h with a new API
                        for handling hwaccel frames.
  6992276 / ad884d1 hwcontext_cuda.h - Add a new installed header hwcontext_cuda.h with
                             CUDA-specific hwcontext definitions.
  d779d8d / a001ce3 hwcontext_vdpau.h - Add a new installed header hwcontext_vdpau.h with
                              VDPAU-specific hwcontext definitions.
  63c3e35 / 7bc780c pixfmt.h - Add AV_PIX_FMT_CUDA.

-------- 8< --------- FFmpeg 3.0 was cut here -------- 8< ---------

2016-02-10 - bc9a596 / 9f61abc - lavf 57.25.100 / 57.3.0 - avformat.h
  Add AVFormatContext.opaque, io_open and io_close, allowing custom IO

2016-02-01 - 1dba837 - lavf 57.24.100 - avformat.h, avio.h
  Add protocol_whitelist to AVFormatContext, AVIOContext

2016-01-31 - 66e9d2f - lavu 55.17.100 - frame.h
  Add AV_FRAME_DATA_GOP_TIMECODE for exporting MPEG1/2 GOP timecodes.

2016-01-01 - 5e8b053 / 2c68113 - lavc 57.21.100 / 57.12.0 - avcodec.h
  Add AVCodecDescriptor.profiles and avcodec_profile_name().

2015-12-28 - 1f9139b - lavf 57.21.100 - avformat.h
  Add automatic bitstream filtering; add av_apply_bitstream_filters()

2015-12-22 - 39a09e9 - lavfi 6.21.101 - avfilter.h
  Deprecate avfilter_link_set_closed().
  Applications are not supposed to mess with links,
  they should close the sinks.

2015-12-17 - lavc 57.18.100 / 57.11.0 - avcodec.h dirac.h
  xxxxxxx - Add av_packet_add_side_data().
  xxxxxxx - Add AVCodecContext.coded_side_data.
  xxxxxxx - Add AVCPBProperties API.
  xxxxxxx - Add a new public header dirac.h containing
            av_dirac_parse_sequence_header()

2015-12-11 - 676a93f - lavf 57.20.100 - avformat.h
  Add av_program_add_stream_index()

2015-11-29 - 93fb4a4 - lavc 57.16.101 - avcodec.h
  Deprecate rtp_callback without replacement, i.e. it won't be possible to
  get image slices before the full frame is encoded any more. The libavformat
  rtpenc muxer can still be used for RFC-2190 packetization.

2015-11-22 - fe20e34 - lavc 57.16.100 - avcodec.h
  Add AV_PKT_DATA_FALLBACK_TRACK for making fallback associations between
  streams.

2015-11-22 - ad317c9 - lavf 57.19.100 - avformat.h
  Add av_stream_new_side_data().

2015-11-22 - e12f403 - lavu 55.8.100 - xtea.h
    Add av_xtea_le_init and av_xtea_le_crypt

2015-11-18 - lavu 55.7.100 - mem.h
  Add av_fast_mallocz()

2015-10-29 - lavc 57.12.100 / 57.8.0 - avcodec.h
  xxxxxx - Deprecate av_free_packet(). Use av_packet_unref() as replacement,
           it resets the packet in a more consistent way.
  xxxxxx - Deprecate av_dup_packet(), it is a no-op for most cases.
           Use av_packet_ref() to make a non-refcounted AVPacket refcounted.
  xxxxxx - Add av_packet_alloc(), av_packet_clone(), av_packet_free().
           They match the AVFrame functions with the same name.

2015-10-27 - 1e477a9 - lavu 55.5.100 - cpu.h
  Add AV_CPU_FLAG_AESNI.

2015-10-22 - ee573b4 / a17a766 - lavc 57.9.100 / 57.5.0 - avcodec.h
  Add data and linesize array to AVSubtitleRect, to be used instead of
  the ones from the embedded AVPicture.

2015-10-22 - 866a417 / dc923bc - lavc 57.8.100 / 57.0.0 - qsv.h
  Add an API for allocating opaque surfaces.

2015-10-15 - 2c2d162 - lavf 57.4.100
  Remove the latm demuxer that was a duplicate of the loas demuxer.

2015-10-14 - b994788 / 11c5f43 - lavu 55.4.100 / 55.2.0 - dict.h
  Change return type of av_dict_copy() from void to int, so that a proper
  error code can be reported.

2015-09-29 - b01891a / 948f3c1 - lavc 57.3.100 / 57.2.0 - avcodec.h
  Change type of AVPacket.duration from int to int64_t.

2015-09-17 - 7c46f24 / e3d4784 - lavc 57.3.100 / 57.2.0 - d3d11va.h
  Add av_d3d11va_alloc_context(). This function must from now on be used for
  allocating AVD3D11VAContext.

2015-09-15 - lavf 57.2.100 - avformat.h
  probesize and max_analyze_duration switched to 64bit, both
  are only accessible through AVOptions

2015-09-15 - lavf 57.1.100 - avformat.h
  bit_rate was changed to 64bit, make sure you update any
  printf() or other type sensitive code

2015-09-15 - lavc 57.2.100 - avcodec.h
  bit_rate/rc_max_rate/rc_min_rate were changed to 64bit, make sure you update
  any printf() or other type sensitive code

2015-09-07 - lavu 55.0.100 / 55.0.0
  c734b34 / b8b5d82 - Change type of AVPixFmtDescriptor.flags from uint8_t to uint64_t.
  f53569a / 6b3ef7f - Change type of AVComponentDescriptor fields from uint16_t to int
            and drop bit packing.
  151aa2e / 2268db2 - Add step, offset, and depth to AVComponentDescriptor to replace
            the deprecated step_minus1, offset_plus1, and depth_minus1.

-------- 8< --------- FFmpeg 2.8 was cut here -------- 8< ---------

2015-08-27 - 1dd854e1 - lavc 56.58.100 - vaapi.h
  Deprecate old VA-API context (vaapi_context) fields that were only
  set and used by libavcodec. They are all managed internally now.

2015-08-19 - 9f8e57ef - lavu 54.31.100 - pixfmt.h
  Add a unique pixel format for VA-API (AV_PIX_FMT_VAAPI) that
  indicates the nature of the underlying storage: a VA surface. This
  yields the same value as AV_PIX_FMT_VAAPI_VLD.
  Deprecate old VA-API related pixel formats: AV_PIX_FMT_VAAPI_MOCO,
  AV_PIX_FMT_VAAPI_IDCT, AV_PIX_FMT_VAAPI_VLD.

2015-08-02 - lavu 54.30.100 / 54.17.0
  9ed59f1 / 7a7df34c -  Add av_blowfish_alloc().
  a130ec9 / ae365453 -  Add av_rc4_alloc().
  9ca1997 / 5d8bea3b -  Add av_xtea_alloc().
  3cf08e9 / d9e8b47e -  Add av_des_alloc().

2015-07-27 - lavc 56.56.100 / 56.35.0 - avcodec.h
  94d68a4 / 7c6eb0a1 - Rename CODEC_FLAG* defines to AV_CODEC_FLAG*.
  444e987 / def97856 - Rename CODEC_CAP_* defines to AV_CODEC_CAP_*.
  29d147c / 059a9348 - Rename FF_INPUT_BUFFER_PADDING_SIZE and FF_MIN_BUFFER_SIZE
              to AV_INPUT_BUFFER_PADDING_SIZE and AV_INPUT_BUFFER_MIN_SIZE.

2015-07-22 - c40ecff - lavc 56.51.100 - avcodec.h
  Add AV_PKT_DATA_QUALITY_STATS to export the quality value, PSNR, and pict_type
  of an AVPacket.

2015-07-16 - 8dad213 - lavc 56.49.100
  Add av_codec_get_codec_properties(), FF_CODEC_PROPERTY_LOSSLESS
  and FF_CODEC_PROPERTY_CLOSED_CAPTIONS

2015-07-03 - d563e13 / 83212943 - lavu 54.28.100 / 56.15.0
  Add av_version_info().

-------- 8< --------- FFmpeg 2.7 was cut here -------- 8< ---------

2015-06-04 - cc17b43 - lswr  1.2.100
  Add swr_get_out_samples()

2015-05-27 - c312bfa - lavu 54.26.100 - cpu.h
  Add AV_CPU_FLAG_AVXSLOW.

2015-05-26 - 1fb9b2a - lavu 54.25.100 - rational.h
  Add av_q2intfloat().

2015-05-13 - cc48409 / e7c5e17 - lavc 56.39.100 / 56.23.0
  Add av_vda_default_init2.

2015-05-11 - 541d75f - lavf 56.33.100 - avformat.h
  Add AVOpenCallback AVFormatContext.open_cb

2015-05-07 - a7dd933 - 56.38.100 - avcodec.h
  Add av_packet_side_data_name().

2015-05-07 - 01e59d4 - 56.37.102 - avcodec.h
  Add FF_PROFILE_VP9_2 and FF_PROFILE_VP9_3.

2015-05-04 - 079b7f6 - 56.37.100 - avcodec.h
  Add FF_PROFILE_VP9_0 and FF_PROFILE_VP9_1.

2015-04-22 - 748d481 - lavf 56.31.100 - avformat.h
  Add AVFMT_FLAG_FAST_SEEK flag. Some formats (initially mp3) use it to enable
  fast, but inaccurate seeking.

2015-04-20 - 8e8219e / c253340 - lavu 54.23.100 / 54.12.0 - log.h
  Add AV_LOG_TRACE for extremely verbose debugging.

2015-04-02 - 26e0e393 - lavf 56.29.100 - avio.h
  Add AVIODirEntryType.AVIO_ENTRY_SERVER.
  Add AVIODirEntryType.AVIO_ENTRY_SHARE.
  Add AVIODirEntryType.AVIO_ENTRY_WORKGROUP.

2015-03-31 - 3188696 - lavu 54.22.100 - avstring.h
  Add av_append_path_component()

2015-03-27 - 184084c - lavf 56.27.100 - avio.h url.h
  New directory listing API.

  Add AVIODirEntryType enum.
  Add AVIODirEntry, AVIODirContext structures.
  Add avio_open_dir(), avio_read_dir(), avio_close_dir(), avio_free_directory_entry().
  Add ff_alloc_dir_entry().
  Extend URLProtocol with url_open_dir(), url_read_dir(), url_close_dir().

2015-03-29 - 268ff17 / c484561 - lavu 54.21.100 / 54.10.0 - pixfmt.h
  Add AV_PIX_FMT_MMAL for MMAL hardware acceleration.

2015-03-19 - 11fe56c - 56.29.100 / lavc 56.22.0
  Add FF_PROFILE_DTS_EXPRESS.

-------- 8< --------- FFmpeg 2.6 was cut here -------- 8< ---------

2015-03-04 - cca4476 - lavf 56.25.100
  Add avformat_flush()

2015-03-03 - 81a9126 - lavf 56.24.100
  Add avio_put_str16be()

2015-02-19 - 560eb71 / 31d2039 - lavc 56.23.100 / 56.13.0
  Add width, height, coded_width, coded_height and format to
  AVCodecParserContext.

2015-02-19 - e375511 / 5b1d9ce - lavu 54.19.100 / 54.9.0
  Add AV_PIX_FMT_QSV for QSV hardware acceleration.

2015-02-14 - ba22295 - lavc 56.21.102
  Deprecate VIMA decoder.

2015-01-27 - 62a82c6 / 728685f - lavc 56.21.100 / 56.12.0, lavu 54.18.100 / 54.8.0 - avcodec.h, frame.h
  Add AV_PKT_DATA_AUDIO_SERVICE_TYPE and AV_FRAME_DATA_AUDIO_SERVICE_TYPE for
  storing the audio service type as side data.

2015-01-16 - a47c933 - lavf 56.19.100 - avformat.h
  Add data_codec and data_codec_id for storing codec of data stream

2015-01-11 - 007c33d - lavd 56.4.100 - avdevice.h
  Add avdevice_list_input_sources().
  Add avdevice_list_output_sinks().

2014-12-25 - d7aaeea / c220a60 - lavc 56.19.100 / 56.10.0 - vdpau.h
  Add av_vdpau_get_surface_parameters().

2014-12-25 - ddb9a24 / 6c99c92 - lavc 56.18.100 / 56.9.0 - avcodec.h
  Add AV_HWACCEL_FLAG_ALLOW_HIGH_DEPTH flag to av_vdpau_bind_context().

2014-12-25 - d16079a / 57b6704 - lavc 56.17.100 / 56.8.0 - avcodec.h
  Add AVCodecContext.sw_pix_fmt.

2014-12-04 - 6e9ac02 - lavc 56.14.100 - dv_profile.h
  Add av_dv_codec_profile2().

-------- 8< --------- FFmpeg 2.5 was cut here -------- 8< ---------

2014-11-21 - ab922f9 - lavu 54.15.100 - dict.h
   Add av_dict_get_string().

2014-11-18 - a54a51c - lavu 54.14.100 - float_dsp.h
  Add avpriv_float_dsp_alloc().

2014-11-16 - 6690d4c3 - lavf 56.13.100 - avformat.h
  Add AVStream.recommended_encoder_configuration with accessors.

2014-11-16 - bee5844d - lavu 54.13.100 - opt.h
  Add av_opt_serialize().

2014-11-16 - eec69332 - lavu 54.12.100 - opt.h
  Add av_opt_is_set_to_default().

2014-11-06 - 44fa267 / 5e80fb7 - lavc 56.11.100 / 56.6.0 - vorbis_parser.h
  Add a public API for parsing vorbis packets.

2014-10-15 - 17085a0 / 7ea1b34 - lavc 56.7.100 / 56.5.0 - avcodec.h
  Replace AVCodecContext.time_base used for decoding
  with AVCodecContext.framerate.

2014-10-15 - 51c810e / d565fef1 - lavc 56.6.100 / 56.4.0 - avcodec.h
  Add AV_HWACCEL_FLAG_IGNORE_LEVEL flag to av_vdpau_bind_context().

2014-10-13 - da21895 / 2df0c32e - lavc 56.5.100 / 56.3.0 - avcodec.h
  Add AVCodecContext.initial_padding. Deprecate the use of AVCodecContext.delay
  for audio encoding.

2014-10-08 - bb44f7d / 5a419b2 - lavu 54.10.100 / 54.4.0 - pixdesc.h
  Add API to return the name of frame and context color properties.

2014-10-06 - a61899a / e3e158e - lavc 56.3.100 / 56.2.0 - vdpau.h
  Add av_vdpau_bind_context(). This function should now be used for creating
  (or resetting) a AVVDPAUContext instead of av_vdpau_alloc_context().

2014-10-02 - cdd6f05 - lavc 56.2.100 - avcodec.h
2014-10-02 - cdd6f05 - lavu 54.9.100 - frame.h
  Add AV_FRAME_DATA_SKIP_SAMPLES. Add lavc CODEC_FLAG2_SKIP_MANUAL and
  AVOption "skip_manual", which makes lavc export skip information via
  AV_FRAME_DATA_SKIP_SAMPLES AVFrame side data, instead of skipping and
  discarding samples automatically.

2014-10-02 - 0d92b0d - lavu 54.8.100 - avstring.h
  Add av_match_list()

2014-09-24 - ac68295 - libpostproc 53.1.100
  Add visualization support

2014-09-19 - 6edd6a4 - lavc 56.1.101 - dv_profile.h
  deprecate avpriv_dv_frame_profile2(), which was made public by accident.


-------- 8< --------- FFmpeg 2.4 was cut here -------- 8< ---------

2014-08-25 - 215db29 / b263f8f - lavf 56.3.100 / 56.3.0 - avformat.h
  Add AVFormatContext.max_ts_probe.

2014-08-28 - f30a815 / 9301486 - lavc 56.1.100 / 56.1.0 - avcodec.h
  Add AV_PKT_DATA_STEREO3D to export container-level stereo3d information.

2014-08-23 - 8fc9bd0 - lavu 54.7.100 - dict.h
  AV_DICT_DONT_STRDUP_KEY and AV_DICT_DONT_STRDUP_VAL arguments are now
  freed even on error. This is consistent with the behaviour all users
  of it we could find expect.

2014-08-21 - 980a5b0 - lavu 54.6.100 - frame.h motion_vector.h
  Add AV_FRAME_DATA_MOTION_VECTORS side data and AVMotionVector structure

2014-08-16 - b7d5e01 - lswr 1.1.100 - swresample.h
  Add AVFrame based API

2014-08-16 - c2829dc - lavu 54.4.100 - dict.h
  Add av_dict_set_int helper function.

2014-08-13 - c8571c6 / 8ddc326 - lavu 54.3.100 / 54.3.0 - mem.h
  Add av_strndup().

2014-08-13 - 2ba4577 / a8c104a - lavu 54.2.100 / 54.2.0 - opt.h
  Add av_opt_get_dict_val/set_dict_val with AV_OPT_TYPE_DICT to support
  dictionary types being set as options.

2014-08-13 - afbd4b8 - lavf 56.01.0 - avformat.h
  Add AVFormatContext.event_flags and AVStream.event_flags for signaling to
  the user when events happen in the file/stream.

2014-08-10 - 78eaaa8 / fb1ddcd - lavr 2.1.0 - avresample.h
  Add avresample_convert_frame() and avresample_config().

2014-08-10 - 78eaaa8 / fb1ddcd - lavu 54.1.100 / 54.1.0 - error.h
  Add AVERROR_INPUT_CHANGED and AVERROR_OUTPUT_CHANGED.

2014-08-08 - 3841f2a / d35b94f - lavc 55.73.102 / 55.57.4 - avcodec.h
  Deprecate FF_IDCT_XVIDMMX define and xvidmmx idct option.
  Replaced by FF_IDCT_XVID and xvid respectively.

2014-08-08 - 5c3c671 - lavf 55.53.100 - avio.h
  Add avio_feof() and deprecate url_feof().

2014-08-07 - bb78903 - lsws 2.1.3 - swscale.h
  sws_getContext is not going to be removed in the future.

2014-08-07 - a561662 / ad1ee5f - lavc 55.73.101 / 55.57.3 - avcodec.h
  reordered_opaque is not going to be removed in the future.

2014-08-02 - 28a2107 - lavu 52.98.100 - pixelutils.h
  Add pixelutils API with SAD functions

2014-08-04 - 6017c98 / e9abafc - lavu 52.97.100 / 53.22.0 - pixfmt.h
  Add AV_PIX_FMT_YA16 pixel format for 16 bit packed gray with alpha.

2014-08-04 - 4c8bc6f / e96c3b8 - lavu 52.96.101 / 53.21.1 - avstring.h
  Rename AV_PIX_FMT_Y400A to AV_PIX_FMT_YA8 to better identify the format.
  An alias pixel format and color space name are provided for compatibility.

2014-08-04 - 073c074 / d2962e9 - lavu 52.96.100 / 53.21.0 - pixdesc.h
  Support name aliases for pixel formats.

2014-08-03 - 71d008e / 1ef9e83 - lavc 55.72.101 / 55.57.2 - avcodec.h
2014-08-03 - 71d008e / 1ef9e83 - lavu 52.95.100 / 53.20.0 - frame.h
  Deprecate AVCodecContext.dtg_active_format and use side-data instead.

2014-08-03 - e680c73 - lavc 55.72.100 - avcodec.h
  Add get_pixels() to AVDCT

2014-08-03 - 9400603 / 9f17685 - lavc 55.71.101 / 55.57.1 - avcodec.h
  Deprecate unused FF_IDCT_IPP define and ipp avcodec option.
  Deprecate unused FF_DEBUG_PTS define and pts avcodec option.
  Deprecate unused FF_CODER_TYPE_DEFLATE define and deflate avcodec option.
  Deprecate unused FF_DCT_INT define and int avcodec option.
  Deprecate unused avcodec option scenechange_factor.

2014-07-30 - ba3e331 - lavu 52.94.100 - frame.h
  Add av_frame_side_data_name()

2014-07-29 - 80a3a66 / 3a19405 - lavf 56.01.100 / 56.01.0 - avformat.h
  Add mime_type field to AVProbeData, which now MUST be initialized in
  order to avoid uninitialized reads of the mime_type pointer, likely
  leading to crashes.
  Typically, this means you will do 'AVProbeData pd = { 0 };' instead of
  'AVProbeData pd;'.

2014-07-29 - 31e0b5d / 69e7336 - lavu 52.92.100 / 53.19.0 - avstring.h
  Make name matching function from lavf public as av_match_name().

2014-07-28 - 2e5c8b0 / c5fca01 - lavc 55.71.100 / 55.57.0 - avcodec.h
  Add AV_CODEC_PROP_REORDER to mark codecs supporting frame reordering.

2014-07-27 - ff9a154 - lavf 55.50.100 - avformat.h
  New field int64_t probesize2 instead of deprecated
  field int probesize.

2014-07-27 - 932ff70 - lavc 55.70.100 - avdct.h
  Add AVDCT / avcodec_dct_alloc() / avcodec_dct_init().

2014-07-23 - 8a4c086 - lavf 55.49.100 - avio.h
  Add avio_read_to_bprint()


-------- 8< --------- FFmpeg 2.3 was cut here -------- 8< ---------

2014-07-14 - 62227a7 - lavf 55.47.100 - avformat.h
  Add av_stream_get_parser()

2014-07-09 - c67690f / a54f03b - lavu 52.92.100 / 53.18.0 - display.h
  Add av_display_matrix_flip() to flip the transformation matrix.

2014-07-09 - 1b58f13 / f6ee61f - lavc 55.69.100 / 55.56.0 - dv_profile.h
  Add a public API for DV profile handling.

2014-06-20 - 0dceefc / 9e500ef - lavu 52.90.100 / 53.17.0 - imgutils.h
  Add av_image_check_sar().

2014-06-20 - 4a99333 / 874390e - lavc 55.68.100 / 55.55.0 - avcodec.h
  Add av_packet_rescale_ts() to simplify timestamp conversion.

2014-06-18 - ac293b6 / 194be1f - lavf 55.44.100 / 55.20.0 - avformat.h
  The proper way for providing a hint about the desired timebase to the muxers
  is now setting AVStream.time_base, instead of AVStream.codec.time_base as was
  done previously. The old method is now deprecated.

2014-06-11 - 67d29da - lavc 55.66.101 - avcodec.h
  Increase FF_INPUT_BUFFER_PADDING_SIZE to 32 due to some corner cases needing
  it

2014-06-10 - 5482780 - lavf 55.43.100 - avformat.h
  New field int64_t max_analyze_duration2 instead of deprecated
  int max_analyze_duration.

2014-05-30 - 00759d7 - lavu 52.89.100 - opt.h
  Add av_opt_copy()

2014-06-01 - 03bb99a / 0957b27 - lavc 55.66.100 / 55.54.0 - avcodec.h
  Add AVCodecContext.side_data_only_packets to allow encoders to output packets
  with only side data. This option may become mandatory in the future, so all
  users are recommended to update their code and enable this option.

2014-06-01 - 6e8e9f1 / 8c02adc - lavu 52.88.100 / 53.16.0 - frame.h, pixfmt.h
  Move all color-related enums (AVColorPrimaries, AVColorSpace, AVColorRange,
  AVColorTransferCharacteristic, and AVChromaLocation) inside lavu.
  And add AVFrame fields for them.

2014-05-29 - bdb2e80 / b2d4565 - lavr 1.3.0 - avresample.h
  Add avresample_max_output_samples

2014-05-28 - d858ee7 / 6d21259 - lavf 55.42.100 / 55.19.0 - avformat.h
  Add strict_std_compliance and related AVOptions to support experimental
  muxing.

2014-05-26 - 55cc60c - lavu 52.87.100 - threadmessage.h
  Add thread message queue API.

2014-05-26 - c37d179 - lavf 55.41.100 - avformat.h
  Add format_probesize to AVFormatContext.

2014-05-20 - 7d25af1 / c23c96b - lavf 55.39.100 / 55.18.0 - avformat.h
  Add av_stream_get_side_data() to access stream-level side data
  in the same way as av_packet_get_side_data().

2014-05-20 - 7336e39 - lavu 52.86.100 - fifo.h
  Add av_fifo_alloc_array() function.

2014-05-19 - ef1d4ee / bddd8cb - lavu 52.85.100 / 53.15.0 - frame.h, display.h
  Add AV_FRAME_DATA_DISPLAYMATRIX for exporting frame-level
  spatial rendering on video frames for proper display.

2014-05-19 - ef1d4ee / bddd8cb - lavc 55.64.100 / 55.53.0 - avcodec.h
  Add AV_PKT_DATA_DISPLAYMATRIX for exporting packet-level
  spatial rendering on video frames for proper display.

2014-05-19 - 999a99c / a312f71 - lavf 55.38.101 / 55.17.1 - avformat.h
  Deprecate AVStream.pts and the AVFrac struct, which was its only use case.
  See use av_stream_get_end_pts()

2014-05-18 - 68c0518 / fd05602 - lavc 55.63.100 / 55.52.0 - avcodec.h
  Add avcodec_free_context(). From now on it should be used for freeing
  AVCodecContext.

2014-05-17 - 0eec06e / 1bd0bdc - lavu 52.84.100 / 54.5.0 - time.h
  Add av_gettime_relative() av_gettime_relative_is_monotonic()

2014-05-15 - eacf7d6 / 0c1959b - lavf 55.38.100 / 55.17.0 - avformat.h
  Add AVFMT_FLAG_BITEXACT flag. Muxers now use it instead of checking
  CODEC_FLAG_BITEXACT on the first stream.

2014-05-15 - 96cb4c8 - lswr 0.19.100 - swresample.h
  Add swr_close()

2014-05-11 - 14aef38 / 66e6c8a - lavu 52.83.100 / 53.14.0 - pixfmt.h
  Add AV_PIX_FMT_VDA for new-style VDA acceleration.

2014-05-07 - 351f611 - lavu 52.82.100 - fifo.h
  Add av_fifo_freep() function.

2014-05-02 - ba52fb11 - lavu 52.81.100 - opt.h
  Add av_opt_set_dict2() function.

2014-05-01 - e77b985 / a2941c8 - lavc 55.60.103 / 55.50.3 - avcodec.h
  Deprecate CODEC_FLAG_MV0. It is replaced by the flag "mv0" in the
  "mpv_flags" private option of the mpegvideo encoders.

2014-05-01 - e40ae8c / 6484149 - lavc 55.60.102 / 55.50.2 - avcodec.h
  Deprecate CODEC_FLAG_GMC. It is replaced by the "gmc" private option of the
  libxvid encoder.

2014-05-01 - 1851643 / b2c3171 - lavc 55.60.101 / 55.50.1 - avcodec.h
  Deprecate CODEC_FLAG_NORMALIZE_AQP. It is replaced by the flag "naq" in the
  "mpv_flags" private option of the mpegvideo encoders.

2014-05-01 - cac07d0 / 5fcceda - avcodec.h
  Deprecate CODEC_FLAG_INPUT_PRESERVED. Its functionality is replaced by passing
  reference-counted frames to encoders.

2014-04-30 - 617e866 - lavu 52.81.100 - pixdesc.h
  Add av_find_best_pix_fmt_of_2(), av_get_pix_fmt_loss()
  Deprecate avcodec_get_pix_fmt_loss(), avcodec_find_best_pix_fmt_of_2()

2014-04-29 - 1bf6396 - lavc 55.60.100 - avcodec.h
  Add AVCodecDescriptor.mime_types field.

2014-04-29 - b804eb4 - lavu 52.80.100 - hash.h
  Add av_hash_final_bin(), av_hash_final_hex() and av_hash_final_b64().

2014-03-07 - 8b2a130 - lavc 55.50.0 / 55.53.100 - dxva2.h
  Add FF_DXVA2_WORKAROUND_INTEL_CLEARVIDEO for old Intel GPUs.

2014-04-22 - 502512e /dac7e8a - lavu 53.13.0 / 52.78.100 - avutil.h
  Add av_get_time_base_q().

2014-04-17 - a8d01a7 / 0983d48 - lavu 53.12.0 / 52.77.100 - crc.h
  Add AV_CRC_16_ANSI_LE crc variant.

2014-04-15 - ef818d8 - lavf 55.37.101 - avformat.h
  Add av_format_inject_global_side_data()

2014-04-12 - 4f698be - lavu 52.76.100 - log.h
  Add av_log_get_flags()

2014-04-11 - 6db42a2b - lavd 55.12.100 - avdevice.h
  Add avdevice_capabilities_create() function.
  Add avdevice_capabilities_free() function.

2014-04-07 - 0a1cc04 / 8b17243 - lavu 52.75.100 / 53.11.0 - pixfmt.h
  Add AV_PIX_FMT_YVYU422 pixel format.

2014-04-04 - c1d0536 / 8542f9c - lavu 52.74.100 / 53.10.0 - replaygain.h
  Full scale for peak values is now 100000 (instead of UINT32_MAX) and values
  may overflow.

2014-04-03 - c16e006 / 7763118 - lavu 52.73.100 / 53.9.0 - log.h
  Add AV_LOG(c) macro to have 256 color debug messages.

2014-04-03 - eaed4da9 - lavu 52.72.100 - opt.h
  Add AV_OPT_MULTI_COMPONENT_RANGE define to allow return
  multi-component option ranges.

2014-03-29 - cd50a44b - lavu 52.70.100 - mem.h
  Add av_dynarray_add_nofree() function.

2014-02-24 - 3e1f241 / d161ae0 - lavu 52.69.100 / 53.8.0 - frame.h
  Add av_frame_remove_side_data() for removing a single side data
  instance from a frame.

2014-03-24 - 83e8978 / 5a7e35d - lavu 52.68.100 / 53.7.0 - frame.h, replaygain.h
  Add AV_FRAME_DATA_REPLAYGAIN for exporting replaygain tags.
  Add a new header replaygain.h with the AVReplayGain struct.

2014-03-24 - 83e8978 / 5a7e35d - lavc 55.54.100 / 55.36.0 - avcodec.h
  Add AV_PKT_DATA_REPLAYGAIN for exporting replaygain tags.

2014-03-24 - 595ba3b / 25b3258 - lavf 55.35.100 / 55.13.0 - avformat.h
  Add AVStream.side_data and AVStream.nb_side_data for exporting stream-global
  side data (e.g. replaygain tags, video rotation)

2014-03-24 - bd34e26 / 0e2c3ee - lavc 55.53.100 / 55.35.0 - avcodec.h
  Give the name AVPacketSideData to the previously anonymous struct used for
  AVPacket.side_data.


-------- 8< --------- FFmpeg 2.2 was cut here -------- 8< ---------

2014-03-18 - 37c07d4 - lsws 2.5.102
  Make gray16 full-scale.

2014-03-16 - 6b1ca17 / 1481d24 - lavu 52.67.100 / 53.6.0 - pixfmt.h
  Add RGBA64_LIBAV pixel format and variants for compatibility

2014-03-11 - 3f3229c - lavf 55.34.101 - avformat.h
  Set AVFormatContext.start_time_realtime when demuxing.

2014-03-03 - 06fed440 - lavd 55.11.100 - avdevice.h
  Add av_input_audio_device_next().
  Add av_input_video_device_next().
  Add av_output_audio_device_next().
  Add av_output_video_device_next().

2014-02-24 - fff5262 / 1155fd0 - lavu 52.66.100 / 53.5.0 - frame.h
  Add av_frame_copy() for copying the frame data.

2014-02-24 - a66be60 - lswr 0.18.100 - swresample.h
  Add swr_is_initialized() for checking whether a resample context is initialized.

2014-02-22 - 5367c0b / 7e86c27 - lavr 1.2.0 - avresample.h
  Add avresample_is_open() for checking whether a resample context is open.

2014-02-19 - 6a24d77 / c3ecd96 - lavu 52.65.100 / 53.4.0  - opt.h
  Add AV_OPT_FLAG_EXPORT and AV_OPT_FLAG_READONLY to mark options meant (only)
  for reading.

2014-02-19 - f4c8d00 / 6bb8720 - lavu 52.64.101 / 53.3.1 - opt.h
  Deprecate unused AV_OPT_FLAG_METADATA.

2014-02-16 - 81c3f81 - lavd 55.10.100 - avdevice.h
  Add avdevice_list_devices() and avdevice_free_list_devices()

2014-02-16 - db3c970 - lavf 55.33.100 - avio.h
  Add avio_find_protocol_name() to find out the name of the protocol that would
  be selected for a given URL.

2014-02-15 - a2bc6c1 / c98f316 - lavu 52.64.100 / 53.3.0 - frame.h
  Add AV_FRAME_DATA_DOWNMIX_INFO value to the AVFrameSideDataType enum and
  downmix_info.h API, which identify downmix-related metadata.

2014-02-11 - 1b05ac2 - lavf 55.32.100 - avformat.h
  Add av_write_uncoded_frame() and av_interleaved_write_uncoded_frame().

2014-02-04 - 3adb5f8 / d9ae103 - lavf 55.30.100 / 55.11.0 - avformat.h
  Add AVFormatContext.max_interleave_delta for controlling amount of buffering
  when interleaving.

2014-02-02 - 5871ee5 - lavf 55.29.100 - avformat.h
  Add output_ts_offset muxing option to AVFormatContext.

2014-01-27 - 102bd64 - lavd 55.7.100 - avdevice.h
                       lavf 55.28.100 - avformat.h
  Add avdevice_dev_to_app_control_message() function.

2014-01-27 - 7151411 - lavd 55.6.100 - avdevice.h
                       lavf 55.27.100 - avformat.h
  Add avdevice_app_to_dev_control_message() function.

2014-01-24 - 86bee79 - lavf 55.26.100 - avformat.h
  Add AVFormatContext option metadata_header_padding to allow control over the
  amount of padding added.

2014-01-20 - eef74b2 / 93c553c - lavc 55.48.102 / 55.32.1 - avcodec.h
  Edges are not required anymore on video buffers allocated by get_buffer2()
  (i.e. as if the CODEC_FLAG_EMU_EDGE flag was always on). Deprecate
  CODEC_FLAG_EMU_EDGE and avcodec_get_edge_width().

2014-01-19 - 1a193c4 - lavf 55.25.100 - avformat.h
  Add avformat_get_mov_video_tags() and avformat_get_mov_audio_tags().

2014-01-19 - 3532dd5 - lavu 52.63.100 - rational.h
  Add av_make_q() function.

2014-01-05 - 4cf4da9 / 5b4797a - lavu 52.62.100 / 53.2.0 - frame.h
  Add AV_FRAME_DATA_MATRIXENCODING value to the AVFrameSideDataType enum, which
  identifies AVMatrixEncoding data.

2014-01-05 - 751385f / 5c437fb - lavu 52.61.100 / 53.1.0 - channel_layout.h
  Add values for various Dolby flags to the AVMatrixEncoding enum.

2014-01-04 - b317f94 - lavu 52.60.100 - mathematics.h
  Add av_add_stable() function.

2013-12-22 - 911676c - lavu 52.59.100 - avstring.h
  Add av_strnlen() function.

2013-12-09 - 64f73ac - lavu 52.57.100 - opencl.h
  Add av_opencl_benchmark() function.

2013-11-30 - 82b2e9c - lavu 52.56.100 - ffversion.h
  Moves version.h to libavutil/ffversion.h.
  Install ffversion.h and make it public.

2013-12-11 - 29c83d2 / b9fb59d,409a143 / 9431356,44967ab / d7b3ee9 - lavc 55.45.101 / 55.28.1 - avcodec.h
  av_frame_alloc(), av_frame_unref() and av_frame_free() now can and should be
  used instead of avcodec_alloc_frame(), avcodec_get_frame_defaults() and
  avcodec_free_frame() respectively. The latter three functions are deprecated.

2013-12-09 - 7a60348 / 7e244c6- - lavu 52.58.100 / 52.20.0 - frame.h
  Add AV_FRAME_DATA_STEREO3D value to the AVFrameSideDataType enum and
  stereo3d.h API, that identify codec-independent stereo3d information.

2013-11-26 - 625b290 / 1eaac1d- - lavu 52.55.100 / 52.19.0 - frame.h
  Add AV_FRAME_DATA_A53_CC value to the AVFrameSideDataType enum, which
  identifies ATSC A53 Part 4 Closed Captions data.

2013-11-22 - 6859065 - lavu 52.54.100 - avstring.h
  Add av_utf8_decode() function.

2013-11-22 - fb7d70c - lavc 55.44.100 - avcodec.h
  Add HEVC profiles

2013-11-20 - c28b61c - lavc 55.44.100 - avcodec.h
  Add av_packet_{un,}pack_dictionary()
  Add AV_PKT_METADATA_UPDATE side data type, used to transmit key/value
  strings between a stream and the application.

2013-11-14 - 7c888ae / cce3e0a - lavu 52.53.100 / 52.18.0 - mem.h
  Move av_fast_malloc() and av_fast_realloc() for libavcodec to libavutil.

2013-11-14 - b71e4d8 / 8941971 - lavc 55.43.100 / 55.27.0 - avcodec.h
  Deprecate AVCodecContext.error_rate, it is replaced by the 'error_rate'
  private option of the mpegvideo encoder family.

2013-11-14 - 31c09b7 / 728c465 - lavc 55.42.100 / 55.26.0 - vdpau.h
  Add av_vdpau_get_profile().
  Add av_vdpau_alloc_context(). This function must from now on be
  used for allocating AVVDPAUContext.

2013-11-04 - be41f21 / cd8f772 - lavc 55.41.100 / 55.25.0 - avcodec.h
                       lavu 52.51.100 - frame.h
  Add ITU-R BT.2020 and other not yet included values to color primaries,
  transfer characteristics and colorspaces.

2013-11-04 - 85cabf1 - lavu 52.50.100 - avutil.h
  Add av_fopen_utf8()

2013-10-31 - 78265fc / 28096e0 - lavu 52.49.100 / 52.17.0 - frame.h
  Add AVFrame.flags and AV_FRAME_FLAG_CORRUPT.


-------- 8< --------- FFmpeg 2.1 was cut here -------- 8< ---------

2013-10-27 - dbe6f9f - lavc 55.39.100 - avcodec.h
  Add CODEC_CAP_DELAY support to avcodec_decode_subtitle2.

2013-10-27 - d61617a - lavu 52.48.100 - parseutils.h
  Add av_get_known_color_name().

2013-10-17 - 8696e51 - lavu 52.47.100 - opt.h
  Add AV_OPT_TYPE_CHANNEL_LAYOUT and channel layout option handlers
  av_opt_get_channel_layout() and av_opt_set_channel_layout().

2013-10-06 - ccf96f8 -libswscale 2.5.101 - options.c
  Change default scaler to bicubic

2013-10-03 - e57dba0 - lavc 55.34.100 - avcodec.h
  Add av_codec_get_max_lowres()

2013-10-02 - 5082fcc - lavf 55.19.100 - avformat.h
  Add audio/video/subtitle AVCodec fields to AVFormatContext to force specific
  decoders

2013-09-28 - 7381d31 / 0767bfd - lavfi 3.88.100 / 3.11.0 - avfilter.h
  Add AVFilterGraph.execute and AVFilterGraph.opaque for custom slice threading
  implementations.

2013-09-21 - 85f8a3c / e208e6d - lavu 52.46.100 / 52.16.0 - pixfmt.h
  Add interleaved 4:2:2 8/10-bit formats AV_PIX_FMT_NV16 and
  AV_PIX_FMT_NV20.

2013-09-16 - c74c3fb / 3feb3d6 - lavu 52.44.100 / 52.15.0 - mem.h
  Add av_reallocp.

2013-09-04 - 3e1f507 - lavc 55.31.101 - avcodec.h
  avcodec_close() argument can be NULL.

2013-09-04 - 36cd017a - lavf 55.16.101 - avformat.h
  avformat_close_input() argument can be NULL and point on NULL.

2013-08-29 - e31db62 - lavf 55.15.100 - avformat.h
  Add av_format_get_probe_score().

2013-08-15 - 1e0e193 - lsws 2.5.100 -
  Add a sws_dither AVOption, allowing to set the dither algorithm used

2013-08-11 - d404fe35 - lavc 55.27.100 - vdpau.h
  Add a render2 alternative to the render callback function.

2013-08-11 - af05edc - lavc 55.26.100 - vdpau.h
  Add allocation function for AVVDPAUContext, allowing
  to extend it in the future without breaking ABI/API.

2013-08-10 - 67a580f / 5a9a9d4 - lavc 55.25.100 / 55.16.0 - avcodec.h
  Extend AVPacket API with av_packet_unref, av_packet_ref,
  av_packet_move_ref, av_packet_copy_props, av_packet_free_side_data.

2013-08-05 - 9547e3e / f824535 - lavc 55.22.100 / 55.13.0 - avcodec.h
  Deprecate the bitstream-related members from struct AVVDPAUContext.
  The bitstream buffers no longer need to be explicitly freed.

2013-08-05 - 3b805dc / 549294f - lavc 55.21.100 / 55.12.0 - avcodec.h
  Deprecate the CODEC_CAP_HWACCEL_VDPAU codec capability. Use CODEC_CAP_HWACCEL
  and select the AV_PIX_FMT_VDPAU format with get_format() instead.

2013-08-05 - 4ee0984 / a0ad5d0 - lavu 52.41.100 / 52.14.0 - pixfmt.h
  Deprecate AV_PIX_FMT_VDPAU_*. Use AV_PIX_FMT_VDPAU instead.

2013-08-02 - 82fdfe8 / a8b1927 - lavc 55.20.100 / 55.11.0 - avcodec.h
  Add output_picture_number to AVCodecParserContext.

2013-07-23 - abc8110 - lavc 55.19.100 - avcodec.h
  Add avcodec_chroma_pos_to_enum()
  Add avcodec_enum_to_chroma_pos()


-------- 8< --------- FFmpeg 2.0 was cut here -------- 8< ---------

2013-07-03 - 838bd73 - lavfi 3.78.100 - avfilter.h
  Deprecate avfilter_graph_parse() in favor of the equivalent
  avfilter_graph_parse_ptr().

2013-06-24 - af5f9c0 / 95d5246 - lavc 55.17.100 / 55.10.0 - avcodec.h
  Add MPEG-2 AAC profiles

2013-06-25 - af5f9c0 / 95d5246 - lavf 55.10.100 - avformat.h
  Add AV_DISPOSITION_* flags to indicate text track kind.

2013-06-15 - 99b8cd0 - lavu 52.36.100
  Add AVRIPEMD:
   av_ripemd_alloc()
   av_ripemd_init()
   av_ripemd_update()
   av_ripemd_final()

2013-06-10 - 82ef670 - lavu 52.35.101 - hmac.h
  Add AV_HMAC_SHA224, AV_HMAC_SHA256, AV_HMAC_SHA384, AV_HMAC_SHA512

2013-06-04 - 30b491f / fc962d4 - lavu 52.35.100 / 52.13.0 - mem.h
  Add av_realloc_array and av_reallocp_array

2013-05-30 - 682b227 - lavu 52.35.100
  Add AVSHA512:
   av_sha512_alloc()
   av_sha512_init()
   av_sha512_update()
   av_sha512_final()

2013-05-24 - 8d4e969 / 129bb23 - lavfi 3.10.0 / 3.70.100 - avfilter.h
  Add support for slice multithreading to lavfi. Filters supporting threading
  are marked with AVFILTER_FLAG_SLICE_THREADS.
  New fields AVFilterContext.thread_type, AVFilterGraph.thread_type and
  AVFilterGraph.nb_threads (accessible directly or through AVOptions) may be
  used to configure multithreading.

2013-05-24 - fe40a9f / 2a6eaea - lavu 52.12.0 / 52.34.100 - cpu.h
  Add av_cpu_count() function for getting the number of logical CPUs.

2013-05-24 - 0c25c39 / b493847 - lavc 55.7.0 / 55.12.100 - avcodec.h
  Add picture_structure to AVCodecParserContext.

2013-05-17 - 3a751ea - lavu 52.33.100 - opt.h
  Add AV_OPT_TYPE_COLOR value to AVOptionType enum.

2013-05-13 - e398416 - lavu 52.31.100 - mem.h
  Add av_dynarray2_add().

2013-05-12 - 1776177 - lavfi 3.65.100
  Add AVFILTER_FLAG_SUPPORT_TIMELINE* filter flags.

2013-04-19 - 380cfce - lavc 55.4.100
  Add AV_CODEC_PROP_TEXT_SUB property for text based subtitles codec.

2013-04-18 - 7c1a002 - lavf 55.3.100
  The matroska demuxer can now output proper verbatim ASS packets. It will
  become the default starting lavf 56.0.100.

2013-04-10 - af0d270 - lavu 25.26.100 - avutil.h,opt.h
  Add av_int_list_length()
  and av_opt_set_int_list().

2013-03-30 - 5c73645 - lavu 52.24.100 - samplefmt.h
  Add av_samples_alloc_array_and_samples().

2013-03-29 - ef7b6b4 - lavf 55.1.100 - avformat.h
  Add av_guess_frame_rate()

2013-03-20 - 8d928a9 - lavu 52.22.100 - opt.h
  Add AV_OPT_TYPE_DURATION value to AVOptionType enum.

2013-03-17 - 7aa9af5 - lavu 52.20.100 - opt.h
  Add AV_OPT_TYPE_VIDEO_RATE value to AVOptionType enum.


-------- 8< --------- FFmpeg 1.2 was cut here -------- 8< ---------

2013-03-07 - 9767ec6 - lavu 52.18.100 - avstring.h,bprint.h
  Add av_escape() and av_bprint_escape() API.

2013-02-24 - b59cd08 - lavfi 3.41.100 - buffersink.h
  Add sample_rates field to AVABufferSinkParams.

2013-01-17 - a1a707f - lavf 54.61.100
  Add av_codec_get_tag2().

2013-01-01 - 2eb2e17 - lavfi 3.34.100
  Add avfilter_get_audio_buffer_ref_from_arrays_channels.


-------- 8< --------- FFmpeg 1.1 was cut here -------- 8< ---------

2012-12-20 - 34de47aa - lavfi 3.29.100 - avfilter.h
  Add AVFilterLink.channels, avfilter_link_get_channels()
  and avfilter_ref_get_channels().

2012-12-15 - 96d815fc - lavc 54.80.100 - avcodec.h
  Add pkt_size field to AVFrame.

2012-11-25 - c70ec631 - lavu 52.9.100 - opt.h
  Add the following convenience functions to opt.h:
   av_opt_get_image_size
   av_opt_get_pixel_fmt
   av_opt_get_sample_fmt
   av_opt_set_image_size
   av_opt_set_pixel_fmt
   av_opt_set_sample_fmt

2012-11-17 - 4cd74c81 - lavu 52.8.100 - bprint.h
  Add av_bprint_strftime().

2012-11-15 - 92648107 - lavu 52.7.100 - opt.h
  Add av_opt_get_key_value().

2012-11-13 - 79456652 - lavfi 3.23.100 - avfilter.h
  Add channels field to AVFilterBufferRefAudioProps.

2012-11-03 - 481fdeee - lavu 52.3.100 - opt.h
  Add AV_OPT_TYPE_SAMPLE_FMT value to AVOptionType enum.

2012-10-21 - 6fb2fd8 - lavc  54.68.100 - avcodec.h
                       lavfi  3.20.100 - avfilter.h
  Add AV_PKT_DATA_STRINGS_METADATA side data type, used to transmit key/value
  strings between AVPacket and AVFrame, and add metadata field to
  AVCodecContext (which shall not be accessed by users; see AVFrame metadata
  instead).

2012-09-27 - a70b493 - lavd 54.3.100 - version.h
  Add LIBAVDEVICE_IDENT symbol.

2012-09-27 - a70b493 - lavfi 3.18.100 - version.h
  Add LIBAVFILTER_IDENT symbol.

2012-09-27 - a70b493 - libswr 0.16.100 - version.h
  Add LIBSWRESAMPLE_VERSION, LIBSWRESAMPLE_BUILD
  and LIBSWRESAMPLE_IDENT symbols.


-------- 8< --------- FFmpeg 1.0 was cut here -------- 8< ---------

2012-09-06 - 29e972f - lavu 51.72.100 - parseutils.h
  Add av_small_strptime() time parsing function.

  Can be used as a stripped-down replacement for strptime(), on
  systems which do not support it.

2012-08-25 - 2626cc4 - lavf 54.28.100
  Matroska demuxer now identifies SRT subtitles as AV_CODEC_ID_SUBRIP instead
  of AV_CODEC_ID_TEXT.

2012-08-13 - 5c0d8bc - lavfi 3.8.100 - avfilter.h
  Add avfilter_get_class() function, and priv_class field to AVFilter
  struct.

2012-08-12 - a25346e - lavu 51.69.100 - opt.h
  Add AV_OPT_FLAG_FILTERING_PARAM symbol in opt.h.

2012-07-31 - 23fc4dd - lavc 54.46.100
  Add channels field to AVFrame.

2012-07-30 - f893904 - lavu 51.66.100
  Add av_get_channel_description()
  and av_get_standard_channel_layout() functions.

2012-07-21 - 016a472 - lavc 54.43.100
  Add decode_error_flags field to AVFrame.

2012-07-20 - b062936 - lavf 54.18.100
  Add avformat_match_stream_specifier() function.

2012-07-14 - f49ec1b - lavc 54.38.100 - avcodec.h
  Add metadata to AVFrame, and the accessor functions
  av_frame_get_metadata() and av_frame_set_metadata().

2012-07-10 - 0e003d8 - lavc 54.33.100
  Add av_fast_padded_mallocz().

2012-07-10 - 21d5609 - lavfi 3.2.0 - avfilter.h
  Add init_opaque() callback to AVFilter struct.

2012-06-26 - e6674e4 - lavu 51.63.100 - imgutils.h
  Add functions to libavutil/imgutils.h:
  av_image_get_buffer_size()
  av_image_fill_arrays()
  av_image_copy_to_buffer()

2012-06-24 - c41899a - lavu 51.62.100 - version.h
  version moved from avutil.h to version.h

2012-04-11 - 359abb1 - lavu 51.58.100 - error.h
  Add av_make_error_string() and av_err2str() utilities to
  libavutil/error.h.

2012-06-05 - 62b39d4 - lavc 54.24.100
  Add pkt_duration field to AVFrame.

2012-05-24 - f2ee065 - lavu 51.54.100
  Move AVPALETTE_SIZE and AVPALETTE_COUNT macros from
  libavcodec/avcodec.h to libavutil/pixfmt.h.

2012-05-14 - 94a9ac1 - lavf 54.5.100
  Add av_guess_sample_aspect_ratio() function.

2012-04-20 - 65fa7bc - lavfi 2.70.100
  Add avfilter_unref_bufferp() to avfilter.h.

2012-04-13 - 162e400 - lavfi 2.68.100
  Install libavfilter/asrc_abuffer.h public header.

2012-03-26 - a67d9cf - lavfi 2.66.100
  Add avfilter_fill_frame_from_{audio_,}buffer_ref() functions.

2013-05-15 - ff46809 / e6c4ac7 - lavu 52.32.100 / 52.11.0 - pixdesc.h
  Replace PIX_FMT_* flags with AV_PIX_FMT_FLAG_*.

2013-04-03 - 6fc58a8 / 507b1e4 - lavc 55.7.100 / 55.4.0 - avcodec.h
  Add field_order to AVCodecParserContext.

2013-04-19 - f4b05cd / 5e83d9a - lavc 55.5.100 / 55.2.0 - avcodec.h
  Add CODEC_FLAG_UNALIGNED to allow decoders to produce unaligned output.

2013-04-11 - lavfi 3.53.100 / 3.8.0
  231fd44 / 38f0c07 - Move all content from avfiltergraph.h to avfilter.h. Deprecate
            avfilterhraph.h, user applications should include just avfilter.h
  86070b8 / bc1a985 - Add avfilter_graph_alloc_filter(), deprecate avfilter_open() and
            avfilter_graph_add_filter().
  4fde705 / 1113672 - Add AVFilterContext.graph pointing to the AVFilterGraph that contains the
            filter.
  710b0aa / 48a5ada - Add avfilter_init_str(), deprecate avfilter_init_filter().
  46de9ba / 1ba95a9 - Add avfilter_init_dict().
  16fc24b / 7cdd737 - Add AVFilter.flags field and AVFILTER_FLAG_DYNAMIC_{INPUTS,OUTPUTS} flags.
  f4db6bf / 7e8fe4b - Add avfilter_pad_count() for counting filter inputs/outputs.
  835cc0f / fa2a34c - Add avfilter_next(), deprecate av_filter_next().
            Deprecate avfilter_uninit().

2013-04-09 - lavfi 3.51.100 / 3.7.0 - avfilter.h
  0594ef0 / b439c99 - Add AVFilter.priv_class for exporting filter options through the
            AVOptions API in the similar way private options work in lavc and lavf.
  44d4488 / 8114c10 - Add avfilter_get_class().
  Switch all filters to use AVOptions.

2013-03-19 - 17ebef2 / 2c328a9 - lavu 52.20.100 / 52.9.0 - pixdesc.h
  Add av_pix_fmt_count_planes() function for counting planes in a pixel format.

2013-03-16 - ecade98 / 42c7c61 - lavfi 3.47.100 / 3.6.0
  Add AVFilterGraph.nb_filters, deprecate AVFilterGraph.filter_count.

2013-03-08 - Reference counted buffers - lavu 52.8.0, lavc 55.0.100 / 55.0.0, lavf 55.0.100 / 55.0.0,
lavd 54.4.100 / 54.0.0, lavfi 3.5.0
  36099df / 8e401db, 532f31a / 1cec062 - add a new API for reference counted buffers and buffer
                     pools (new header libavutil/buffer.h).
  2653e12 / 1afddbe - add AVPacket.buf to allow reference counting for the AVPacket data.
            Add av_packet_from_data() function for constructing packets from
            av_malloc()ed data.
  c4e8821 / 7ecc2d4 - move AVFrame from lavc to lavu (new header libavutil/frame.h), add
            AVFrame.buf/extended_buf to allow reference counting for the AVFrame
            data. Add new API for working with reference-counted AVFrames.
  80e9e63 / 759001c - add the refcounted_frames field to AVCodecContext to make audio and
            video decoders return reference-counted frames. Add get_buffer2()
            callback to AVCodecContext which allocates reference-counted frames.
            Add avcodec_default_get_buffer2() as the default get_buffer2()
            implementation.
            Deprecate AVCodecContext.get_buffer() / release_buffer() /
            reget_buffer(), avcodec_default_get_buffer(),
            avcodec_default_reget_buffer(), avcodec_default_release_buffer().
            Remove avcodec_default_free_buffers(), which should not have ever
            been called from outside of lavc.
            Deprecate the following AVFrame fields:
                * base -- is now stored in AVBufferRef
                * reference, type, buffer_hints -- are unnecessary in the new API
                * hwaccel_picture_private, owner, thread_opaque -- should not
                  have been accessed from outside of lavc
                * qscale_table, qstride, qscale_type, mbskip_table, motion_val,
                  mb_type, dct_coeff, ref_index -- mpegvideo-specific tables,
                  which are not exported anymore.
  a05a44e / 7e35037 - switch libavfilter to use AVFrame instead of AVFilterBufferRef. Add
            av_buffersrc_add_frame(), deprecate av_buffersrc_buffer().
            Add av_buffersink_get_frame() and av_buffersink_get_samples(),
            deprecate av_buffersink_read() and av_buffersink_read_samples().
            Deprecate AVFilterBufferRef and all functions for working with it.

2013-03-17 - 6c17ff8 / 12c5c1d - lavu 52.19.100 / 52.8.0 - avstring.h
  Add av_isdigit, av_isgraph, av_isspace, av_isxdigit.

2013-02-23 - 71cf094 / 9f12235 - lavfi 3.40.100 / 3.4.0 - avfiltergraph.h
  Add resample_lavr_opts to AVFilterGraph for setting libavresample options
  for auto-inserted resample filters.

2013-01-25 - e7e14bc / 38c1466 - lavu 52.17.100 / 52.7.0 - dict.h
  Add av_dict_parse_string() to set multiple key/value pairs at once from a
  string.

2013-01-25 - 25be630 / b85a5e8 - lavu 52.16.100 / 52.6.0 - avstring.h
  Add av_strnstr()

2013-01-15 - e7e0186 / 8ee288d - lavu 52.15.100 / 52.5.0 - hmac.h
  Add AVHMAC.

2013-01-13 - 8ee7b38 / 44e065d - lavc 54.87.100 / 54.36.0 - vdpau.h
  Add AVVDPAUContext struct for VDPAU hardware-accelerated decoding.

2013-01-12 - dae382b / 169fb94 - lavu 52.14.100 / 52.4.0 - pixdesc.h
  Add AV_PIX_FMT_VDPAU flag.

2013-01-07 - 249fca3 / 074a00d - lavr 1.1.0
  Add avresample_set_channel_mapping() for input channel reordering,
  duplication, and silencing.

2012-12-29 - lavu 52.13.100 / 52.3.0 - avstring.h
  2ce43b3 / d8fd06c - Add av_basename() and av_dirname().
  e13d5e9 / c1a02e8 - Add av_pix_fmt_get_chroma_sub_sample and deprecate
                      avcodec_get_chroma_sub_sample.

2012-11-11 - 03b0787 / 5980f5d - lavu 52.6.100 / 52.2.0 - audioconvert.h
  Rename audioconvert.h to channel_layout.h. audioconvert.h is now deprecated.

2012-10-21 - e3a91c5 / a893655 - lavu 51.77.100 / 51.45.0 - error.h
  Add AVERROR_EXPERIMENTAL

2012-10-12 - a33ed6b / d2fcb35 - lavu 51.76.100 / 51.44.0 - pixdesc.h
  Add functions for accessing pixel format descriptors.
  Accessing the av_pix_fmt_descriptors array directly is now
  deprecated.

2012-10-11 - f391e40 / 9a92aea - lavu 51.75.100 / 51.43.0 - aes.h, md5.h, sha.h, tree.h
  Add functions for allocating the opaque contexts for the algorithms,

2012-10-10 - de31814 / b522000 - lavf 54.32.100 / 54.18.0 - avio.h
  Add avio_closep to complement avio_close.

2012-10-08 - ae77266 / 78071a1 - lavu 51.74.100 / 51.42.0 - pixfmt.h
  Rename PixelFormat to AVPixelFormat and all PIX_FMT_* to AV_PIX_FMT_*.
  To provide backwards compatibility, PixelFormat is now #defined as
  AVPixelFormat.
  Note that this can break user code that includes pixfmt.h and uses the
  'PixelFormat' identifier. Such code should either #undef PixelFormat
  or stop using the PixelFormat name.

2012-10-05 - 55c49af / e7ba5b1 - lavr 1.0.0 - avresample.h
  Data planes parameters to avresample_convert() and
  avresample_read() are now uint8_t** instead of void**.
  Libavresample is now stable.

2012-09-26 - 3ba0dab7 / 1384df64 - lavf 54.29.101 / 56.06.3 - avformat.h
  Add AVFormatContext.avoid_negative_ts.

2012-09-24 - 46a3595 / a42aada - lavc 54.59.100 / 54.28.0 - avcodec.h
  Add avcodec_free_frame(). This function must now
  be used for freeing an AVFrame.

2012-09-12 - e3e09f2 / 8919fee - lavu 51.73.100 / 51.41.0 - audioconvert.h
  Added AV_CH_LOW_FREQUENCY_2 channel mask value.

2012-09-04 - b21b5b0 / 686a329 - lavu 51.71.100 / 51.40.0 - opt.h
  Reordered the fields in default_val in AVOption, changed which
  default_val field is used for which AVOptionType.

2012-08-30 - 98298eb / a231832 - lavc 54.54.101 / 54.26.1 - avcodec.h
  Add codec descriptor properties AV_CODEC_PROP_LOSSY and
  AV_CODEC_PROP_LOSSLESS.

2012-08-18 - lavc 54.26 - avcodec.h
  Add codec descriptors for accessing codec properties without having
  to refer to a specific decoder or encoder.

  f5f3684 / c223d79 - Add an AVCodecDescriptor struct and functions
            avcodec_descriptor_get() and avcodec_descriptor_next().
  f5f3684 / 51efed1 - Add AVCodecDescriptor.props and AV_CODEC_PROP_INTRA_ONLY.
  6c180b3 / 91e59fe - Add avcodec_descriptor_get_by_name().

2012-08-08 - f5f3684 / 987170c - lavu 51.68.100 / 51.38.0 - dict.h
  Add av_dict_count().

2012-08-07 - 7a72695 / 104e10f - lavc 54.51.100 / 54.25.0 - avcodec.h
  Rename CodecID to AVCodecID and all CODEC_ID_* to AV_CODEC_ID_*.
  To provide backwards compatibility, CodecID is now #defined as AVCodecID.
  Note that this can break user code that includes avcodec.h and uses the
  'CodecID' identifier. Such code should either #undef CodecID or stop using the
  CodecID name.

2012-08-03 - e776ee8 / 239fdf1 - lavu 51.66.101 / 51.37.1 - cpu.h
                       lsws 2.1.1   - swscale.h
  Rename AV_CPU_FLAG_MMX2  ---> AV_CPU_FLAG_MMXEXT.
  Rename SWS_CPU_CAPS_MMX2 ---> SWS_CPU_CAPS_MMXEXT.

2012-07-29 - 7c26761 / 681ed00 - lavf 54.22.100 / 54.13.0 - avformat.h
  Add AVFMT_FLAG_NOBUFFER for low latency use cases.

2012-07-10 - fbe0245 / f3e5e6f - lavu 51.65.100 / 51.37.0
  Add av_malloc_array() and av_mallocz_array()

2012-06-22 - e847f41 / d3d3a32 - lavu 51.61.100 / 51.34.0
  Add av_usleep()

2012-06-20 - 4da42eb / ae0a301 - lavu 51.60.100 / 51.33.0
  Move av_gettime() to libavutil, add libavutil/time.h

2012-06-09 - 82edf67 / 3971be0 - lavr 0.0.3
  Add a parameter to avresample_build_matrix() for Dolby/DPLII downmixing.

2012-06-12 - c7b9eab / 9baeff9 - lavfi 2.79.100 / 2.23.0 - avfilter.h
  Add AVFilterContext.nb_inputs/outputs. Deprecate
  AVFilterContext.input/output_count.

2012-06-12 - c7b9eab / 84b9fbe - lavfi 2.79.100 / 2.22.0 - avfilter.h
  Add avfilter_pad_get_type() and avfilter_pad_get_name(). Those
  should now be used instead of accessing AVFilterPad members
  directly.

2012-06-12 - 3630a07 / b0f0dfc - lavu 51.57.100 / 51.32.0 - audioconvert.h
  Add av_get_channel_layout_channel_index(), av_get_channel_name()
  and av_channel_layout_extract_channel().

2012-05-25 - 53ce990 / 154486f - lavu 51.55.100 / 51.31.0 - opt.h
  Add av_opt_set_bin()

2012-05-15 - lavfi 2.74.100 / 2.17.0
  Add support for audio filters
  61930bd / ac71230, 1cbf7fb / a2cd9be - add video/audio buffer sink in a new installed
                    header buffersink.h
  1cbf7fb / 720c6b7 - add av_buffersrc_write_frame(), deprecate
            av_vsrc_buffer_add_frame()
  61930bd / ab16504 - add avfilter_copy_buf_props()
  61930bd / 9453c9e - add extended_data to AVFilterBuffer
  61930bd / 1b8c927 - add avfilter_get_audio_buffer_ref_from_arrays()

2012-05-09 - lavu 51.53.100 / 51.30.0 - samplefmt.h
  61930bd / 142e740 - add av_samples_copy()
  61930bd / 6d7f617 - add av_samples_set_silence()

2012-05-09 - 61930bd / a5117a2 - lavc 54.21.101 / 54.13.1
  For audio formats with fixed frame size, the last frame
  no longer needs to be padded with silence, libavcodec
  will handle this internally (effectively all encoders
  behave as if they had CODEC_CAP_SMALL_LAST_FRAME set).

2012-05-07 - 653d117 / 828bd08 - lavc 54.20.100 / 54.13.0 - avcodec.h
  Add sample_rate and channel_layout fields to AVFrame.

2012-05-01 - 2330eb1 / 4010d72 - lavr 0.0.1
  Change AV_MIX_COEFF_TYPE_Q6 to AV_MIX_COEFF_TYPE_Q8.

2012-04-25 - e890b68 / 3527a73 - lavu 51.48.100 / 51.29.0 - cpu.h
  Add av_parse_cpu_flags()

2012-04-24 - 3ead79e / c8af852 - lavr 0.0.0
  Add libavresample audio conversion library

2012-04-20 - 3194ab7 / 0c0d1bc - lavu 51.47.100 / 51.28.0 - audio_fifo.h
  Add audio FIFO functions:
    av_audio_fifo_free()
    av_audio_fifo_alloc()
    av_audio_fifo_realloc()
    av_audio_fifo_write()
    av_audio_fifo_read()
    av_audio_fifo_drain()
    av_audio_fifo_reset()
    av_audio_fifo_size()
    av_audio_fifo_space()

2012-04-14 - lavfi 2.70.100 / 2.16.0 - avfiltergraph.h
  7432bcf / d7bcc71 Add avfilter_graph_parse2().

2012-04-08 - 6bfb304 / 4d693b0 - lavu 51.46.100 / 51.27.0 - samplefmt.h
  Add av_get_packed_sample_fmt() and av_get_planar_sample_fmt()

2012-03-21 - b75c67d - lavu 51.43.100
  Add bprint.h for bprint API.

2012-02-21 - 9cbf17e - lavc 54.4.100
  Add av_get_pcm_codec() function.

2012-02-16 - 560b224 - libswr 0.7.100
  Add swr_set_matrix() function.

2012-02-09 - c28e7af - lavu 51.39.100
  Add a new installed header libavutil/timestamp.h with timestamp
  utilities.

2012-02-06 - 70ffda3 - lavu 51.38.100
  Add av_parse_ratio() function to parseutils.h.

2012-02-06 - 70ffda3 - lavu 51.38.100
  Add AV_LOG_MAX_OFFSET macro to log.h.

2012-02-02 - 0eaa123 - lavu 51.37.100
  Add public timecode helpers.

2012-01-24 - 0c3577b - lavfi 2.60.100
  Add avfilter_graph_dump.

2012-03-20 - 0ebd836 / 3c90cc2 - lavfo 54.2.0
  Deprecate av_read_packet(), use av_read_frame() with
  AVFMT_FLAG_NOPARSE | AVFMT_FLAG_NOFILLIN in AVFormatContext.flags

2012-03-05 - lavc 54.10.100 / 54.8.0
  f095391 / 6699d07 Add av_get_exact_bits_per_sample()
  f095391 / 9524cf7 Add av_get_audio_frame_duration()

2012-03-04 - 2af8f2c / 44fe77b - lavc 54.8.100 / 54.7.0 - avcodec.h
  Add av_codec_is_encoder/decoder().

2012-03-01 - 1eb7f39 / 442c132 - lavc 54.5.100 / 54.3.0 - avcodec.h
  Add av_packet_shrink_side_data.

2012-02-29 - 79ae084 / dd2a4bc - lavf 54.2.100 / 54.2.0 - avformat.h
  Add AVStream.attached_pic and AV_DISPOSITION_ATTACHED_PIC,
  used for dealing with attached pictures/cover art.

2012-02-25 - 305e4b3 / c9bca80 - lavu 51.41.100 / 51.24.0 - error.h
  Add AVERROR_UNKNOWN
  NOTE: this was backported to 0.8

2012-02-20 - eadd426 / e9cda85 - lavc 54.2.100 / 54.2.0
  Add duration field to AVCodecParserContext

2012-02-20 - eadd426 / 0b42a93 - lavu 51.40.100 / 51.23.1 - mathematics.h
  Add av_rescale_q_rnd()

2012-02-08 - f2b20b7 / 38d5533 - lavu 51.38.101 / 51.22.1 - pixdesc.h
  Add PIX_FMT_PSEUDOPAL flag.

2012-02-08 - f2b20b7 / 52f82a1 - lavc 54.2.100 / 54.1.0
  Add avcodec_encode_video2() and deprecate avcodec_encode_video().

2012-02-01 - 4c677df / 316fc74 - lavc 54.1.0
  Add av_fast_padded_malloc() as alternative for av_realloc() when aligned
  memory is required. The buffer will always have FF_INPUT_BUFFER_PADDING_SIZE
  zero-padded bytes at the end.

2012-01-31 - a369a6b / dd6d3b0 - lavf 54.1.0
  Add avformat_get_riff_video_tags() and avformat_get_riff_audio_tags().
  NOTE: this was backported to 0.8

2012-01-31 - a369a6b / af08d9a - lavc 54.1.0
  Add avcodec_is_open() function.
  NOTE: this was backported to 0.8

2012-01-30 - 151ecc2 / 8b93312 - lavu 51.36.100 / 51.22.0 - intfloat.h
  Add a new installed header libavutil/intfloat.h with int/float punning
  functions.
  NOTE: this was backported to 0.8

2012-01-25 - lavf 53.31.100 / 53.22.0
  3c5fe5b / f1caf01 Allow doing av_write_frame(ctx, NULL) for flushing possible
          buffered data within a muxer. Added AVFMT_ALLOW_FLUSH for
          muxers supporting it (av_write_frame makes sure it is called
          only for muxers with this flag).

2012-01-15 - lavc 53.56.105 / 53.34.0
  New audio encoding API:
  67f5650 / b2c75b6 Add CODEC_CAP_VARIABLE_FRAME_SIZE capability for use by audio
          encoders.
  67f5650 / 5ee5fa0 Add avcodec_fill_audio_frame() as a convenience function.
  67f5650 / b2c75b6 Add avcodec_encode_audio2() and deprecate avcodec_encode_audio().
          Add AVCodec.encode2().

2012-01-12 - b18e17e / 3167dc9 - lavfi 2.59.100 / 2.15.0
  Add a new installed header -- libavfilter/version.h -- with version macros.


-------- 8< --------- FFmpeg 0.9 was cut here -------- 8< ---------

2011-12-08 - a502939 - lavfi 2.52.0
  Add av_buffersink_poll_frame() to buffersink.h.

2011-12-08 - 26c6fec - lavu 51.31.0
  Add av_log_format_line.

2011-12-03 - 976b095 - lavu 51.30.0
  Add AVERROR_BUG.

2011-11-24 - 573ffbb - lavu 51.28.1
  Add av_get_alt_sample_fmt() to samplefmt.h.

2011-11-03 - 96949da - lavu 51.23.0
  Add av_strcasecmp() and av_strncasecmp() to avstring.h.

2011-10-20 - b35e9e1 - lavu 51.22.0
  Add av_strtok() to avstring.h.

2012-01-03 - ad1c8dd / b73ec05 - lavu 51.34.100 / 51.21.0
  Add av_popcount64

2011-12-18 - 7c29313 / 8400b12 - lavc 53.46.1 / 53.28.1
  Deprecate AVFrame.age. The field is unused.

2011-12-12 - 8bc7fe4 / 5266045 - lavf 53.25.0 / 53.17.0
  Add avformat_close_input().
  Deprecate av_close_input_file() and av_close_input_stream().

2011-12-09 - c59b80c / b2890f5 - lavu 51.32.0 / 51.20.0 - audioconvert.h
  Expand the channel layout list.

2011-12-02 - e4de716 / 0eea212 - lavc 53.40.0 / 53.25.0
  Add nb_samples and extended_data fields to AVFrame.
  Deprecate AVCODEC_MAX_AUDIO_FRAME_SIZE.
  Deprecate avcodec_decode_audio3() in favor of avcodec_decode_audio4().
  avcodec_decode_audio4() writes output samples to an AVFrame, which allows
  audio decoders to use get_buffer().

2011-12-04 - e4de716 / 560f773 - lavc 53.40.0 / 53.24.0
  Change AVFrame.data[4]/base[4]/linesize[4]/error[4] to [8] at next major bump.
  Change AVPicture.data[4]/linesize[4] to [8] at next major bump.
  Change AVCodecContext.error[4] to [8] at next major bump.
  Add AV_NUM_DATA_POINTERS to simplify the bump transition.

2011-11-24 - lavu 51.29.0 / 51.19.0
  92afb43 / bd97b2e - add planar RGB pixel formats
  92afb43 / 6b0768e - add PIX_FMT_PLANAR and PIX_FMT_RGB pixel descriptions

2011-11-23 - 8e576d5 / bbb46f3 - lavu 51.27.0 / 51.18.0
  Add av_samples_get_buffer_size(), av_samples_fill_arrays(), and
  av_samples_alloc(), to samplefmt.h.

2011-11-23 - 8e576d5 / 8889cc4 - lavu 51.27.0 / 51.17.0
  Add planar sample formats and av_sample_fmt_is_planar() to samplefmt.h.

2011-11-19 - dbb38bc / f3a29b7 - lavc 53.36.0 / 53.21.0
  Move some AVCodecContext fields to a new private struct, AVCodecInternal,
  which is accessed from a new field, AVCodecContext.internal.
  - fields moved:
      AVCodecContext.internal_buffer       --> AVCodecInternal.buffer
      AVCodecContext.internal_buffer_count --> AVCodecInternal.buffer_count
      AVCodecContext.is_copy               --> AVCodecInternal.is_copy

2011-11-16 - 8709ba9 / 6270671 - lavu 51.26.0 / 51.16.0
  Add av_timegm()

2011-11-13 - lavf 53.21.0 / 53.15.0
  New interrupt callback API, allowing per-AVFormatContext/AVIOContext
  interrupt callbacks.
  5f268ca / 6aa0b98 Add AVIOInterruptCB struct and the interrupt_callback field to
          AVFormatContext.
  5f268ca / 1dee0ac Add avio_open2() with additional parameters. Those are
          an interrupt callback and an options AVDictionary.
          This will allow passing AVOptions to protocols after lavf
          54.0.

2011-11-06 - 13b7781 / ba04ecf - lavu 51.24.0 / 51.14.0
  Add av_strcasecmp() and av_strncasecmp() to avstring.h.

2011-11-06 - 13b7781 / 07b172f - lavu 51.24.0 / 51.13.0
  Add av_toupper()/av_tolower()

2011-11-05 - d8cab5c / b6d08f4 - lavf 53.19.0 / 53.13.0
  Add avformat_network_init()/avformat_network_deinit()

2011-10-27 - 6faf0a2 / 512557b - lavc 53.24.0 / 53.15.0
  Remove avcodec_parse_frame.
  Deprecate AVCodecContext.parse_only and CODEC_CAP_PARSE_ONLY.

2011-10-19 - d049257 / 569129a - lavf 53.17.0 / 53.10.0
  Add avformat_new_stream(). Deprecate av_new_stream().

2011-10-13 - 91eb1b1 / b631fba - lavf 53.16.0 / 53.9.0
  Add AVFMT_NO_BYTE_SEEK AVInputFormat flag.

2011-10-12 - lavu 51.21.0 / 51.12.0
  AVOptions API rewrite.

  - f884ef0 / 145f741 FF_OPT_TYPE* renamed to AV_OPT_TYPE_*
  - new setting/getting functions with slightly different semantics:
        f884ef0 / dac66da av_set_string3 -> av_opt_set
                av_set_double  -> av_opt_set_double
                av_set_q       -> av_opt_set_q
                av_set_int     -> av_opt_set_int

        f884ef0 / 41d9d51 av_get_string  -> av_opt_get
                av_get_double  -> av_opt_get_double
                av_get_q       -> av_opt_get_q
                av_get_int     -> av_opt_get_int

  - f884ef0 / 8c5dcaa trivial rename av_next_option -> av_opt_next
  - f884ef0 / 641c7af new functions - av_opt_child_next, av_opt_child_class_next
    and av_opt_find2()

2011-09-22 - a70e787 - lavu 51.17.0
  Add av_x_if_null().

2011-09-18 - 645cebb - lavc 53.16.0
  Add showall flag2

2011-09-16 - ea8de10 - lavfi 2.42.0
  Add avfilter_all_channel_layouts.

2011-09-16 - 9899037 - lavfi 2.41.0
  Rename avfilter_all_* function names to avfilter_make_all_*.

  In particular, apply the renames:
  avfilter_all_formats         -> avfilter_make_all_formats
  avfilter_all_channel_layouts -> avfilter_make_all_channel_layouts
  avfilter_all_packing_formats -> avfilter_make_all_packing_formats

2011-09-12 - 4381bdd - lavfi 2.40.0
  Change AVFilterBufferRefAudioProps.sample_rate type from uint32_t to int.

2011-09-12 - 2c03174 - lavfi 2.40.0
  Simplify signature for avfilter_get_audio_buffer(), make it
  consistent with avfilter_get_video_buffer().

2011-09-06 - 4f7dfe1 - lavfi 2.39.0
  Rename libavfilter/vsink_buffer.h to libavfilter/buffersink.h.

2011-09-06 - c4415f6 - lavfi 2.38.0
  Unify video and audio sink API.

  In particular, add av_buffersink_get_buffer_ref(), deprecate
  av_vsink_buffer_get_video_buffer_ref() and change the value for the
  opaque field passed to the abuffersink init function.

2011-09-04 - 61e2e29 - lavu 51.16.0
  Add av_asprintf().

2011-08-22 - dacd827 - lavf 53.10.0
  Add av_find_program_from_stream().

2011-08-20 - 69e2c1a - lavu 51.13.0
  Add av_get_media_type_string().

2011-09-03 - 1889c67 / fb4ca26 - lavc 53.13.0
                       lavf 53.11.0
                       lsws  2.1.0
  Add {avcodec,avformat,sws}_get_class().

2011-08-03 - 1889c67 / c11fb82 - lavu 51.15.0
  Add AV_OPT_SEARCH_FAKE_OBJ flag for av_opt_find() function.

2011-08-14 - 323b930 - lavu 51.12.0
  Add av_fifo_peek2(), deprecate av_fifo_peek().

2011-08-26 - lavu 51.14.0 / 51.9.0
  - 976a8b2 / add41de..976a8b2 / abc78a5 Do not include intfloat_readwrite.h,
    mathematics.h, rational.h, pixfmt.h, or log.h from avutil.h.

2011-08-16 - 27fbe31 / 48f9e45 - lavf 53.11.0 / 53.8.0
  Add avformat_query_codec().

2011-08-16 - 27fbe31 / bca06e7 - lavc 53.11.0
  Add avcodec_get_type().

2011-08-06 - 0cb233c / 2f63440 - lavf 53.7.0
  Add error_recognition to AVFormatContext.

2011-08-02 - 1d186e9 / 9d39cbf - lavc 53.9.1
  Add AV_PKT_FLAG_CORRUPT AVPacket flag.

2011-07-16 - b57df29 - lavfi 2.27.0
  Add audio packing negotiation fields and helper functions.

  In particular, add AVFilterPacking enum, planar, in_packings and
  out_packings fields to AVFilterLink, and the functions:
  avfilter_set_common_packing_formats()
  avfilter_all_packing_formats()

2011-07-10 - 3602ad7 / a67c061 - lavf 53.6.0
  Add avformat_find_stream_info(), deprecate av_find_stream_info().
  NOTE: this was backported to 0.7

2011-07-10 - 3602ad7 / 0b950fe - lavc 53.8.0
  Add avcodec_open2(), deprecate avcodec_open().
  NOTE: this was backported to 0.7

  Add avcodec_alloc_context3. Deprecate avcodec_alloc_context() and
  avcodec_alloc_context2().

2011-07-01 - b442ca6 - lavf 53.5.0 - avformat.h
  Add function av_get_output_timestamp().

2011-06-28 - 5129336 - lavu 51.11.0 - avutil.h
  Define the AV_PICTURE_TYPE_NONE value in AVPictureType enum.


-------- 8< --------- FFmpeg 0.7 was cut here -------- 8< ---------



-------- 8< --------- FFmpeg 0.8 was cut here -------- 8< ---------

2011-06-19 - fd2c0a5 - lavfi 2.23.0 - avfilter.h
  Add layout negotiation fields and helper functions.

  In particular, add in_chlayouts and out_chlayouts to AVFilterLink,
  and the functions:
  avfilter_set_common_sample_formats()
  avfilter_set_common_channel_layouts()
  avfilter_all_channel_layouts()

2011-06-19 - 527ca39 - lavfi 2.22.0 - AVFilterFormats
  Change type of AVFilterFormats.formats from int * to int64_t *,
  and update formats handling API accordingly.

  avfilter_make_format_list() still takes a int32_t array and converts
  it to int64_t. A new function, avfilter_make_format64_list(), that
  takes int64_t arrays has been added.

2011-06-19 - 44f669e - lavfi 2.21.0 - vsink_buffer.h
  Add video sink buffer and vsink_buffer.h public header.

2011-06-12 - 9fdf772 - lavfi 2.18.0 - avcodec.h
  Add avfilter_get_video_buffer_ref_from_frame() function in
  libavfilter/avcodec.h.

2011-06-12 - c535494 - lavfi 2.17.0 - avfiltergraph.h
  Add avfilter_inout_alloc() and avfilter_inout_free() functions.

2011-06-12 - 6119b23 - lavfi 2.16.0 - avfilter_graph_parse()
  Change avfilter_graph_parse() signature.

2011-06-23 - 686959e / 67e9ae1 - lavu 51.10.0 / 51.8.0 - attributes.h
  Add av_printf_format().

2011-06-16 - 2905e3f / 05e84c9, 2905e3f / 25de595 - lavf 53.4.0 / 53.2.0 - avformat.h
  Add avformat_open_input and avformat_write_header().
  Deprecate av_open_input_stream, av_open_input_file,
  AVFormatParameters and av_write_header.

2011-06-16 - 2905e3f / 7e83e1c, 2905e3f / dc59ec5 - lavu 51.9.0 / 51.7.0 - opt.h
  Add av_opt_set_dict() and av_opt_find().
  Deprecate av_find_opt().
  Add AV_DICT_APPEND flag.

2011-06-10 - 45fb647 / cb7c11c - lavu 51.6.0 - opt.h
  Add av_opt_flag_is_set().

2011-06-10 - c381960 - lavfi 2.15.0 - avfilter_get_audio_buffer_ref_from_arrays
  Add avfilter_get_audio_buffer_ref_from_arrays() to avfilter.h.

2011-06-09 - f9ecb84 / d9f80ea - lavu 51.8.0 - AVMetadata
  Move AVMetadata from lavf to lavu and rename it to
  AVDictionary -- new installed header dict.h.
  All av_metadata_* functions renamed to av_dict_*.

2011-06-07 - d552f61 / a6703fa - lavu 51.8.0 - av_get_bytes_per_sample()
  Add av_get_bytes_per_sample() in libavutil/samplefmt.h.
  Deprecate av_get_bits_per_sample_fmt().

2011-06-05 - f956924 / b39b062 - lavu 51.8.0 - opt.h
  Add av_opt_free convenience function.

2011-06-06 - 95a0242 - lavfi 2.14.0 - AVFilterBufferRefAudioProps
  Remove AVFilterBufferRefAudioProps.size, and use nb_samples in
  avfilter_get_audio_buffer() and avfilter_default_get_audio_buffer() in
  place of size.

2011-06-06 - 0bc2cca - lavu 51.6.0 - av_samples_alloc()
  Switch nb_channels and nb_samples parameters order in
  av_samples_alloc().

2011-06-06 - e1c7414 - lavu 51.5.0 - av_samples_*
  Change the data layout created by av_samples_fill_arrays() and
  av_samples_alloc().

2011-06-06 - 27bcf55 - lavfi 2.13.0 - vsrc_buffer.h
  Make av_vsrc_buffer_add_video_buffer_ref() accepts an additional
  flags parameter in input.

2011-06-03 - e977ca2 - lavfi 2.12.0 - avfilter_link_free()
  Add avfilter_link_free() function.

2011-06-02 - 5ad38d9 - lavu 51.4.0 - av_force_cpu_flags()
  Add av_cpu_flags() in libavutil/cpu.h.

2011-05-28 - e71f260 - lavu 51.3.0 - pixdesc.h
  Add av_get_pix_fmt_name() in libavutil/pixdesc.h, and deprecate
  avcodec_get_pix_fmt_name() in libavcodec/avcodec.h in its favor.

2011-05-25 - 39e4206 / 30315a8 - lavf 53.3.0 - avformat.h
  Add fps_probe_size to AVFormatContext.

2011-05-22 - 5ecdfd0 - lavf 53.2.0 - avformat.h
  Introduce avformat_alloc_output_context2() and deprecate
  avformat_alloc_output_context().

2011-05-22 - 83db719 - lavfi 2.10.0 - vsrc_buffer.h
  Make libavfilter/vsrc_buffer.h public.

2011-05-19 - c000a9f - lavfi 2.8.0 - avcodec.h
  Add av_vsrc_buffer_add_frame() to libavfilter/avcodec.h.

2011-05-14 - 9fdf772 - lavfi 2.6.0 - avcodec.h
  Add avfilter_get_video_buffer_ref_from_frame() to libavfilter/avcodec.h.

2011-05-18 - 75a37b5 / 64150ff - lavc 53.7.0 - AVCodecContext.request_sample_fmt
  Add request_sample_fmt field to AVCodecContext.

2011-05-10 - 59eb12f / 188dea1 - lavc 53.6.0 - avcodec.h
  Deprecate AVLPCType and the following fields in
  AVCodecContext: lpc_coeff_precision, prediction_order_method,
  min_partition_order, max_partition_order, lpc_type, lpc_passes.
  Corresponding FLAC encoder options should be used instead.

2011-05-07 - 9fdf772 - lavfi 2.5.0 - avcodec.h
  Add libavfilter/avcodec.h header and avfilter_copy_frame_props()
  function.

2011-05-07 - 18ded93 - lavc 53.5.0 - AVFrame
  Add format field to AVFrame.

2011-05-07 - 22333a6 - lavc 53.4.0 - AVFrame
  Add width and height fields to AVFrame.

2011-05-01 - 35fe66a - lavfi 2.4.0 - avfilter.h
  Rename AVFilterBufferRefVideoProps.pixel_aspect to
  sample_aspect_ratio.

2011-05-01 - 77e9dee - lavc 53.3.0 - AVFrame
  Add a sample_aspect_ratio field to AVFrame.

2011-05-01 - 1ba5727 - lavc 53.2.0 - AVFrame
  Add a pkt_pos field to AVFrame.

2011-04-29 - 35ceaa7 - lavu 51.2.0 - mem.h
  Add av_dynarray_add function for adding
  an element to a dynamic array.

2011-04-26 - d7e5aeb / bebe72f - lavu 51.1.0 - avutil.h
  Add AVPictureType enum and av_get_picture_type_char(), deprecate
  FF_*_TYPE defines and av_get_pict_type_char() defined in
  libavcodec/avcodec.h.

2011-04-26 - d7e5aeb / 10d3940 - lavfi 2.3.0 - avfilter.h
  Add pict_type and key_frame fields to AVFilterBufferRefVideo.

2011-04-26 - d7e5aeb / 7a11c82 - lavfi 2.2.0 - vsrc_buffer
  Add sample_aspect_ratio fields to vsrc_buffer arguments

2011-04-21 - 8772156 / 94f7451 - lavc 53.1.0 - avcodec.h
  Add CODEC_CAP_SLICE_THREADS for codecs supporting sliced threading.

2011-04-15 - lavc 52.120.0 - avcodec.h
  AVPacket structure got additional members for passing side information:
    c407984 / 4de339e introduce side information for AVPacket
    c407984 / 2d8591c make containers pass palette change in AVPacket

2011-04-12 - lavf 52.107.0 - avio.h
  Avio cleanup, part II - deprecate the entire URLContext API:
    c55780d / 175389c add avio_check as a replacement for url_exist
    9891004 / ff1ec0c add avio_pause and avio_seek_time as replacements
            for _av_url_read_fseek/fpause
    d4d0932 / cdc6a87 deprecate av_protocol_next(), avio_enum_protocols
            should be used instead.
    c88caa5 / 80c6e23 rename url_set_interrupt_cb->avio_set_interrupt_cb.
    c88caa5 / f87b1b3 rename open flags: URL_* -> AVIO_*
    d4d0932 / f8270bb add avio_enum_protocols.
    d4d0932 / 5593f03 deprecate URLProtocol.
    d4d0932 / c486dad deprecate URLContext.
    d4d0932 / 026e175 deprecate the typedef for URLInterruptCB
    c88caa5 / 8e76a19 deprecate av_register_protocol2.
    11d7841 / b840484 deprecate URL_PROTOCOL_FLAG_NESTED_SCHEME
    11d7841 / 1305d93 deprecate av_url_read_seek
    11d7841 / fa104e1 deprecate av_url_read_pause
    434f248 / 727c7aa deprecate url_get_filename().
    434f248 / 5958df3 deprecate url_max_packet_size().
    434f248 / 1869ea0 deprecate url_get_file_handle().
    434f248 / 32a97d4 deprecate url_filesize().
    434f248 / e52a914 deprecate url_close().
    434f248 / 58a48c6 deprecate url_seek().
    434f248 / 925e908 deprecate url_write().
    434f248 / dce3756 deprecate url_read_complete().
    434f248 / bc371ac deprecate url_read().
    434f248 / 0589da0 deprecate url_open().
    434f248 / 62eaaea deprecate url_connect.
    434f248 / 5652bb9 deprecate url_alloc.
    434f248 / 333e894 deprecate url_open_protocol
    434f248 / e230705 deprecate url_poll and URLPollEntry

2011-04-08 - lavf 52.106.0 - avformat.h
  Minor avformat.h cleanup:
    d4d0932 / a9bf9d8 deprecate av_guess_image2_codec
    d4d0932 / c3675df rename avf_sdp_create->av_sdp_create

2011-04-03 - lavf 52.105.0 - avio.h
  Large-scale renaming/deprecating of AVIOContext-related functions:
    2cae980 / 724f6a0 deprecate url_fdopen
    2cae980 / 403ee83 deprecate url_open_dyn_packet_buf
    2cae980 / 6dc7d80 rename url_close_dyn_buf       -> avio_close_dyn_buf
    2cae980 / b92c545 rename url_open_dyn_buf        -> avio_open_dyn_buf
    2cae980 / 8978fed introduce an AVIOContext.seekable field as a replacement for
            AVIOContext.is_streamed and url_is_streamed()
    1caa412 / b64030f deprecate get_checksum()
    1caa412 / 4c4427a deprecate init_checksum()
    2fd41c9 / 4ec153b deprecate udp_set_remote_url/get_local_port
    4fa0e24 / 933e90a deprecate av_url_read_fseek/fpause
    4fa0e24 / 8d9769a deprecate url_fileno
    0fecf26 / b7f2fdd rename put_flush_packet -> avio_flush
    0fecf26 / 35f1023 deprecate url_close_buf
    0fecf26 / 83fddae deprecate url_open_buf
    0fecf26 / d9d86e0 rename url_fprintf -> avio_printf
    0fecf26 / 59f65d9 deprecate url_setbufsize
    6947b0c / 3e68b3b deprecate url_ferror
    e8bb2e2 deprecate url_fget_max_packet_size
    76aa876 rename url_fsize -> avio_size
    e519753 deprecate url_fgetc
    655e45e deprecate url_fgets
    a2704c9 rename url_ftell -> avio_tell
    e16ead0 deprecate get_strz() in favor of avio_get_str
    0300db8,2af07d3 rename url_fskip -> avio_skip
    6b4aa5d rename url_fseek -> avio_seek
    61840b4 deprecate put_tag
    22a3212 rename url_fopen/fclose -> avio_open/close.
    0ac8e2b deprecate put_nbyte
    77eb550 rename put_byte          -> avio_w8
                   put_[b/l]e<type>  -> avio_w[b/l]<type>
                   put_buffer        -> avio_write
    b7effd4 rename get_byte          -> avio_r8,
                   get_[b/l]e<type>  -> avio_r[b/l]<type>
                   get_buffer        -> avio_read
    b3db9ce deprecate get_partial_buffer
    8d9ac96 rename av_alloc_put_byte -> avio_alloc_context

2011-03-25 - 27ef7b1 / 34b47d7 - lavc 52.115.0 - AVCodecContext.audio_service_type
  Add audio_service_type field to AVCodecContext.

2011-03-17 - e309fdc - lavu 50.40.0 - pixfmt.h
  Add PIX_FMT_BGR48LE and PIX_FMT_BGR48BE pixel formats

2011-03-02 - 863c471 - lavf  52.103.0 - av_pkt_dump2, av_pkt_dump_log2
  Add new functions av_pkt_dump2, av_pkt_dump_log2 that uses the
  source stream timebase for outputting timestamps. Deprecate
  av_pkt_dump and av_pkt_dump_log.

2011-02-20 - e731b8d - lavf  52.102.0 - avio.h
  * e731b8d - rename init_put_byte() to ffio_init_context(), deprecating the
              original, and move it to a private header so it is no longer
              part of our public API. Instead, use av_alloc_put_byte().
  * ae628ec - rename ByteIOContext to AVIOContext.

2011-02-16 - 09d171b - lavf  52.101.0 - avformat.h
                       lavu  52.39.0  - parseutils.h
  * 610219a - Add av_ prefix to dump_format().
  * f6c7375 - Replace parse_date() in lavf with av_parse_time() in lavu.
  * ab0287f - Move find_info_tag from lavf to lavu and add av_prefix to it.

2011-02-15 - lavu 52.38.0 - merge libavcore
  libavcore is merged back completely into libavutil

2011-02-10 - 55bad0c - lavc 52.113.0 - vbv_delay
  Add vbv_delay field to AVCodecContext

2011-02-14 - 24a83bd - lavf 52.100.0 - AV_DISPOSITION_CLEAN_EFFECTS
  Add AV_DISPOSITION_CLEAN_EFFECTS disposition flag.

2011-02-14 - 910b5b8 - lavfi 1.76.0 - AVFilterLink sample_aspect_ratio
  Add sample_aspect_ratio field to AVFilterLink.

2011-02-10 - 12c14cd - lavf 52.99.0 - AVStream.disposition
  Add AV_DISPOSITION_HEARING_IMPAIRED and AV_DISPOSITION_VISUAL_IMPAIRED.

2011-02-09 - c0b102c - lavc 52.112.0 - avcodec_thread_init()
  Deprecate avcodec_thread_init()/avcodec_thread_free() use; instead
  set thread_count before calling avcodec_open.

2011-02-09 - 37b00b4 - lavc 52.111.0 - threading API
  Add CODEC_CAP_FRAME_THREADS with new restrictions on get_buffer()/
  release_buffer()/draw_horiz_band() callbacks for appropriate codecs.
  Add thread_type and active_thread_type fields to AVCodecContext.

2011-02-08 - 3940caa - lavf 52.98.0 - av_probe_input_buffer
  Add av_probe_input_buffer() to avformat.h for probing format from a
  ByteIOContext.

2011-02-06 - fe174fc - lavf 52.97.0 - avio.h
  Add flag for non-blocking protocols: URL_FLAG_NONBLOCK

2011-02-04 - f124b08 - lavf 52.96.0 - avformat_free_context()
  Add avformat_free_context() in avformat.h.

2011-02-03 - f5b82f4 - lavc 52.109.0 - add CODEC_ID_PRORES
  Add CODEC_ID_PRORES to avcodec.h.

2011-02-03 - fe9a3fb - lavc 52.109.0 - H.264 profile defines
  Add defines for H.264 * Constrained Baseline and Intra profiles

2011-02-02 - lavf 52.95.0
  * 50196a9 - add a new installed header version.h.
  * 4efd5cf, dccbd97, 93b78d1 - add several variants of public
    avio_{put,get}_str* functions.  Deprecate corresponding semi-public
    {put,get}_str*.

2011-02-02 - dfd2a00 - lavu 50.37.0 - log.h
  Make av_dlog public.

2011-01-31 - 7b3ea55 - lavfi 1.76.0 - vsrc_buffer
  Add sample_aspect_ratio fields to vsrc_buffer arguments

2011-01-31 - 910b5b8 - lavfi 1.75.0 - AVFilterLink sample_aspect_ratio
  Add sample_aspect_ratio field to AVFilterLink.

2011-01-15 - a242ac3 - lavfi 1.74.0 - AVFilterBufferRefAudioProps
  Rename AVFilterBufferRefAudioProps.samples_nb to nb_samples.

2011-01-14 - 7f88a5b - lavf 52.93.0 - av_metadata_copy()
  Add av_metadata_copy() in avformat.h.

2011-01-07 - 81c623f - lavc 52.107.0 - deprecate reordered_opaque
  Deprecate reordered_opaque in favor of pkt_pts/dts.

2011-01-07 - 1919fea - lavc 52.106.0 - pkt_dts
  Add pkt_dts to AVFrame, this will in the future allow multithreading decoders
  to not mess up dts.

2011-01-07 - 393cbb9 - lavc 52.105.0 - pkt_pts
  Add pkt_pts to AVFrame.

2011-01-07 - 060ec0a - lavc 52.104.0 - av_get_profile_name()
  Add av_get_profile_name to libavcodec/avcodec.h.

2010-12-27 - 0ccabee - lavfi 1.71.0 - AV_PERM_NEG_LINESIZES
  Add AV_PERM_NEG_LINESIZES in avfilter.h.

2010-12-27 - 9128ae0 - lavf 52.91.0 - av_find_best_stream()
  Add av_find_best_stream to libavformat/avformat.h.

2010-12-27 - 107a7e3 - lavf 52.90.0
  Add AVFMT_NOSTREAMS flag for formats with no streams,
  like e.g. text metadata.

2010-12-22 - 0328b9e - lavu 50.36.0 - file.h
  Add functions av_file_map() and av_file_unmap() in file.h.

2010-12-19 - 0bc55f5 - lavu 50.35.0 - error.h
  Add "not found" error codes:
  AVERROR_DEMUXER_NOT_FOUND
  AVERROR_MUXER_NOT_FOUND
  AVERROR_DECODER_NOT_FOUND
  AVERROR_ENCODER_NOT_FOUND
  AVERROR_PROTOCOL_NOT_FOUND
  AVERROR_FILTER_NOT_FOUND
  AVERROR_BSF_NOT_FOUND
  AVERROR_STREAM_NOT_FOUND

2010-12-09 - c61cdd0 - lavcore 0.16.0 - avcore.h
  Move AV_NOPTS_VALUE, AV_TIME_BASE, AV_TIME_BASE_Q symbols from
  avcodec.h to avcore.h.

2010-12-04 - 16cfc96 - lavc 52.98.0 - CODEC_CAP_NEG_LINESIZES
  Add CODEC_CAP_NEG_LINESIZES codec capability flag in avcodec.h.

2010-12-04 - bb4afa1 - lavu 50.34.0 - av_get_pix_fmt_string()
  Deprecate avcodec_pix_fmt_string() in favor of
  pixdesc.h/av_get_pix_fmt_string().

2010-12-04 - 4da12e3 - lavcore 0.15.0 - av_image_alloc()
  Add av_image_alloc() to libavcore/imgutils.h.

2010-12-02 - 037be76 - lavfi 1.67.0 - avfilter_graph_create_filter()
  Add function avfilter_graph_create_filter() in avfiltergraph.h.

2010-11-25 - 4723bc2 - lavfi 1.65.0 - avfilter_get_video_buffer_ref_from_arrays()
  Add function avfilter_get_video_buffer_ref_from_arrays() in
  avfilter.h.

2010-11-21 - 176a615 - lavcore 0.14.0 - audioconvert.h
  Add a public audio channel API in audioconvert.h, and deprecate the
  corresponding functions in libavcodec:
  avcodec_get_channel_name()
  avcodec_get_channel_layout()
  avcodec_get_channel_layout_string()
  avcodec_channel_layout_num_channels()
  and the CH_* macros defined in libavcodec/avcodec.h.

2010-11-21 - 6bfc268 - lavf 52.85.0 - avformat.h
  Add av_append_packet().

2010-11-21 - a08d918 - lavc 52.97.0 - avcodec.h
  Add av_grow_packet().

2010-11-17 - 0985e1a - lavcore 0.13.0 - parseutils.h
  Add av_parse_color() declared in libavcore/parseutils.h.

2010-11-13 - cb2c971 - lavc 52.95.0 - AVCodecContext
  Add AVCodecContext.subtitle_header and AVCodecContext.subtitle_header_size
  fields.

2010-11-13 - 5aaea02 - lavfi 1.62.0 - avfiltergraph.h
  Make avfiltergraph.h public.

2010-11-13 - 4fcbb2a - lavfi 1.61.0 - avfiltergraph.h
  Remove declarations from avfiltergraph.h for the functions:
  avfilter_graph_check_validity()
  avfilter_graph_config_links()
  avfilter_graph_config_formats()
  which are now internal.
  Use avfilter_graph_config() instead.

2010-11-08 - d2af720 - lavu 50.33.0 - eval.h
  Deprecate functions:
  av_parse_and_eval_expr(),
  av_parse_expr(),
  av_eval_expr(),
  av_free_expr(),
  in favor of the functions:
  av_expr_parse_and_eval(),
  av_expr_parse(),
  av_expr_eval(),
  av_expr_free().

2010-11-08 - 24de0ed - lavfi 1.59.0 - avfilter_free()
  Rename avfilter_destroy() to avfilter_free().
  This change breaks libavfilter API/ABI.

2010-11-07 - 1e80a0e - lavfi 1.58.0 - avfiltergraph.h
  Remove graphparser.h header, move AVFilterInOut and
  avfilter_graph_parse() declarations to libavfilter/avfiltergraph.h.

2010-11-07 - 7313132 - lavfi 1.57.0 - AVFilterInOut
  Rename field AVFilterInOut.filter to AVFilterInOut.filter_ctx.
  This change breaks libavfilter API.

2010-11-04 - 97dd1e4 - lavfi 1.56.0 - avfilter_graph_free()
  Rename avfilter_graph_destroy() to avfilter_graph_free().
  This change breaks libavfilter API/ABI.

2010-11-04 - e15aeea - lavfi 1.55.0 - avfilter_graph_alloc()
  Add avfilter_graph_alloc() to libavfilter/avfiltergraph.h.

2010-11-02 - 6f84cd1 - lavcore 0.12.0 - av_get_bits_per_sample_fmt()
  Add av_get_bits_per_sample_fmt() to libavcore/samplefmt.h and
  deprecate av_get_bits_per_sample_format().

2010-11-02 - d63e456 - lavcore 0.11.0 - samplefmt.h
  Add sample format functions in libavcore/samplefmt.h:
  av_get_sample_fmt_name(),
  av_get_sample_fmt(),
  av_get_sample_fmt_string(),
  and deprecate the corresponding libavcodec/audioconvert.h functions:
  avcodec_get_sample_fmt_name(),
  avcodec_get_sample_fmt(),
  avcodec_sample_fmt_string().

2010-11-02 - 262d1c5 - lavcore 0.10.0 - samplefmt.h
  Define enum AVSampleFormat in libavcore/samplefmt.h, deprecate enum
  SampleFormat.

2010-10-16 - 2a24df9 - lavfi 1.52.0 - avfilter_graph_config()
  Add the function avfilter_graph_config() in avfiltergraph.h.

2010-10-15 - 03700d3 - lavf 52.83.0 - metadata API
  Change demuxers to export metadata in generic format and
  muxers to accept generic format. Deprecate the public
  conversion API.

2010-10-10 - 867ae7a - lavfi 1.49.0 - AVFilterLink.time_base
  Add time_base field to AVFilterLink.

2010-09-27 - c85eef4 - lavu 50.31.0 - av_set_options_string()
  Move av_set_options_string() from libavfilter/parseutils.h to
  libavutil/opt.h.

2010-09-27 - acc0490 - lavfi 1.47.0 - AVFilterLink
  Make the AVFilterLink fields srcpad and dstpad store the pointers to
  the source and destination pads, rather than their indexes.

2010-09-27 - 372e288 - lavu 50.30.0 - av_get_token()
  Move av_get_token() from libavfilter/parseutils.h to
  libavutil/avstring.h.

2010-09-26 - 635d4ae - lsws 0.12.0 - swscale.h
  Add the functions sws_alloc_context() and sws_init_context().

2010-09-26 - 6ed0404 - lavu 50.29.0 - opt.h
  Move libavcodec/opt.h to libavutil/opt.h.

2010-09-24 - 1c1c80f - lavu 50.28.0 - av_log_set_flags()
  Default of av_log() changed due to many problems to the old no repeat
  detection. Read the docs of AV_LOG_SKIP_REPEATED in log.h before
  enabling it for your app!.

2010-09-24 - f66eb58 - lavc 52.90.0 - av_opt_show2()
  Deprecate av_opt_show() in favor or av_opt_show2().

2010-09-14 - bc6f0af - lavu 50.27.0 - av_popcount()
  Add av_popcount() to libavutil/common.h.

2010-09-08 - c6c98d0 - lavu 50.26.0 - av_get_cpu_flags()
  Add av_get_cpu_flags().

2010-09-07 - 34017fd - lavcore 0.9.0 - av_image_copy()
  Add av_image_copy().

2010-09-07 - 9686abb - lavcore 0.8.0 - av_image_copy_plane()
  Add av_image_copy_plane().

2010-09-07 - 9b7269e - lavcore 0.7.0 - imgutils.h
  Adopt hierarchical scheme for the imgutils.h function names,
  deprecate the old names.

2010-09-04 - 7160bb7 - lavu 50.25.0 - AV_CPU_FLAG_*
  Deprecate the FF_MM_* flags defined in libavcodec/avcodec.h in favor
  of the AV_CPU_FLAG_* flags defined in libavutil/cpu.h.

2010-08-26 - 5da19b5 - lavc 52.87.0 - avcodec_get_channel_layout()
  Add avcodec_get_channel_layout() in audioconvert.h.

2010-08-20 - e344336 - lavcore 0.6.0 - av_fill_image_max_pixsteps()
  Rename av_fill_image_max_pixstep() to av_fill_image_max_pixsteps().

2010-08-18 - a6ddf8b - lavcore 0.5.0 - av_fill_image_max_pixstep()
  Add av_fill_image_max_pixstep() in imgutils.h.

2010-08-17 - 4f2d2e4 - lavu 50.24.0 - AV_NE()
  Add the AV_NE macro.

2010-08-17 - ad2c950 - lavfi 1.36.0 - audio framework
  Implement AVFilterBufferRefAudioProps struct for audio properties,
  get_audio_buffer(), filter_samples() functions and related changes.

2010-08-12 - 81c1eca - lavcore 0.4.0 - av_get_image_linesize()
  Add av_get_image_linesize() in imgutils.h.

2010-08-11 - c1db7bf - lavfi 1.34.0 - AVFilterBufferRef
  Resize data and linesize arrays in AVFilterBufferRef to 8.

  This change breaks libavfilter API/ABI.

2010-08-11 - 9f08d80 - lavc 52.85.0 - av_picture_data_copy()
  Add av_picture_data_copy in avcodec.h.

2010-08-11 - 84c0386 - lavfi 1.33.0 - avfilter_open()
  Change avfilter_open() signature:
  AVFilterContext *avfilter_open(AVFilter *filter, const char *inst_name) ->
  int avfilter_open(AVFilterContext **filter_ctx, AVFilter *filter, const char *inst_name);

  This change breaks libavfilter API/ABI.

2010-08-11 - cc80caf - lavfi 1.32.0 - AVFilterBufferRef
  Add a type field to AVFilterBufferRef, and move video specific
  properties to AVFilterBufferRefVideoProps.

  This change breaks libavfilter API/ABI.

2010-08-07 - 5d4890d - lavfi 1.31.0 - AVFilterLink
  Rename AVFilterLink fields:
  AVFilterLink.srcpic    ->  AVFilterLink.src_buf
  AVFilterLink.cur_pic   ->  AVFilterLink.cur_buf
  AVFilterLink.outpic    ->  AVFilterLink.out_buf

2010-08-07 - 7fce481 - lavfi 1.30.0
  Rename functions and fields:
  avfilter_(un)ref_pic       -> avfilter_(un)ref_buffer
  avfilter_copy_picref_props -> avfilter_copy_buffer_ref_props
  AVFilterBufferRef.pic      -> AVFilterBufferRef.buffer

2010-08-07 - ecc8dad - lavfi 1.29.0 - AVFilterBufferRef
  Rename AVFilterPicRef to AVFilterBufferRef.

2010-08-07 - d54e094 - lavfi 1.28.0 - AVFilterBuffer
  Move format field from AVFilterBuffer to AVFilterPicRef.

2010-08-06 - bf176f5 - lavcore 0.3.0 - av_check_image_size()
  Deprecate avcodec_check_dimensions() in favor of the function
  av_check_image_size() defined in libavcore/imgutils.h.

2010-07-30 - 56b5e9d - lavfi 1.27.0 - AVFilterBuffer
  Increase size of the arrays AVFilterBuffer.data and
  AVFilterBuffer.linesize from 4 to 8.

  This change breaks libavfilter ABI.

2010-07-29 - e7bd48a - lavcore 0.2.0 - imgutils.h
  Add functions av_fill_image_linesizes() and
  av_fill_image_pointers(), declared in libavcore/imgutils.h.

2010-07-27 - 126b638 - lavcore 0.1.0 - parseutils.h
  Deprecate av_parse_video_frame_size() and av_parse_video_frame_rate()
  defined in libavcodec in favor of the newly added functions
  av_parse_video_size() and av_parse_video_rate() declared in
  libavcore/parseutils.h.

2010-07-23 - 4485247 - lavu 50.23.0 - mathematics.h
  Add the M_PHI constant definition.

2010-07-22 - bdab614 - lavfi 1.26.0 - media format generalization
  Add a type field to AVFilterLink.

  Change the field types:
  enum PixelFormat format   -> int format   in AVFilterBuffer
  enum PixelFormat *formats -> int *formats in AVFilterFormats
  enum PixelFormat *format  -> int format   in AVFilterLink

  Change the function signatures:
  AVFilterFormats *avfilter_make_format_list(const enum PixelFormat *pix_fmts); ->
  AVFilterFormats *avfilter_make_format_list(const int *fmts);

  int avfilter_add_colorspace(AVFilterFormats **avff, enum PixelFormat pix_fmt); ->
  int avfilter_add_format    (AVFilterFormats **avff, int fmt);

  AVFilterFormats *avfilter_all_colorspaces(void); ->
  AVFilterFormats *avfilter_all_formats    (enum AVMediaType type);

  This change breaks libavfilter API/ABI.

2010-07-21 - aac6ca6 - lavcore 0.0.0
  Add libavcore.

2010-07-17 - b5c582f - lavfi 1.25.0 - AVFilterBuffer
  Remove w and h fields from AVFilterBuffer.

2010-07-17 - f0d77b2 - lavfi 1.24.0 - AVFilterBuffer
  Rename AVFilterPic to AVFilterBuffer.

2010-07-17 - 57fe80f - lavf 52.74.0 - url_fskip()
  Make url_fskip() return an int error code instead of void.

2010-07-11 - 23940f1 - lavc 52.83.0
  Add AVCodecContext.lpc_type and AVCodecContext.lpc_passes fields.
  Add AVLPCType enum.
  Deprecate AVCodecContext.use_lpc.

2010-07-11 - e1d7c88 - lavc 52.82.0 - avsubtitle_free()
  Add a function for free the contents of a AVSubtitle generated by
  avcodec_decode_subtitle.

2010-07-11 - b91d08f - lavu 50.22.0 - bswap.h and intreadwrite.h
  Make the bswap.h and intreadwrite.h API public.

2010-07-08 - ce1cd1c - lavu 50.21.0 - pixdesc.h
  Rename read/write_line() to av_read/write_image_line().

2010-07-07 - 4d508e4 - lavfi 1.21.0 - avfilter_copy_picref_props()
  Add avfilter_copy_picref_props().

2010-07-03 - 2d525ef - lavc 52.79.0
  Add FF_COMPLIANCE_UNOFFICIAL and change all instances of
  FF_COMPLIANCE_INOFFICIAL to use FF_COMPLIANCE_UNOFFICIAL.

2010-07-02 - 89eec74 - lavu 50.20.0 - lfg.h
  Export av_lfg_init(), av_lfg_get(), av_mlfg_get(), and av_bmg_get() through
  lfg.h.

2010-06-28 - a52e2c3 - lavfi 1.20.1 - av_parse_color()
  Extend av_parse_color() syntax, make it accept an alpha value specifier and
  set the alpha value to 255 by default.

2010-06-22 - 735cf6b - lavf 52.71.0 - URLProtocol.priv_data_size, priv_data_class
  Add priv_data_size and priv_data_class to URLProtocol.

2010-06-22 - ffbb289 - lavf 52.70.0 - url_alloc(), url_connect()
  Add url_alloc() and url_connect().

2010-06-22 - 9b07a2d - lavf 52.69.0 - av_register_protocol2()
  Add av_register_protocol2(), deprecating av_register_protocol().

2010-06-09 - 65db058 - lavu 50.19.0 - av_compare_mod()
  Add av_compare_mod() to libavutil/mathematics.h.

2010-06-05 - 0b99215 - lavu 50.18.0 - eval API
  Make the eval API public.

2010-06-04 - 31878fc - lavu 50.17.0 - AV_BASE64_SIZE
  Add AV_BASE64_SIZE() macro.

2010-06-02 - 7e566bb - lavc 52.73.0 - av_get_codec_tag_string()
  Add av_get_codec_tag_string().


-------- 8< --------- FFmpeg 0.6 was cut here -------- 8< ---------

2010-06-01 - 2b99142 - lsws 0.11.0 - convertPalette API
  Add sws_convertPalette8ToPacked32() and sws_convertPalette8ToPacked24().

2010-05-26 - 93ebfee - lavc 52.72.0 - CODEC_CAP_EXPERIMENTAL
  Add CODEC_CAP_EXPERIMENTAL flag.
  NOTE: this was backported to 0.6

2010-05-23 - 9977863 - lavu 50.16.0 - av_get_random_seed()
  Add av_get_random_seed().

2010-05-18 - 796ac23 - lavf 52.63.0 - AVFMT_FLAG_RTP_HINT
  Add AVFMT_FLAG_RTP_HINT as possible value for AVFormatContext.flags.
  NOTE: this was backported to 0.6

2010-05-09 - b6bc205 - lavfi 1.20.0 - AVFilterPicRef
  Add interlaced and top_field_first fields to AVFilterPicRef.

2010-05-01 - 8e2ee18 - lavf 52.62.0 - probe function
  Add av_probe_input_format2 to API, it allows ignoring probe
  results below given score and returns the actual probe score.

2010-04-01 - 3dd6180 - lavf 52.61.0 - metadata API
  Add a flag for av_metadata_set2() to disable overwriting of
  existing tags.

2010-04-01 - 0fb49b5 - lavc 52.66.0
  Add avcodec_get_edge_width().

2010-03-31 - d103218 - lavc 52.65.0
  Add avcodec_copy_context().

2010-03-31 - 1a70d12 - lavf 52.60.0 - av_match_ext()
  Make av_match_ext() public.

2010-03-31 - 1149150 - lavu 50.14.0 - AVMediaType
  Move AVMediaType enum from libavcodec to libavutil.

2010-03-31 - 72415b2 - lavc 52.64.0 - AVMediaType
  Define AVMediaType enum, and use it instead of enum CodecType, which
  is deprecated and will be dropped at the next major bump.

2010-03-25 - 8795823 - lavu 50.13.0 - av_strerror()
  Implement av_strerror().

2010-03-23 - e1484eb - lavc 52.60.0 - av_dct_init()
  Support DCT-I and DST-I.

2010-03-15 - b8819c8 - lavf 52.56.0 - AVFormatContext.start_time_realtime
  Add AVFormatContext.start_time_realtime field.

2010-03-13 - 5bb5c1d - lavfi 1.18.0 - AVFilterPicRef.pos
  Add AVFilterPicRef.pos field.

2010-03-13 - 60c144f - lavu 50.12.0 - error.h
  Move error code definitions from libavcodec/avcodec.h to
  the new public header libavutil/error.h.

2010-03-07 - c709483 - lavc 52.56.0 - avfft.h
  Add public FFT interface.

2010-03-06 - ac6ef86 - lavu 50.11.0 - av_stristr()
  Add av_stristr().

2010-03-03 - 4b83fc0 - lavu 50.10.0 - av_tree_enumerate()
  Add av_tree_enumerate().

2010-02-07 - b687c1a - lavu 50.9.0 - av_compare_ts()
  Add av_compare_ts().

2010-02-05 - 3f3dc76 - lsws 0.10.0 - sws_getCoefficients()
  Add sws_getCoefficients().

2010-02-01 - ca76a11 - lavf 52.50.0 - metadata API
  Add a list of generic tag names, change 'author' -> 'artist',
  'year' -> 'date'.

2010-01-30 - 80a07f6 - lavu 50.8.0 - av_get_pix_fmt()
  Add av_get_pix_fmt().

2010-01-21 - 01cc47d - lsws 0.9.0 - sws_scale()
  Change constness attributes of sws_scale() parameters.

2010-01-10 - 3fb8e77 - lavfi 1.15.0 - avfilter_graph_config_links()
  Add a log_ctx parameter to avfilter_graph_config_links().

2010-01-07 - 8e9767f - lsws 0.8.0 - sws_isSupported{In,Out}put()
  Add sws_isSupportedInput() and sws_isSupportedOutput() functions.

2010-01-06 - c1d662f - lavfi 1.14.0 - avfilter_add_colorspace()
  Change the avfilter_add_colorspace() signature, make it accept an
  (AVFilterFormats **) rather than an (AVFilterFormats *) as before.

2010-01-03 - 4fd1f18 - lavfi 1.13.0 - avfilter_add_colorspace()
  Add avfilter_add_colorspace().

2010-01-02 - 8eb631f - lavf 52.46.0 - av_match_ext()
  Add av_match_ext(), it should be used in place of match_ext().

2010-01-01 - a1f547b - lavf 52.45.0 - av_guess_format()
  Add av_guess_format(), it should be used in place of guess_format().

2009-12-13 - a181981 - lavf 52.43.0 - metadata API
  Add av_metadata_set2(), AV_METADATA_DONT_STRDUP_KEY and
  AV_METADATA_DONT_STRDUP_VAL.

2009-12-13 - 277c733 - lavu 50.7.0 - avstring.h API
  Add av_d2str().

2009-12-13 - 02b398e - lavc 52.42.0 - AVStream
  Add avg_frame_rate.

2009-12-12 - 3ba69a1 - lavu 50.6.0 - av_bmg_next()
  Introduce the av_bmg_next() function.

2009-12-05 - a13a543 - lavfi 1.12.0 - avfilter_draw_slice()
  Add a slice_dir parameter to avfilter_draw_slice().

2009-11-26 - 4cc3f6a - lavfi 1.11.0 - AVFilter
  Remove the next field from AVFilter, this is not anymore required.

2009-11-25 - 1433c4a - lavfi 1.10.0 - avfilter_next()
  Introduce the avfilter_next() function.

2009-11-25 - 86a60fa - lavfi 1.9.0 - avfilter_register()
  Change the signature of avfilter_register() to make it return an
  int. This is required since now the registration operation may fail.

2009-11-25 - 74a0059 - lavu 50.5.0 - pixdesc.h API
  Make the pixdesc.h API public.

2009-10-27 - 243110f - lavfi 1.5.0 - AVFilter.next
  Add a next field to AVFilter, this is used for simplifying the
  registration and management of the registered filters.

2009-10-23 - cccd292 - lavfi 1.4.1 - AVFilter.description
  Add a description field to AVFilter.

2009-10-19 - 6b5dc05 - lavfi 1.3.0 - avfilter_make_format_list()
  Change the interface of avfilter_make_format_list() from
  avfilter_make_format_list(int n, ...) to
  avfilter_make_format_list(enum PixelFormat *pix_fmts).

2009-10-18 - 0eb4ff9 - lavfi 1.0.0 - avfilter_get_video_buffer()
  Make avfilter_get_video_buffer() recursive and add the w and h
  parameters to it.

2009-10-07 - 46c40e4 - lavfi 0.5.1 - AVFilterPic
  Add w and h fields to AVFilterPic.

2009-06-22 - 92400be - lavf 52.34.1 - AVFormatContext.packet_size
  This is now an unsigned int instead of a signed int.

2009-06-19 - a4276ba - lavc 52.32.0 - AVSubtitle.pts
  Add a pts field to AVSubtitle which gives the subtitle packet pts
  in AV_TIME_BASE. Some subtitle de-/encoders (e.g. XSUB) will
  not work right without this.

2009-06-03 - 8f3f2e0 - lavc 52.30.2 - AV_PKT_FLAG_KEY
  PKT_FLAG_KEY has been deprecated and will be dropped at the next
  major version. Use AV_PKT_FLAG_KEY instead.

2009-06-01 - f988ce6 - lavc 52.30.0 - av_lockmgr_register()
  av_lockmgr_register() can be used to register a callback function
  that lavc (and in the future, libraries that depend on lavc) can use
  to implement mutexes. The application should provide a callback function
  that implements the AV_LOCK_* operations described in avcodec.h.
  When the lock manager is registered, FFmpeg is guaranteed to behave
  correctly in a multi-threaded application.

2009-04-30 - ce1d9c8 - lavc 52.28.0 - av_free_packet()
  av_free_packet() is no longer an inline function. It is now exported.

2009-04-11 - 80d403f - lavc 52.25.0 - deprecate av_destruct_packet_nofree()
  Please use NULL instead. This has been supported since r16506
  (lavf > 52.23.1, lavc > 52.10.0).

2009-04-07 - 7a00bba - lavc 52.23.0 - avcodec_decode_video/audio/subtitle
  The old decoding functions are deprecated, all new code should use the
  new functions avcodec_decode_video2(), avcodec_decode_audio3() and
  avcodec_decode_subtitle2(). These new functions take an AVPacket *pkt
  argument instead of a const uint8_t *buf / int buf_size pair.

2009-04-03 - 7b09db3 - lavu 50.3.0 - av_fifo_space()
  Introduce the av_fifo_space() function.

2009-04-02 - fabd246 - lavc 52.23.0 - AVPacket
  Move AVPacket declaration from libavformat/avformat.h to
  libavcodec/avcodec.h.

2009-03-22 - 6e08ca9 - lavu 50.2.0 - RGB32 pixel formats
  Convert the pixel formats PIX_FMT_ARGB, PIX_FMT_RGBA, PIX_FMT_ABGR,
  PIX_FMT_BGRA, which were defined as macros, into enum PixelFormat values.
  Conversely PIX_FMT_RGB32, PIX_FMT_RGB32_1, PIX_FMT_BGR32 and
  PIX_FMT_BGR32_1 are now macros.
  avcodec_get_pix_fmt() now recognizes the "rgb32" and "bgr32" aliases.
  Re-sort the enum PixelFormat list accordingly.
  This change breaks API/ABI backward compatibility.

2009-03-22 - f82674e - lavu 50.1.0 - PIX_FMT_RGB5X5 endian variants
  Add the enum PixelFormat values:
  PIX_FMT_RGB565BE, PIX_FMT_RGB565LE, PIX_FMT_RGB555BE, PIX_FMT_RGB555LE,
  PIX_FMT_BGR565BE, PIX_FMT_BGR565LE, PIX_FMT_BGR555BE, PIX_FMT_BGR555LE.

2009-03-21 - ee6624e - lavu 50.0.0  - av_random*
  The Mersenne Twister PRNG implemented through the av_random* functions
  was removed. Use the lagged Fibonacci PRNG through the av_lfg* functions
  instead.

2009-03-08 - 41dd680 - lavu 50.0.0  - AVFifoBuffer
  av_fifo_init, av_fifo_read, av_fifo_write and av_fifo_realloc were dropped
  and replaced by av_fifo_alloc, av_fifo_generic_read, av_fifo_generic_write
  and av_fifo_realloc2.
  In addition, the order of the function arguments of av_fifo_generic_read
  was changed to match av_fifo_generic_write.
  The AVFifoBuffer/struct AVFifoBuffer may only be used in an opaque way by
  applications, they may not use sizeof() or directly access members.

2009-03-01 - ec26457 - lavf 52.31.0 - Generic metadata API
  Introduce a new metadata API (see av_metadata_get() and friends).
  The old API is now deprecated and should not be used anymore. This especially
  includes the following structure fields:
    - AVFormatContext.title
    - AVFormatContext.author
    - AVFormatContext.copyright
    - AVFormatContext.comment
    - AVFormatContext.album
    - AVFormatContext.year
    - AVFormatContext.track
    - AVFormatContext.genre
    - AVStream.language
    - AVStream.filename
    - AVProgram.provider_name
    - AVProgram.name
    - AVChapter.title<|MERGE_RESOLUTION|>--- conflicted
+++ resolved
@@ -15,7 +15,9 @@
 
 API changes, most recent first:
 
-<<<<<<< HEAD
+2016-07-09 - xxxxxxx / 90f469a - lavc 57.50.100 / 57.20.0 - avcodec.h
+  Add FF_PROFILE_H264_MULTIVIEW_HIGH and FF_PROFILE_H264_STEREO_HIGH.
+
 2016-06-30 - c1c7e0ab - lavf 57.41.100 - avformat.h
   Moved codecpar field from AVStream to the end of the struct, so that
   the following private fields are in the same location as in FFmpeg 3.0 (lavf 57.25.100).
@@ -35,12 +37,6 @@
 -------- 8< --------- FFmpeg 3.1 was cut here -------- 8< ---------
 
 2016-06-26 - 481f320 / 1c9e861 - lavu 55.27.100 / 55.13.0 - hwcontext.h
-=======
-2016-xx-xx - xxxxxxx - lavc 57.20.0 - avcodec.h
-  Add FF_PROFILE_H264_MULTIVIEW_HIGH and FF_PROFILE_H264_STEREO_HIGH.
-
-2016-xx-xx - xxxxxxx - lavu 55.13.0 - hwcontext.h
->>>>>>> 90f469aa
   Add av_hwdevice_ctx_create().
 
 2016-06-26 - b95534b / e47b8bb - lavc 57.48.101 / 57.19.1 - avcodec.h
