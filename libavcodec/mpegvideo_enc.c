/*
 * The simplest mpeg encoder (well, it was the simplest!)
 * Copyright (c) 2000,2001 Fabrice Bellard
 * Copyright (c) 2002-2004 Michael Niedermayer <michaelni@gmx.at>
 *
 * 4MV & hq & B-frame encoding stuff by Michael Niedermayer <michaelni@gmx.at>
 *
 * This file is part of FFmpeg.
 *
 * FFmpeg is free software; you can redistribute it and/or
 * modify it under the terms of the GNU Lesser General Public
 * License as published by the Free Software Foundation; either
 * version 2.1 of the License, or (at your option) any later version.
 *
 * FFmpeg is distributed in the hope that it will be useful,
 * but WITHOUT ANY WARRANTY; without even the implied warranty of
 * MERCHANTABILITY or FITNESS FOR A PARTICULAR PURPOSE.  See the GNU
 * Lesser General Public License for more details.
 *
 * You should have received a copy of the GNU Lesser General Public
 * License along with FFmpeg; if not, write to the Free Software
 * Foundation, Inc., 51 Franklin Street, Fifth Floor, Boston, MA 02110-1301 USA
 */

/**
 * @file
 * The simplest mpeg encoder (well, it was the simplest!).
 */

#include <stdint.h>

#include "libavutil/internal.h"
#include "libavutil/intmath.h"
#include "libavutil/mathematics.h"
#include "libavutil/pixdesc.h"
#include "libavutil/opt.h"
#include "libavutil/timer.h"
#include "avcodec.h"
#include "dct.h"
#include "idctdsp.h"
#include "mpeg12.h"
#include "mpegvideo.h"
#include "mpegvideodata.h"
#include "h261.h"
#include "h263.h"
#include "mjpegenc_common.h"
#include "mathops.h"
#include "mpegutils.h"
#include "mjpegenc.h"
#include "msmpeg4.h"
#include "pixblockdsp.h"
#include "qpeldsp.h"
#include "faandct.h"
#include "thread.h"
#include "aandcttab.h"
#include "flv.h"
#include "mpeg4video.h"
#include "internal.h"
#include "bytestream.h"
#include "wmv2.h"
#include <limits.h>
#include "sp5x.h"

#define QUANT_BIAS_SHIFT 8

#define QMAT_SHIFT_MMX 16
#define QMAT_SHIFT 21

static int encode_picture(MpegEncContext *s, int picture_number);
static int dct_quantize_refine(MpegEncContext *s, int16_t *block, int16_t *weight, int16_t *orig, int n, int qscale);
static int sse_mb(MpegEncContext *s);
static void denoise_dct_c(MpegEncContext *s, int16_t *block);
static int dct_quantize_trellis_c(MpegEncContext *s, int16_t *block, int n, int qscale, int *overflow);

static uint8_t default_mv_penalty[MAX_FCODE + 1][MAX_MV * 2 + 1];
static uint8_t default_fcode_tab[MAX_MV * 2 + 1];

const AVOption ff_mpv_generic_options[] = {
    FF_MPV_COMMON_OPTS
    { NULL },
};

void ff_convert_matrix(MpegEncContext *s, int (*qmat)[64],
                       uint16_t (*qmat16)[2][64],
                       const uint16_t *quant_matrix,
                       int bias, int qmin, int qmax, int intra)
{
    FDCTDSPContext *fdsp = &s->fdsp;
    int qscale;
    int shift = 0;

    for (qscale = qmin; qscale <= qmax; qscale++) {
        int i;
        if (fdsp->fdct == ff_jpeg_fdct_islow_8  ||
#if CONFIG_FAANDCT
            fdsp->fdct == ff_faandct            ||
#endif /* CONFIG_FAANDCT */
            fdsp->fdct == ff_jpeg_fdct_islow_10) {
            for (i = 0; i < 64; i++) {
                const int j = s->idsp.idct_permutation[i];
                int64_t den = (int64_t) qscale * quant_matrix[j];
                /* 16 <= qscale * quant_matrix[i] <= 7905
                 * Assume x = ff_aanscales[i] * qscale * quant_matrix[i]
                 *             19952 <=              x  <= 249205026
                 * (1 << 36) / 19952 >= (1 << 36) / (x) >= (1 << 36) / 249205026
                 *           3444240 >= (1 << 36) / (x) >= 275 */

                qmat[qscale][i] = (int)((UINT64_C(1) << QMAT_SHIFT) / den);
            }
        } else if (fdsp->fdct == ff_fdct_ifast) {
            for (i = 0; i < 64; i++) {
                const int j = s->idsp.idct_permutation[i];
                int64_t den = ff_aanscales[i] * (int64_t) qscale * quant_matrix[j];
                /* 16 <= qscale * quant_matrix[i] <= 7905
                 * Assume x = ff_aanscales[i] * qscale * quant_matrix[i]
                 *             19952 <=              x  <= 249205026
                 * (1 << 36) / 19952 >= (1 << 36) / (x) >= (1 << 36) / 249205026
                 *           3444240 >= (1 << 36) / (x) >= 275 */

                qmat[qscale][i] = (int)((UINT64_C(1) << (QMAT_SHIFT + 14)) / den);
            }
        } else {
            for (i = 0; i < 64; i++) {
                const int j = s->idsp.idct_permutation[i];
                int64_t den = (int64_t) qscale * quant_matrix[j];
                /* We can safely suppose that 16 <= quant_matrix[i] <= 255
                 * Assume x = qscale * quant_matrix[i]
                 * So             16 <=              x  <= 7905
                 * so (1 << 19) / 16 >= (1 << 19) / (x) >= (1 << 19) / 7905
                 * so          32768 >= (1 << 19) / (x) >= 67 */
                qmat[qscale][i] = (int)((UINT64_C(1) << QMAT_SHIFT) / den);
                //qmat  [qscale][i] = (1 << QMAT_SHIFT_MMX) /
                //                    (qscale * quant_matrix[i]);
                qmat16[qscale][0][i] = (1 << QMAT_SHIFT_MMX) / den;

                if (qmat16[qscale][0][i] == 0 ||
                    qmat16[qscale][0][i] == 128 * 256)
                    qmat16[qscale][0][i] = 128 * 256 - 1;
                qmat16[qscale][1][i] =
                    ROUNDED_DIV(bias << (16 - QUANT_BIAS_SHIFT),
                                qmat16[qscale][0][i]);
            }
        }

        for (i = intra; i < 64; i++) {
            int64_t max = 8191;
            if (fdsp->fdct == ff_fdct_ifast) {
                max = (8191LL * ff_aanscales[i]) >> 14;
            }
            while (((max * qmat[qscale][i]) >> shift) > INT_MAX) {
                shift++;
            }
        }
    }
    if (shift) {
        av_log(NULL, AV_LOG_INFO,
               "Warning, QMAT_SHIFT is larger than %d, overflows possible\n",
               QMAT_SHIFT - shift);
    }
}

static inline void update_qscale(MpegEncContext *s)
{
    s->qscale = (s->lambda * 139 + FF_LAMBDA_SCALE * 64) >>
                (FF_LAMBDA_SHIFT + 7);
    s->qscale = av_clip(s->qscale, s->avctx->qmin, s->avctx->qmax);

    s->lambda2 = (s->lambda * s->lambda + FF_LAMBDA_SCALE / 2) >>
                 FF_LAMBDA_SHIFT;
}

void ff_write_quant_matrix(PutBitContext *pb, uint16_t *matrix)
{
    int i;

    if (matrix) {
        put_bits(pb, 1, 1);
        for (i = 0; i < 64; i++) {
            put_bits(pb, 8, matrix[ff_zigzag_direct[i]]);
        }
    } else
        put_bits(pb, 1, 0);
}

/**
 * init s->current_picture.qscale_table from s->lambda_table
 */
void ff_init_qscale_tab(MpegEncContext *s)
{
    int8_t * const qscale_table = s->current_picture.qscale_table;
    int i;

    for (i = 0; i < s->mb_num; i++) {
        unsigned int lam = s->lambda_table[s->mb_index2xy[i]];
        int qp = (lam * 139 + FF_LAMBDA_SCALE * 64) >> (FF_LAMBDA_SHIFT + 7);
        qscale_table[s->mb_index2xy[i]] = av_clip(qp, s->avctx->qmin,
                                                  s->avctx->qmax);
    }
}

static void update_duplicate_context_after_me(MpegEncContext *dst,
                                              MpegEncContext *src)
{
#define COPY(a) dst->a= src->a
    COPY(pict_type);
    COPY(current_picture);
    COPY(f_code);
    COPY(b_code);
    COPY(qscale);
    COPY(lambda);
    COPY(lambda2);
    COPY(picture_in_gop_number);
    COPY(gop_picture_number);
    COPY(frame_pred_frame_dct); // FIXME don't set in encode_header
    COPY(progressive_frame);    // FIXME don't set in encode_header
    COPY(partitioned_frame);    // FIXME don't set in encode_header
#undef COPY
}

/**
 * Set the given MpegEncContext to defaults for encoding.
 * the changed fields will not depend upon the prior state of the MpegEncContext.
 */
static void mpv_encode_defaults(MpegEncContext *s)
{
    int i;
    ff_mpv_common_defaults(s);

    for (i = -16; i < 16; i++) {
        default_fcode_tab[i + MAX_MV] = 1;
    }
    s->me.mv_penalty = default_mv_penalty;
    s->fcode_tab     = default_fcode_tab;

    s->input_picture_number  = 0;
    s->picture_in_gop_number = 0;
}

av_cold int ff_dct_encode_init(MpegEncContext *s) {
    if (ARCH_X86)
        ff_dct_encode_init_x86(s);

    if (CONFIG_H263_ENCODER)
        ff_h263dsp_init(&s->h263dsp);
    if (!s->dct_quantize)
        s->dct_quantize = ff_dct_quantize_c;
    if (!s->denoise_dct)
        s->denoise_dct  = denoise_dct_c;
    s->fast_dct_quantize = s->dct_quantize;
    if (s->avctx->trellis)
        s->dct_quantize  = dct_quantize_trellis_c;

    return 0;
}

/* init video encoder */
av_cold int ff_mpv_encode_init(AVCodecContext *avctx)
{
    MpegEncContext *s = avctx->priv_data;
    int i, ret, format_supported;

    mpv_encode_defaults(s);

    switch (avctx->codec_id) {
    case AV_CODEC_ID_MPEG2VIDEO:
        if (avctx->pix_fmt != AV_PIX_FMT_YUV420P &&
            avctx->pix_fmt != AV_PIX_FMT_YUV422P) {
            av_log(avctx, AV_LOG_ERROR,
                   "only YUV420 and YUV422 are supported\n");
            return -1;
        }
        break;
    case AV_CODEC_ID_MJPEG:
    case AV_CODEC_ID_AMV:
        format_supported = 0;
        /* JPEG color space */
        if (avctx->pix_fmt == AV_PIX_FMT_YUVJ420P ||
            avctx->pix_fmt == AV_PIX_FMT_YUVJ422P ||
            avctx->pix_fmt == AV_PIX_FMT_YUVJ444P ||
            (avctx->color_range == AVCOL_RANGE_JPEG &&
             (avctx->pix_fmt == AV_PIX_FMT_YUV420P ||
              avctx->pix_fmt == AV_PIX_FMT_YUV422P ||
              avctx->pix_fmt == AV_PIX_FMT_YUV444P)))
            format_supported = 1;
        /* MPEG color space */
        else if (avctx->strict_std_compliance <= FF_COMPLIANCE_UNOFFICIAL &&
                 (avctx->pix_fmt == AV_PIX_FMT_YUV420P ||
                  avctx->pix_fmt == AV_PIX_FMT_YUV422P ||
                  avctx->pix_fmt == AV_PIX_FMT_YUV444P))
            format_supported = 1;

        if (!format_supported) {
            av_log(avctx, AV_LOG_ERROR, "colorspace not supported in jpeg\n");
            return -1;
        }
        break;
    default:
        if (avctx->pix_fmt != AV_PIX_FMT_YUV420P) {
            av_log(avctx, AV_LOG_ERROR, "only YUV420 is supported\n");
            return -1;
        }
    }

    switch (avctx->pix_fmt) {
    case AV_PIX_FMT_YUVJ444P:
    case AV_PIX_FMT_YUV444P:
        s->chroma_format = CHROMA_444;
        break;
    case AV_PIX_FMT_YUVJ422P:
    case AV_PIX_FMT_YUV422P:
        s->chroma_format = CHROMA_422;
        break;
    case AV_PIX_FMT_YUVJ420P:
    case AV_PIX_FMT_YUV420P:
    default:
        s->chroma_format = CHROMA_420;
        break;
    }

    s->bit_rate = avctx->bit_rate;
    s->width    = avctx->width;
    s->height   = avctx->height;
    if (avctx->gop_size > 600 &&
        avctx->strict_std_compliance > FF_COMPLIANCE_EXPERIMENTAL) {
        av_log(avctx, AV_LOG_WARNING,
               "keyframe interval too large!, reducing it from %d to %d\n",
               avctx->gop_size, 600);
        avctx->gop_size = 600;
    }
    s->gop_size     = avctx->gop_size;
    s->avctx        = avctx;
    if (avctx->max_b_frames > MAX_B_FRAMES) {
        av_log(avctx, AV_LOG_ERROR, "Too many B-frames requested, maximum "
               "is %d.\n", MAX_B_FRAMES);
        avctx->max_b_frames = MAX_B_FRAMES;
    }
    s->max_b_frames = avctx->max_b_frames;
    s->codec_id     = avctx->codec->id;
    s->strict_std_compliance = avctx->strict_std_compliance;
    s->quarter_sample     = (avctx->flags & CODEC_FLAG_QPEL) != 0;
    s->mpeg_quant         = avctx->mpeg_quant;
    s->rtp_mode           = !!avctx->rtp_payload_size;
    s->intra_dc_precision = avctx->intra_dc_precision;

    // workaround some differences between how applications specify dc precision
    if (s->intra_dc_precision < 0) {
        s->intra_dc_precision += 8;
    } else if (s->intra_dc_precision >= 8)
        s->intra_dc_precision -= 8;

    if (s->intra_dc_precision < 0) {
        av_log(avctx, AV_LOG_ERROR,
                "intra dc precision must be positive, note some applications use"
                " 0 and some 8 as base meaning 8bit, the value must not be smaller than that\n");
        return AVERROR(EINVAL);
    }

    if (s->intra_dc_precision > (avctx->codec_id == AV_CODEC_ID_MPEG2VIDEO ? 3 : 0)) {
        av_log(avctx, AV_LOG_ERROR, "intra dc precision too large\n");
        return AVERROR(EINVAL);
    }
    s->user_specified_pts = AV_NOPTS_VALUE;

    if (s->gop_size <= 1) {
        s->intra_only = 1;
        s->gop_size   = 12;
    } else {
        s->intra_only = 0;
    }

    s->me_method = avctx->me_method;

    /* Fixed QSCALE */
    s->fixed_qscale = !!(avctx->flags & CODEC_FLAG_QSCALE);

#if FF_API_MPV_OPT
    FF_DISABLE_DEPRECATION_WARNINGS
    if (avctx->border_masking != 0.0)
        s->border_masking = avctx->border_masking;
    FF_ENABLE_DEPRECATION_WARNINGS
#endif

    s->adaptive_quant = (s->avctx->lumi_masking ||
                         s->avctx->dark_masking ||
                         s->avctx->temporal_cplx_masking ||
                         s->avctx->spatial_cplx_masking  ||
                         s->avctx->p_masking      ||
                         s->border_masking ||
                         (s->mpv_flags & FF_MPV_FLAG_QP_RD)) &&
                        !s->fixed_qscale;

    s->loop_filter = !!(s->avctx->flags & CODEC_FLAG_LOOP_FILTER);

    if (avctx->rc_max_rate && !avctx->rc_buffer_size) {
        switch(avctx->codec_id) {
        case AV_CODEC_ID_MPEG1VIDEO:
        case AV_CODEC_ID_MPEG2VIDEO:
            avctx->rc_buffer_size = FFMAX(avctx->rc_max_rate, 15000000) * 112LL / 15000000 * 16384;
            break;
        case AV_CODEC_ID_MPEG4:
        case AV_CODEC_ID_MSMPEG4V1:
        case AV_CODEC_ID_MSMPEG4V2:
        case AV_CODEC_ID_MSMPEG4V3:
            if       (avctx->rc_max_rate >= 15000000) {
                avctx->rc_buffer_size = 320 + (avctx->rc_max_rate - 15000000LL) * (760-320) / (38400000 - 15000000);
            } else if(avctx->rc_max_rate >=  2000000) {
                avctx->rc_buffer_size =  80 + (avctx->rc_max_rate -  2000000LL) * (320- 80) / (15000000 -  2000000);
            } else if(avctx->rc_max_rate >=   384000) {
                avctx->rc_buffer_size =  40 + (avctx->rc_max_rate -   384000LL) * ( 80- 40) / ( 2000000 -   384000);
            } else
                avctx->rc_buffer_size = 40;
            avctx->rc_buffer_size *= 16384;
            break;
        }
        if (avctx->rc_buffer_size) {
            av_log(avctx, AV_LOG_INFO, "Automatically choosing VBV buffer size of %d kbyte\n", avctx->rc_buffer_size/8192);
        }
    }

    if ((!avctx->rc_max_rate) != (!avctx->rc_buffer_size)) {
        av_log(avctx, AV_LOG_ERROR, "Either both buffer size and max rate or neither must be specified\n");
        return -1;
    }

    if (avctx->rc_min_rate && avctx->rc_max_rate != avctx->rc_min_rate) {
        av_log(avctx, AV_LOG_INFO,
               "Warning min_rate > 0 but min_rate != max_rate isn't recommended!\n");
    }

    if (avctx->rc_min_rate && avctx->rc_min_rate > avctx->bit_rate) {
        av_log(avctx, AV_LOG_ERROR, "bitrate below min bitrate\n");
        return -1;
    }

    if (avctx->rc_max_rate && avctx->rc_max_rate < avctx->bit_rate) {
        av_log(avctx, AV_LOG_ERROR, "bitrate above max bitrate\n");
        return -1;
    }

    if (avctx->rc_max_rate &&
        avctx->rc_max_rate == avctx->bit_rate &&
        avctx->rc_max_rate != avctx->rc_min_rate) {
        av_log(avctx, AV_LOG_INFO,
               "impossible bitrate constraints, this will fail\n");
    }

    if (avctx->rc_buffer_size &&
        avctx->bit_rate * (int64_t)avctx->time_base.num >
            avctx->rc_buffer_size * (int64_t)avctx->time_base.den) {
        av_log(avctx, AV_LOG_ERROR, "VBV buffer too small for bitrate\n");
        return -1;
    }

    if (!s->fixed_qscale &&
        avctx->bit_rate * av_q2d(avctx->time_base) >
            avctx->bit_rate_tolerance) {
        av_log(avctx, AV_LOG_WARNING,
               "bitrate tolerance %d too small for bitrate %d, overriding\n", avctx->bit_rate_tolerance, avctx->bit_rate);
        avctx->bit_rate_tolerance = 5 * avctx->bit_rate * av_q2d(avctx->time_base);
    }

    if (s->avctx->rc_max_rate &&
        s->avctx->rc_min_rate == s->avctx->rc_max_rate &&
        (s->codec_id == AV_CODEC_ID_MPEG1VIDEO ||
         s->codec_id == AV_CODEC_ID_MPEG2VIDEO) &&
        90000LL * (avctx->rc_buffer_size - 1) >
            s->avctx->rc_max_rate * 0xFFFFLL) {
        av_log(avctx, AV_LOG_INFO,
               "Warning vbv_delay will be set to 0xFFFF (=VBR) as the "
               "specified vbv buffer is too large for the given bitrate!\n");
    }

    if ((s->avctx->flags & CODEC_FLAG_4MV) && s->codec_id != AV_CODEC_ID_MPEG4 &&
        s->codec_id != AV_CODEC_ID_H263 && s->codec_id != AV_CODEC_ID_H263P &&
        s->codec_id != AV_CODEC_ID_FLV1) {
        av_log(avctx, AV_LOG_ERROR, "4MV not supported by codec\n");
        return -1;
    }

    if (s->obmc && s->avctx->mb_decision != FF_MB_DECISION_SIMPLE) {
        av_log(avctx, AV_LOG_ERROR,
               "OBMC is only supported with simple mb decision\n");
        return -1;
    }

    if (s->quarter_sample && s->codec_id != AV_CODEC_ID_MPEG4) {
        av_log(avctx, AV_LOG_ERROR, "qpel not supported by codec\n");
        return -1;
    }

    if (s->max_b_frames                    &&
        s->codec_id != AV_CODEC_ID_MPEG4      &&
        s->codec_id != AV_CODEC_ID_MPEG1VIDEO &&
        s->codec_id != AV_CODEC_ID_MPEG2VIDEO) {
        av_log(avctx, AV_LOG_ERROR, "b frames not supported by codec\n");
        return -1;
    }
    if (s->max_b_frames < 0) {
        av_log(avctx, AV_LOG_ERROR,
               "max b frames must be 0 or positive for mpegvideo based encoders\n");
        return -1;
    }

    if ((s->codec_id == AV_CODEC_ID_MPEG4 ||
         s->codec_id == AV_CODEC_ID_H263  ||
         s->codec_id == AV_CODEC_ID_H263P) &&
        (avctx->sample_aspect_ratio.num > 255 ||
         avctx->sample_aspect_ratio.den > 255)) {
        av_log(avctx, AV_LOG_WARNING,
               "Invalid pixel aspect ratio %i/%i, limit is 255/255 reducing\n",
               avctx->sample_aspect_ratio.num, avctx->sample_aspect_ratio.den);
        av_reduce(&avctx->sample_aspect_ratio.num, &avctx->sample_aspect_ratio.den,
                   avctx->sample_aspect_ratio.num,  avctx->sample_aspect_ratio.den, 255);
    }

    if ((s->codec_id == AV_CODEC_ID_H263  ||
         s->codec_id == AV_CODEC_ID_H263P) &&
        (avctx->width  > 2048 ||
         avctx->height > 1152 )) {
        av_log(avctx, AV_LOG_ERROR, "H.263 does not support resolutions above 2048x1152\n");
        return -1;
    }
    if ((s->codec_id == AV_CODEC_ID_H263  ||
         s->codec_id == AV_CODEC_ID_H263P) &&
        ((avctx->width &3) ||
         (avctx->height&3) )) {
        av_log(avctx, AV_LOG_ERROR, "w/h must be a multiple of 4\n");
        return -1;
    }

    if (s->codec_id == AV_CODEC_ID_MPEG1VIDEO &&
        (avctx->width  > 4095 ||
         avctx->height > 4095 )) {
        av_log(avctx, AV_LOG_ERROR, "MPEG-1 does not support resolutions above 4095x4095\n");
        return -1;
    }

    if (s->codec_id == AV_CODEC_ID_MPEG2VIDEO &&
        (avctx->width  > 16383 ||
         avctx->height > 16383 )) {
        av_log(avctx, AV_LOG_ERROR, "MPEG-2 does not support resolutions above 16383x16383\n");
        return -1;
    }

    if (s->codec_id == AV_CODEC_ID_RV10 &&
        (avctx->width &15 ||
         avctx->height&15 )) {
        av_log(avctx, AV_LOG_ERROR, "width and height must be a multiple of 16\n");
        return AVERROR(EINVAL);
    }

    if (s->codec_id == AV_CODEC_ID_RV20 &&
        (avctx->width &3 ||
         avctx->height&3 )) {
        av_log(avctx, AV_LOG_ERROR, "width and height must be a multiple of 4\n");
        return AVERROR(EINVAL);
    }

    if ((s->codec_id == AV_CODEC_ID_WMV1 ||
         s->codec_id == AV_CODEC_ID_WMV2) &&
         avctx->width & 1) {
         av_log(avctx, AV_LOG_ERROR, "width must be multiple of 2\n");
         return -1;
    }

    if ((s->avctx->flags & (CODEC_FLAG_INTERLACED_DCT | CODEC_FLAG_INTERLACED_ME)) &&
        s->codec_id != AV_CODEC_ID_MPEG4 && s->codec_id != AV_CODEC_ID_MPEG2VIDEO) {
        av_log(avctx, AV_LOG_ERROR, "interlacing not supported by codec\n");
        return -1;
    }

    // FIXME mpeg2 uses that too
    if (s->mpeg_quant && (   s->codec_id != AV_CODEC_ID_MPEG4
                          && s->codec_id != AV_CODEC_ID_MPEG2VIDEO)) {
        av_log(avctx, AV_LOG_ERROR,
               "mpeg2 style quantization not supported by codec\n");
        return -1;
    }

    if ((s->mpv_flags & FF_MPV_FLAG_CBP_RD) && !avctx->trellis) {
        av_log(avctx, AV_LOG_ERROR, "CBP RD needs trellis quant\n");
        return -1;
    }

    if ((s->mpv_flags & FF_MPV_FLAG_QP_RD) &&
        s->avctx->mb_decision != FF_MB_DECISION_RD) {
        av_log(avctx, AV_LOG_ERROR, "QP RD needs mbd=2\n");
        return -1;
    }

    if (s->avctx->scenechange_threshold < 1000000000 &&
        (s->avctx->flags & CODEC_FLAG_CLOSED_GOP)) {
        av_log(avctx, AV_LOG_ERROR,
               "closed gop with scene change detection are not supported yet, "
               "set threshold to 1000000000\n");
        return -1;
    }

    if (s->avctx->flags & CODEC_FLAG_LOW_DELAY) {
        if (s->codec_id != AV_CODEC_ID_MPEG2VIDEO) {
            av_log(avctx, AV_LOG_ERROR,
                  "low delay forcing is only available for mpeg2\n");
            return -1;
        }
        if (s->max_b_frames != 0) {
            av_log(avctx, AV_LOG_ERROR,
                   "b frames cannot be used with low delay\n");
            return -1;
        }
    }

    if (s->q_scale_type == 1) {
        if (avctx->qmax > 12) {
            av_log(avctx, AV_LOG_ERROR,
                   "non linear quant only supports qmax <= 12 currently\n");
            return -1;
        }
    }

    if (s->avctx->thread_count > 1         &&
        s->codec_id != AV_CODEC_ID_MPEG4      &&
        s->codec_id != AV_CODEC_ID_MPEG1VIDEO &&
        s->codec_id != AV_CODEC_ID_MPEG2VIDEO &&
        s->codec_id != AV_CODEC_ID_MJPEG      &&
        (s->codec_id != AV_CODEC_ID_H263P)) {
        av_log(avctx, AV_LOG_ERROR,
               "multi threaded encoding not supported by codec\n");
        return -1;
    }

    if (s->avctx->thread_count < 1) {
        av_log(avctx, AV_LOG_ERROR,
               "automatic thread number detection not supported by codec, "
               "patch welcome\n");
        return -1;
    }

    if (s->avctx->slices > 1 || s->avctx->thread_count > 1)
        s->rtp_mode = 1;

    if (s->avctx->thread_count > 1 && s->codec_id == AV_CODEC_ID_H263P)
        s->h263_slice_structured = 1;

    if (!avctx->time_base.den || !avctx->time_base.num) {
        av_log(avctx, AV_LOG_ERROR, "framerate not set\n");
        return -1;
    }

    if (avctx->b_frame_strategy && (avctx->flags & CODEC_FLAG_PASS2)) {
        av_log(avctx, AV_LOG_INFO,
               "notice: b_frame_strategy only affects the first pass\n");
        avctx->b_frame_strategy = 0;
    }

    i = av_gcd(avctx->time_base.den, avctx->time_base.num);
    if (i > 1) {
        av_log(avctx, AV_LOG_INFO, "removing common factors from framerate\n");
        avctx->time_base.den /= i;
        avctx->time_base.num /= i;
        //return -1;
    }

    if (s->mpeg_quant || s->codec_id == AV_CODEC_ID_MPEG1VIDEO || s->codec_id == AV_CODEC_ID_MPEG2VIDEO || s->codec_id == AV_CODEC_ID_MJPEG || s->codec_id==AV_CODEC_ID_AMV) {
        // (a + x * 3 / 8) / x
        s->intra_quant_bias = 3 << (QUANT_BIAS_SHIFT - 3);
        s->inter_quant_bias = 0;
    } else {
        s->intra_quant_bias = 0;
        // (a - x / 4) / x
        s->inter_quant_bias = -(1 << (QUANT_BIAS_SHIFT - 2));
    }

    if (avctx->qmin > avctx->qmax || avctx->qmin <= 0) {
        av_log(avctx, AV_LOG_ERROR, "qmin and or qmax are invalid, they must be 0 < min <= max\n");
        return AVERROR(EINVAL);
    }

    if (avctx->intra_quant_bias != FF_DEFAULT_QUANT_BIAS)
        s->intra_quant_bias = avctx->intra_quant_bias;
    if (avctx->inter_quant_bias != FF_DEFAULT_QUANT_BIAS)
        s->inter_quant_bias = avctx->inter_quant_bias;

    av_log(avctx, AV_LOG_DEBUG, "intra_quant_bias = %d inter_quant_bias = %d\n",s->intra_quant_bias,s->inter_quant_bias);

    if (avctx->codec_id == AV_CODEC_ID_MPEG4 &&
        s->avctx->time_base.den > (1 << 16) - 1) {
        av_log(avctx, AV_LOG_ERROR,
               "timebase %d/%d not supported by MPEG 4 standard, "
               "the maximum admitted value for the timebase denominator "
               "is %d\n", s->avctx->time_base.num, s->avctx->time_base.den,
               (1 << 16) - 1);
        return -1;
    }
    s->time_increment_bits = av_log2(s->avctx->time_base.den - 1) + 1;

    switch (avctx->codec->id) {
    case AV_CODEC_ID_MPEG1VIDEO:
        s->out_format = FMT_MPEG1;
        s->low_delay  = !!(s->avctx->flags & CODEC_FLAG_LOW_DELAY);
        avctx->delay  = s->low_delay ? 0 : (s->max_b_frames + 1);
        break;
    case AV_CODEC_ID_MPEG2VIDEO:
        s->out_format = FMT_MPEG1;
        s->low_delay  = !!(s->avctx->flags & CODEC_FLAG_LOW_DELAY);
        avctx->delay  = s->low_delay ? 0 : (s->max_b_frames + 1);
        s->rtp_mode   = 1;
        break;
    case AV_CODEC_ID_MJPEG:
    case AV_CODEC_ID_AMV:
        s->out_format = FMT_MJPEG;
        s->intra_only = 1; /* force intra only for jpeg */
        if (!CONFIG_MJPEG_ENCODER ||
            ff_mjpeg_encode_init(s) < 0)
            return -1;
        avctx->delay = 0;
        s->low_delay = 1;
        break;
    case AV_CODEC_ID_H261:
        if (!CONFIG_H261_ENCODER)
            return -1;
        if (ff_h261_get_picture_format(s->width, s->height) < 0) {
            av_log(avctx, AV_LOG_ERROR,
                   "The specified picture size of %dx%d is not valid for the "
                   "H.261 codec.\nValid sizes are 176x144, 352x288\n",
                    s->width, s->height);
            return -1;
        }
        s->out_format = FMT_H261;
        avctx->delay  = 0;
        s->low_delay  = 1;
        s->rtp_mode   = 0; /* Sliced encoding not supported */
        break;
    case AV_CODEC_ID_H263:
        if (!CONFIG_H263_ENCODER)
            return -1;
        if (ff_match_2uint16(ff_h263_format, FF_ARRAY_ELEMS(ff_h263_format),
                             s->width, s->height) == 8) {
            av_log(avctx, AV_LOG_ERROR,
                   "The specified picture size of %dx%d is not valid for "
                   "the H.263 codec.\nValid sizes are 128x96, 176x144, "
                   "352x288, 704x576, and 1408x1152. "
                   "Try H.263+.\n", s->width, s->height);
            return -1;
        }
        s->out_format = FMT_H263;
        avctx->delay  = 0;
        s->low_delay  = 1;
        break;
    case AV_CODEC_ID_H263P:
        s->out_format = FMT_H263;
        s->h263_plus  = 1;
        /* Fx */
        s->h263_aic        = (avctx->flags & CODEC_FLAG_AC_PRED) ? 1 : 0;
        s->modified_quant  = s->h263_aic;
        s->loop_filter     = (avctx->flags & CODEC_FLAG_LOOP_FILTER) ? 1 : 0;
        s->unrestricted_mv = s->obmc || s->loop_filter || s->umvplus;

        /* /Fx */
        /* These are just to be sure */
        avctx->delay = 0;
        s->low_delay = 1;
        break;
    case AV_CODEC_ID_FLV1:
        s->out_format      = FMT_H263;
        s->h263_flv        = 2; /* format = 1; 11-bit codes */
        s->unrestricted_mv = 1;
        s->rtp_mode  = 0; /* don't allow GOB */
        avctx->delay = 0;
        s->low_delay = 1;
        break;
    case AV_CODEC_ID_RV10:
        s->out_format = FMT_H263;
        avctx->delay  = 0;
        s->low_delay  = 1;
        break;
    case AV_CODEC_ID_RV20:
        s->out_format      = FMT_H263;
        avctx->delay       = 0;
        s->low_delay       = 1;
        s->modified_quant  = 1;
        s->h263_aic        = 1;
        s->h263_plus       = 1;
        s->loop_filter     = 1;
        s->unrestricted_mv = 0;
        break;
    case AV_CODEC_ID_MPEG4:
        s->out_format      = FMT_H263;
        s->h263_pred       = 1;
        s->unrestricted_mv = 1;
        s->low_delay       = s->max_b_frames ? 0 : 1;
        avctx->delay       = s->low_delay ? 0 : (s->max_b_frames + 1);
        break;
    case AV_CODEC_ID_MSMPEG4V2:
        s->out_format      = FMT_H263;
        s->h263_pred       = 1;
        s->unrestricted_mv = 1;
        s->msmpeg4_version = 2;
        avctx->delay       = 0;
        s->low_delay       = 1;
        break;
    case AV_CODEC_ID_MSMPEG4V3:
        s->out_format        = FMT_H263;
        s->h263_pred         = 1;
        s->unrestricted_mv   = 1;
        s->msmpeg4_version   = 3;
        s->flipflop_rounding = 1;
        avctx->delay         = 0;
        s->low_delay         = 1;
        break;
    case AV_CODEC_ID_WMV1:
        s->out_format        = FMT_H263;
        s->h263_pred         = 1;
        s->unrestricted_mv   = 1;
        s->msmpeg4_version   = 4;
        s->flipflop_rounding = 1;
        avctx->delay         = 0;
        s->low_delay         = 1;
        break;
    case AV_CODEC_ID_WMV2:
        s->out_format        = FMT_H263;
        s->h263_pred         = 1;
        s->unrestricted_mv   = 1;
        s->msmpeg4_version   = 5;
        s->flipflop_rounding = 1;
        avctx->delay         = 0;
        s->low_delay         = 1;
        break;
    default:
        return -1;
    }

    avctx->has_b_frames = !s->low_delay;

    s->encoding = 1;

    s->progressive_frame    =
    s->progressive_sequence = !(avctx->flags & (CODEC_FLAG_INTERLACED_DCT |
                                                CODEC_FLAG_INTERLACED_ME) ||
                                s->alternate_scan);

    /* init */
    ff_mpv_idct_init(s);
    if (ff_mpv_common_init(s) < 0)
        return -1;

    ff_fdctdsp_init(&s->fdsp, avctx);
    ff_me_cmp_init(&s->mecc, avctx);
    ff_mpegvideoencdsp_init(&s->mpvencdsp, avctx);
    ff_pixblockdsp_init(&s->pdsp, avctx);
    ff_qpeldsp_init(&s->qdsp);

    s->avctx->coded_frame = s->current_picture.f;

    if (s->msmpeg4_version) {
        FF_ALLOCZ_OR_GOTO(s->avctx, s->ac_stats,
                          2 * 2 * (MAX_LEVEL + 1) *
                          (MAX_RUN + 1) * 2 * sizeof(int), fail);
    }
    FF_ALLOCZ_OR_GOTO(s->avctx, s->avctx->stats_out, 256, fail);

    FF_ALLOCZ_OR_GOTO(s->avctx, s->q_intra_matrix,   64 * 32 * sizeof(int), fail);
    FF_ALLOCZ_OR_GOTO(s->avctx, s->q_chroma_intra_matrix, 64 * 32 * sizeof(int), fail);
    FF_ALLOCZ_OR_GOTO(s->avctx, s->q_inter_matrix,   64 * 32 * sizeof(int), fail);
    FF_ALLOCZ_OR_GOTO(s->avctx, s->q_intra_matrix16, 64 * 32 * 2 * sizeof(uint16_t), fail);
    FF_ALLOCZ_OR_GOTO(s->avctx, s->q_chroma_intra_matrix16, 64 * 32 * 2 * sizeof(uint16_t), fail);
    FF_ALLOCZ_OR_GOTO(s->avctx, s->q_inter_matrix16, 64 * 32 * 2 * sizeof(uint16_t), fail);
    FF_ALLOCZ_OR_GOTO(s->avctx, s->input_picture,
                      MAX_PICTURE_COUNT * sizeof(Picture *), fail);
    FF_ALLOCZ_OR_GOTO(s->avctx, s->reordered_input_picture,
                      MAX_PICTURE_COUNT * sizeof(Picture *), fail);

    if (s->avctx->noise_reduction) {
        FF_ALLOCZ_OR_GOTO(s->avctx, s->dct_offset,
                          2 * 64 * sizeof(uint16_t), fail);
    }

    ff_dct_encode_init(s);

    if ((CONFIG_H263P_ENCODER || CONFIG_RV20_ENCODER) && s->modified_quant)
        s->chroma_qscale_table = ff_h263_chroma_qscale_table;

    s->quant_precision = 5;

    ff_set_cmp(&s->mecc, s->mecc.ildct_cmp,      s->avctx->ildct_cmp);
    ff_set_cmp(&s->mecc, s->mecc.frame_skip_cmp, s->avctx->frame_skip_cmp);

    if (CONFIG_H261_ENCODER && s->out_format == FMT_H261)
        ff_h261_encode_init(s);
    if (CONFIG_H263_ENCODER && s->out_format == FMT_H263)
        ff_h263_encode_init(s);
    if (CONFIG_MSMPEG4_ENCODER && s->msmpeg4_version)
        if ((ret = ff_msmpeg4_encode_init(s)) < 0)
            return ret;
    if ((CONFIG_MPEG1VIDEO_ENCODER || CONFIG_MPEG2VIDEO_ENCODER)
        && s->out_format == FMT_MPEG1)
        ff_mpeg1_encode_init(s);

    /* init q matrix */
    for (i = 0; i < 64; i++) {
        int j = s->idsp.idct_permutation[i];
        if (CONFIG_MPEG4_ENCODER && s->codec_id == AV_CODEC_ID_MPEG4 &&
            s->mpeg_quant) {
            s->intra_matrix[j] = ff_mpeg4_default_intra_matrix[i];
            s->inter_matrix[j] = ff_mpeg4_default_non_intra_matrix[i];
        } else if (s->out_format == FMT_H263 || s->out_format == FMT_H261) {
            s->intra_matrix[j] =
            s->inter_matrix[j] = ff_mpeg1_default_non_intra_matrix[i];
        } else {
            /* mpeg1/2 */
            s->chroma_intra_matrix[j] =
            s->intra_matrix[j] = ff_mpeg1_default_intra_matrix[i];
            s->inter_matrix[j] = ff_mpeg1_default_non_intra_matrix[i];
        }
        if (s->avctx->intra_matrix)
            s->intra_matrix[j] = s->avctx->intra_matrix[i];
        if (s->avctx->inter_matrix)
            s->inter_matrix[j] = s->avctx->inter_matrix[i];
    }

    /* precompute matrix */
    /* for mjpeg, we do include qscale in the matrix */
    if (s->out_format != FMT_MJPEG) {
        ff_convert_matrix(s, s->q_intra_matrix, s->q_intra_matrix16,
                          s->intra_matrix, s->intra_quant_bias, avctx->qmin,
                          31, 1);
        ff_convert_matrix(s, s->q_inter_matrix, s->q_inter_matrix16,
                          s->inter_matrix, s->inter_quant_bias, avctx->qmin,
                          31, 0);
    }

    if (ff_rate_control_init(s) < 0)
        return -1;

#if FF_API_ERROR_RATE
    FF_DISABLE_DEPRECATION_WARNINGS
    if (avctx->error_rate)
        s->error_rate = avctx->error_rate;
    FF_ENABLE_DEPRECATION_WARNINGS;
#endif

#if FF_API_NORMALIZE_AQP
    FF_DISABLE_DEPRECATION_WARNINGS
    if (avctx->flags & CODEC_FLAG_NORMALIZE_AQP)
        s->mpv_flags |= FF_MPV_FLAG_NAQ;
    FF_ENABLE_DEPRECATION_WARNINGS;
#endif

#if FF_API_MV0
    FF_DISABLE_DEPRECATION_WARNINGS
    if (avctx->flags & CODEC_FLAG_MV0)
        s->mpv_flags |= FF_MPV_FLAG_MV0;
    FF_ENABLE_DEPRECATION_WARNINGS
#endif

#if FF_API_MPV_OPT
    FF_DISABLE_DEPRECATION_WARNINGS
    if (avctx->rc_qsquish != 0.0)
        s->rc_qsquish = avctx->rc_qsquish;
    if (avctx->rc_qmod_amp != 0.0)
        s->rc_qmod_amp = avctx->rc_qmod_amp;
    if (avctx->rc_qmod_freq)
        s->rc_qmod_freq = avctx->rc_qmod_freq;
    if (avctx->rc_buffer_aggressivity != 1.0)
        s->rc_buffer_aggressivity = avctx->rc_buffer_aggressivity;
    if (avctx->rc_initial_cplx != 0.0)
        s->rc_initial_cplx = avctx->rc_initial_cplx;
    if (avctx->lmin)
        s->lmin = avctx->lmin;
    if (avctx->lmax)
        s->lmax = avctx->lmax;

    if (avctx->rc_eq) {
        av_freep(&s->rc_eq);
        s->rc_eq = av_strdup(avctx->rc_eq);
        if (!s->rc_eq)
            return AVERROR(ENOMEM);
    }
    FF_ENABLE_DEPRECATION_WARNINGS
#endif

    if (avctx->b_frame_strategy == 2) {
        for (i = 0; i < s->max_b_frames + 2; i++) {
            s->tmp_frames[i] = av_frame_alloc();
            if (!s->tmp_frames[i])
                return AVERROR(ENOMEM);

            s->tmp_frames[i]->format = AV_PIX_FMT_YUV420P;
            s->tmp_frames[i]->width  = s->width  >> avctx->brd_scale;
            s->tmp_frames[i]->height = s->height >> avctx->brd_scale;

            ret = av_frame_get_buffer(s->tmp_frames[i], 32);
            if (ret < 0)
                return ret;
        }
    }

    return 0;
fail:
    ff_mpv_encode_end(avctx);
    return AVERROR_UNKNOWN;
}

av_cold int ff_mpv_encode_end(AVCodecContext *avctx)
{
    MpegEncContext *s = avctx->priv_data;
    int i;

    ff_rate_control_uninit(s);

    ff_mpv_common_end(s);
    if (CONFIG_MJPEG_ENCODER &&
        s->out_format == FMT_MJPEG)
        ff_mjpeg_encode_close(s);

    av_freep(&avctx->extradata);

    for (i = 0; i < FF_ARRAY_ELEMS(s->tmp_frames); i++)
        av_frame_free(&s->tmp_frames[i]);

    ff_free_picture_tables(&s->new_picture);
    ff_mpeg_unref_picture(s->avctx, &s->new_picture);

    av_freep(&s->avctx->stats_out);
    av_freep(&s->ac_stats);

    if(s->q_chroma_intra_matrix   != s->q_intra_matrix  ) av_freep(&s->q_chroma_intra_matrix);
    if(s->q_chroma_intra_matrix16 != s->q_intra_matrix16) av_freep(&s->q_chroma_intra_matrix16);
    s->q_chroma_intra_matrix=   NULL;
    s->q_chroma_intra_matrix16= NULL;
    av_freep(&s->q_intra_matrix);
    av_freep(&s->q_inter_matrix);
    av_freep(&s->q_intra_matrix16);
    av_freep(&s->q_inter_matrix16);
    av_freep(&s->input_picture);
    av_freep(&s->reordered_input_picture);
    av_freep(&s->dct_offset);

    return 0;
}

static int get_sae(uint8_t *src, int ref, int stride)
{
    int x,y;
    int acc = 0;

    for (y = 0; y < 16; y++) {
        for (x = 0; x < 16; x++) {
            acc += FFABS(src[x + y * stride] - ref);
        }
    }

    return acc;
}

static int get_intra_count(MpegEncContext *s, uint8_t *src,
                           uint8_t *ref, int stride)
{
    int x, y, w, h;
    int acc = 0;

    w = s->width  & ~15;
    h = s->height & ~15;

    for (y = 0; y < h; y += 16) {
        for (x = 0; x < w; x += 16) {
            int offset = x + y * stride;
            int sad  = s->mecc.sad[0](NULL, src + offset, ref + offset,
                                      stride, 16);
            int mean = (s->mpvencdsp.pix_sum(src + offset, stride) + 128) >> 8;
            int sae  = get_sae(src + offset, mean, stride);

            acc += sae + 500 < sad;
        }
    }
    return acc;
}


static int load_input_picture(MpegEncContext *s, const AVFrame *pic_arg)
{
    Picture *pic = NULL;
    int64_t pts;
    int i, display_picture_number = 0, ret;
    const int encoding_delay = s->max_b_frames ? s->max_b_frames :
                                                 (s->low_delay ? 0 : 1);
    int direct = 1;

    if (pic_arg) {
        pts = pic_arg->pts;
        display_picture_number = s->input_picture_number++;

        if (pts != AV_NOPTS_VALUE) {
            if (s->user_specified_pts != AV_NOPTS_VALUE) {
                int64_t last = s->user_specified_pts;

                if (pts <= last) {
                    av_log(s->avctx, AV_LOG_ERROR,
                           "Invalid pts (%"PRId64") <= last (%"PRId64")\n",
                           pts, last);
                    return AVERROR(EINVAL);
                }

                if (!s->low_delay && display_picture_number == 1)
                    s->dts_delta = pts - last;
            }
            s->user_specified_pts = pts;
        } else {
            if (s->user_specified_pts != AV_NOPTS_VALUE) {
                s->user_specified_pts =
                pts = s->user_specified_pts + 1;
                av_log(s->avctx, AV_LOG_INFO,
                       "Warning: AVFrame.pts=? trying to guess (%"PRId64")\n",
                       pts);
            } else {
                pts = display_picture_number;
            }
        }
    }

    if (pic_arg) {
        if (!pic_arg->buf[0] ||
            pic_arg->linesize[0] != s->linesize ||
            pic_arg->linesize[1] != s->uvlinesize ||
            pic_arg->linesize[2] != s->uvlinesize)
            direct = 0;
        if ((s->width & 15) || (s->height & 15))
            direct = 0;
        if (((intptr_t)(pic_arg->data[0])) & (STRIDE_ALIGN-1))
            direct = 0;
        if (s->linesize & (STRIDE_ALIGN-1))
            direct = 0;

        ff_dlog(s->avctx, "%d %d %"PTRDIFF_SPECIFIER" %"PTRDIFF_SPECIFIER"\n", pic_arg->linesize[0],
                pic_arg->linesize[1], s->linesize, s->uvlinesize);

        i = ff_find_unused_picture(s->avctx, s->picture, direct);
        if (i < 0)
            return i;

        pic = &s->picture[i];
        pic->reference = 3;

        if (direct) {
            if ((ret = av_frame_ref(pic->f, pic_arg)) < 0)
                return ret;
        }
        ret = ff_alloc_picture(s, pic, direct);
        if (ret < 0)
            return ret;

        if (!direct) {
            if (pic->f->data[0] + INPLACE_OFFSET == pic_arg->data[0] &&
                pic->f->data[1] + INPLACE_OFFSET == pic_arg->data[1] &&
                pic->f->data[2] + INPLACE_OFFSET == pic_arg->data[2]) {
                // empty
            } else {
                int h_chroma_shift, v_chroma_shift;
                av_pix_fmt_get_chroma_sub_sample(s->avctx->pix_fmt,
                                                 &h_chroma_shift,
                                                 &v_chroma_shift);

                for (i = 0; i < 3; i++) {
                    int src_stride = pic_arg->linesize[i];
                    int dst_stride = i ? s->uvlinesize : s->linesize;
                    int h_shift = i ? h_chroma_shift : 0;
                    int v_shift = i ? v_chroma_shift : 0;
                    int w = s->width  >> h_shift;
                    int h = s->height >> v_shift;
                    uint8_t *src = pic_arg->data[i];
                    uint8_t *dst = pic->f->data[i];
                    int vpad = 16;

                    if (   s->codec_id == AV_CODEC_ID_MPEG2VIDEO
                        && !s->progressive_sequence
                        && FFALIGN(s->height, 32) - s->height > 16)
                        vpad = 32;

                    if (!s->avctx->rc_buffer_size)
                        dst += INPLACE_OFFSET;

                    if (src_stride == dst_stride)
                        memcpy(dst, src, src_stride * h);
                    else {
                        int h2 = h;
                        uint8_t *dst2 = dst;
                        while (h2--) {
                            memcpy(dst2, src, w);
                            dst2 += dst_stride;
                            src += src_stride;
                        }
                    }
                    if ((s->width & 15) || (s->height & (vpad-1))) {
                        s->mpvencdsp.draw_edges(dst, dst_stride,
                                                w, h,
                                                16 >> h_shift,
                                                vpad >> v_shift,
                                                EDGE_BOTTOM);
                    }
                }
            }
        }
        ret = av_frame_copy_props(pic->f, pic_arg);
        if (ret < 0)
            return ret;

        pic->f->display_picture_number = display_picture_number;
        pic->f->pts = pts; // we set this here to avoid modifiying pic_arg
    }

    /* shift buffer entries */
    for (i = 1; i < MAX_PICTURE_COUNT /*s->encoding_delay + 1*/; i++)
        s->input_picture[i - 1] = s->input_picture[i];

    s->input_picture[encoding_delay] = (Picture*) pic;

    return 0;
}

static int skip_check(MpegEncContext *s, Picture *p, Picture *ref)
{
    int x, y, plane;
    int score = 0;
    int64_t score64 = 0;

    for (plane = 0; plane < 3; plane++) {
        const int stride = p->f->linesize[plane];
        const int bw = plane ? 1 : 2;
        for (y = 0; y < s->mb_height * bw; y++) {
            for (x = 0; x < s->mb_width * bw; x++) {
                int off = p->shared ? 0 : 16;
                uint8_t *dptr = p->f->data[plane] + 8 * (x + y * stride) + off;
                uint8_t *rptr = ref->f->data[plane] + 8 * (x + y * stride);
                int v = s->mecc.frame_skip_cmp[1](s, dptr, rptr, stride, 8);

                switch (FFABS(s->avctx->frame_skip_exp)) {
                case 0: score    =  FFMAX(score, v);          break;
                case 1: score   += FFABS(v);                  break;
                case 2: score64 += v * (int64_t)v;                       break;
                case 3: score64 += FFABS(v * (int64_t)v * v);            break;
                case 4: score64 += (v * (int64_t)v) * (v * (int64_t)v);  break;
                }
            }
        }
    }
    emms_c();

    if (score)
        score64 = score;
    if (s->avctx->frame_skip_exp < 0)
        score64 = pow(score64 / (double)(s->mb_width * s->mb_height),
                      -1.0/s->avctx->frame_skip_exp);

    if (score64 < s->avctx->frame_skip_threshold)
        return 1;
    if (score64 < ((s->avctx->frame_skip_factor * (int64_t)s->lambda) >> 8))
        return 1;
    return 0;
}

static int encode_frame(AVCodecContext *c, AVFrame *frame)
{
    AVPacket pkt = { 0 };
    int ret, got_output;

    av_init_packet(&pkt);
    ret = avcodec_encode_video2(c, &pkt, frame, &got_output);
    if (ret < 0)
        return ret;

    ret = pkt.size;
    av_free_packet(&pkt);
    return ret;
}

static int estimate_best_b_count(MpegEncContext *s)
{
    AVCodec *codec    = avcodec_find_encoder(s->avctx->codec_id);
    AVCodecContext *c = avcodec_alloc_context3(NULL);
    const int scale = s->avctx->brd_scale;
    int i, j, out_size, p_lambda, b_lambda, lambda2;
    int64_t best_rd  = INT64_MAX;
    int best_b_count = -1;

    if (!c)
        return AVERROR(ENOMEM);
    av_assert0(scale >= 0 && scale <= 3);

    //emms_c();
    //s->next_picture_ptr->quality;
    p_lambda = s->last_lambda_for[AV_PICTURE_TYPE_P];
    //p_lambda * FFABS(s->avctx->b_quant_factor) + s->avctx->b_quant_offset;
    b_lambda = s->last_lambda_for[AV_PICTURE_TYPE_B];
    if (!b_lambda) // FIXME we should do this somewhere else
        b_lambda = p_lambda;
    lambda2  = (b_lambda * b_lambda + (1 << FF_LAMBDA_SHIFT) / 2) >>
               FF_LAMBDA_SHIFT;

    c->width        = s->width  >> scale;
    c->height       = s->height >> scale;
    c->flags        = CODEC_FLAG_QSCALE | CODEC_FLAG_PSNR;
    c->flags       |= s->avctx->flags & CODEC_FLAG_QPEL;
    c->mb_decision  = s->avctx->mb_decision;
    c->me_cmp       = s->avctx->me_cmp;
    c->mb_cmp       = s->avctx->mb_cmp;
    c->me_sub_cmp   = s->avctx->me_sub_cmp;
    c->pix_fmt      = AV_PIX_FMT_YUV420P;
    c->time_base    = s->avctx->time_base;
    c->max_b_frames = s->max_b_frames;

    if (avcodec_open2(c, codec, NULL) < 0)
        return -1;

    for (i = 0; i < s->max_b_frames + 2; i++) {
        Picture pre_input, *pre_input_ptr = i ? s->input_picture[i - 1] :
                                                s->next_picture_ptr;
        uint8_t *data[4];

        if (pre_input_ptr && (!i || s->input_picture[i - 1])) {
            pre_input = *pre_input_ptr;
            memcpy(data, pre_input_ptr->f->data, sizeof(data));

            if (!pre_input.shared && i) {
                data[0] += INPLACE_OFFSET;
                data[1] += INPLACE_OFFSET;
                data[2] += INPLACE_OFFSET;
            }

            s->mpvencdsp.shrink[scale](s->tmp_frames[i]->data[0],
                                       s->tmp_frames[i]->linesize[0],
                                       data[0],
                                       pre_input.f->linesize[0],
                                       c->width, c->height);
            s->mpvencdsp.shrink[scale](s->tmp_frames[i]->data[1],
                                       s->tmp_frames[i]->linesize[1],
                                       data[1],
                                       pre_input.f->linesize[1],
                                       c->width >> 1, c->height >> 1);
            s->mpvencdsp.shrink[scale](s->tmp_frames[i]->data[2],
                                       s->tmp_frames[i]->linesize[2],
                                       data[2],
                                       pre_input.f->linesize[2],
                                       c->width >> 1, c->height >> 1);
        }
    }

    for (j = 0; j < s->max_b_frames + 1; j++) {
        int64_t rd = 0;

        if (!s->input_picture[j])
            break;

        c->error[0] = c->error[1] = c->error[2] = 0;

        s->tmp_frames[0]->pict_type = AV_PICTURE_TYPE_I;
        s->tmp_frames[0]->quality   = 1 * FF_QP2LAMBDA;

        out_size = encode_frame(c, s->tmp_frames[0]);

        //rd += (out_size * lambda2) >> FF_LAMBDA_SHIFT;

        for (i = 0; i < s->max_b_frames + 1; i++) {
            int is_p = i % (j + 1) == j || i == s->max_b_frames;

            s->tmp_frames[i + 1]->pict_type = is_p ?
                                     AV_PICTURE_TYPE_P : AV_PICTURE_TYPE_B;
            s->tmp_frames[i + 1]->quality   = is_p ? p_lambda : b_lambda;

            out_size = encode_frame(c, s->tmp_frames[i + 1]);

            rd += (out_size * lambda2) >> (FF_LAMBDA_SHIFT - 3);
        }

        /* get the delayed frames */
        while (out_size) {
            out_size = encode_frame(c, NULL);
            rd += (out_size * lambda2) >> (FF_LAMBDA_SHIFT - 3);
        }

        rd += c->error[0] + c->error[1] + c->error[2];

        if (rd < best_rd) {
            best_rd = rd;
            best_b_count = j;
        }
    }

    avcodec_close(c);
    av_freep(&c);

    return best_b_count;
}

static int select_input_picture(MpegEncContext *s)
{
    int i, ret;

    for (i = 1; i < MAX_PICTURE_COUNT; i++)
        s->reordered_input_picture[i - 1] = s->reordered_input_picture[i];
    s->reordered_input_picture[MAX_PICTURE_COUNT - 1] = NULL;

    /* set next picture type & ordering */
    if (!s->reordered_input_picture[0] && s->input_picture[0]) {
        if (s->avctx->frame_skip_threshold || s->avctx->frame_skip_factor) {
            if (s->picture_in_gop_number < s->gop_size &&
                s->next_picture_ptr &&
                skip_check(s, s->input_picture[0], s->next_picture_ptr)) {
                // FIXME check that te gop check above is +-1 correct
                av_frame_unref(s->input_picture[0]->f);

                ff_vbv_update(s, 0);

                goto no_output_pic;
            }
        }

        if (/*s->picture_in_gop_number >= s->gop_size ||*/
            !s->next_picture_ptr || s->intra_only) {
            s->reordered_input_picture[0] = s->input_picture[0];
            s->reordered_input_picture[0]->f->pict_type = AV_PICTURE_TYPE_I;
            s->reordered_input_picture[0]->f->coded_picture_number =
                s->coded_picture_number++;
        } else {
            int b_frames;

            if (s->avctx->flags & CODEC_FLAG_PASS2) {
                for (i = 0; i < s->max_b_frames + 1; i++) {
                    int pict_num = s->input_picture[0]->f->display_picture_number + i;

                    if (pict_num >= s->rc_context.num_entries)
                        break;
                    if (!s->input_picture[i]) {
                        s->rc_context.entry[pict_num - 1].new_pict_type = AV_PICTURE_TYPE_P;
                        break;
                    }

                    s->input_picture[i]->f->pict_type =
                        s->rc_context.entry[pict_num].new_pict_type;
                }
            }

            if (s->avctx->b_frame_strategy == 0) {
                b_frames = s->max_b_frames;
                while (b_frames && !s->input_picture[b_frames])
                    b_frames--;
            } else if (s->avctx->b_frame_strategy == 1) {
                for (i = 1; i < s->max_b_frames + 1; i++) {
                    if (s->input_picture[i] &&
                        s->input_picture[i]->b_frame_score == 0) {
                        s->input_picture[i]->b_frame_score =
                            get_intra_count(s,
                                            s->input_picture[i    ]->f->data[0],
                                            s->input_picture[i - 1]->f->data[0],
                                            s->linesize) + 1;
                    }
                }
                for (i = 0; i < s->max_b_frames + 1; i++) {
                    if (!s->input_picture[i] ||
                        s->input_picture[i]->b_frame_score - 1 >
                            s->mb_num / s->avctx->b_sensitivity)
                        break;
                }

                b_frames = FFMAX(0, i - 1);

                /* reset scores */
                for (i = 0; i < b_frames + 1; i++) {
                    s->input_picture[i]->b_frame_score = 0;
                }
            } else if (s->avctx->b_frame_strategy == 2) {
                b_frames = estimate_best_b_count(s);
            } else {
                av_log(s->avctx, AV_LOG_ERROR, "illegal b frame strategy\n");
                b_frames = 0;
            }

            emms_c();

            for (i = b_frames - 1; i >= 0; i--) {
                int type = s->input_picture[i]->f->pict_type;
                if (type && type != AV_PICTURE_TYPE_B)
                    b_frames = i;
            }
            if (s->input_picture[b_frames]->f->pict_type == AV_PICTURE_TYPE_B &&
                b_frames == s->max_b_frames) {
                av_log(s->avctx, AV_LOG_ERROR,
                       "warning, too many b frames in a row\n");
            }

            if (s->picture_in_gop_number + b_frames >= s->gop_size) {
                if ((s->mpv_flags & FF_MPV_FLAG_STRICT_GOP) &&
                    s->gop_size > s->picture_in_gop_number) {
                    b_frames = s->gop_size - s->picture_in_gop_number - 1;
                } else {
                    if (s->avctx->flags & CODEC_FLAG_CLOSED_GOP)
                        b_frames = 0;
                    s->input_picture[b_frames]->f->pict_type = AV_PICTURE_TYPE_I;
                }
            }

            if ((s->avctx->flags & CODEC_FLAG_CLOSED_GOP) && b_frames &&
                s->input_picture[b_frames]->f->pict_type == AV_PICTURE_TYPE_I)
                b_frames--;

            s->reordered_input_picture[0] = s->input_picture[b_frames];
            if (s->reordered_input_picture[0]->f->pict_type != AV_PICTURE_TYPE_I)
                s->reordered_input_picture[0]->f->pict_type = AV_PICTURE_TYPE_P;
            s->reordered_input_picture[0]->f->coded_picture_number =
                s->coded_picture_number++;
            for (i = 0; i < b_frames; i++) {
                s->reordered_input_picture[i + 1] = s->input_picture[i];
                s->reordered_input_picture[i + 1]->f->pict_type =
                    AV_PICTURE_TYPE_B;
                s->reordered_input_picture[i + 1]->f->coded_picture_number =
                    s->coded_picture_number++;
            }
        }
    }
no_output_pic:
    if (s->reordered_input_picture[0]) {
        s->reordered_input_picture[0]->reference =
           s->reordered_input_picture[0]->f->pict_type !=
               AV_PICTURE_TYPE_B ? 3 : 0;

        ff_mpeg_unref_picture(s->avctx, &s->new_picture);
        if ((ret = ff_mpeg_ref_picture(s->avctx, &s->new_picture, s->reordered_input_picture[0])))
            return ret;

        if (s->reordered_input_picture[0]->shared || s->avctx->rc_buffer_size) {
            // input is a shared pix, so we can't modifiy it -> alloc a new
            // one & ensure that the shared one is reuseable

            Picture *pic;
            int i = ff_find_unused_picture(s->avctx, s->picture, 0);
            if (i < 0)
                return i;
            pic = &s->picture[i];

            pic->reference = s->reordered_input_picture[0]->reference;
            if (ff_alloc_picture(s, pic, 0) < 0) {
                return -1;
            }

            ret = av_frame_copy_props(pic->f, s->reordered_input_picture[0]->f);
            if (ret < 0)
                return ret;

            /* mark us unused / free shared pic */
            av_frame_unref(s->reordered_input_picture[0]->f);
            s->reordered_input_picture[0]->shared = 0;

            s->current_picture_ptr = pic;
        } else {
            // input is not a shared pix -> reuse buffer for current_pix
            s->current_picture_ptr = s->reordered_input_picture[0];
            for (i = 0; i < 4; i++) {
                s->new_picture.f->data[i] += INPLACE_OFFSET;
            }
        }
        ff_mpeg_unref_picture(s->avctx, &s->current_picture);
        if ((ret = ff_mpeg_ref_picture(s->avctx, &s->current_picture,
                                       s->current_picture_ptr)) < 0)
            return ret;

        s->picture_number = s->new_picture.f->display_picture_number;
    } else {
        ff_mpeg_unref_picture(s->avctx, &s->new_picture);
    }
    return 0;
}

static void frame_end(MpegEncContext *s)
{
    if (s->unrestricted_mv &&
        s->current_picture.reference &&
        !s->intra_only) {
        const AVPixFmtDescriptor *desc = av_pix_fmt_desc_get(s->avctx->pix_fmt);
        int hshift = desc->log2_chroma_w;
        int vshift = desc->log2_chroma_h;
        s->mpvencdsp.draw_edges(s->current_picture.f->data[0],
                                s->current_picture.f->linesize[0],
                                s->h_edge_pos, s->v_edge_pos,
                                EDGE_WIDTH, EDGE_WIDTH,
                                EDGE_TOP | EDGE_BOTTOM);
        s->mpvencdsp.draw_edges(s->current_picture.f->data[1],
                                s->current_picture.f->linesize[1],
                                s->h_edge_pos >> hshift,
                                s->v_edge_pos >> vshift,
                                EDGE_WIDTH >> hshift,
                                EDGE_WIDTH >> vshift,
                                EDGE_TOP | EDGE_BOTTOM);
        s->mpvencdsp.draw_edges(s->current_picture.f->data[2],
                                s->current_picture.f->linesize[2],
                                s->h_edge_pos >> hshift,
                                s->v_edge_pos >> vshift,
                                EDGE_WIDTH >> hshift,
                                EDGE_WIDTH >> vshift,
                                EDGE_TOP | EDGE_BOTTOM);
    }

    emms_c();

    s->last_pict_type                 = s->pict_type;
    s->last_lambda_for [s->pict_type] = s->current_picture_ptr->f->quality;
    if (s->pict_type!= AV_PICTURE_TYPE_B)
        s->last_non_b_pict_type = s->pict_type;

    s->avctx->coded_frame = s->current_picture_ptr->f;

}

static void update_noise_reduction(MpegEncContext *s)
{
    int intra, i;

    for (intra = 0; intra < 2; intra++) {
        if (s->dct_count[intra] > (1 << 16)) {
            for (i = 0; i < 64; i++) {
                s->dct_error_sum[intra][i] >>= 1;
            }
            s->dct_count[intra] >>= 1;
        }

        for (i = 0; i < 64; i++) {
            s->dct_offset[intra][i] = (s->avctx->noise_reduction *
                                       s->dct_count[intra] +
                                       s->dct_error_sum[intra][i] / 2) /
                                      (s->dct_error_sum[intra][i] + 1);
        }
    }
}

static int frame_start(MpegEncContext *s)
{
    int ret;

    /* mark & release old frames */
    if (s->pict_type != AV_PICTURE_TYPE_B && s->last_picture_ptr &&
        s->last_picture_ptr != s->next_picture_ptr &&
        s->last_picture_ptr->f->buf[0]) {
        ff_mpeg_unref_picture(s->avctx, s->last_picture_ptr);
    }

    s->current_picture_ptr->f->pict_type = s->pict_type;
    s->current_picture_ptr->f->key_frame = s->pict_type == AV_PICTURE_TYPE_I;

    ff_mpeg_unref_picture(s->avctx, &s->current_picture);
    if ((ret = ff_mpeg_ref_picture(s->avctx, &s->current_picture,
                                   s->current_picture_ptr)) < 0)
        return ret;

    if (s->pict_type != AV_PICTURE_TYPE_B) {
        s->last_picture_ptr = s->next_picture_ptr;
        if (!s->droppable)
            s->next_picture_ptr = s->current_picture_ptr;
    }

    if (s->last_picture_ptr) {
        ff_mpeg_unref_picture(s->avctx, &s->last_picture);
        if (s->last_picture_ptr->f->buf[0] &&
            (ret = ff_mpeg_ref_picture(s->avctx, &s->last_picture,
                                       s->last_picture_ptr)) < 0)
            return ret;
    }
    if (s->next_picture_ptr) {
        ff_mpeg_unref_picture(s->avctx, &s->next_picture);
        if (s->next_picture_ptr->f->buf[0] &&
            (ret = ff_mpeg_ref_picture(s->avctx, &s->next_picture,
                                       s->next_picture_ptr)) < 0)
            return ret;
    }

    if (s->picture_structure!= PICT_FRAME) {
        int i;
        for (i = 0; i < 4; i++) {
            if (s->picture_structure == PICT_BOTTOM_FIELD) {
                s->current_picture.f->data[i] +=
                    s->current_picture.f->linesize[i];
            }
            s->current_picture.f->linesize[i] *= 2;
            s->last_picture.f->linesize[i]    *= 2;
            s->next_picture.f->linesize[i]    *= 2;
        }
    }

    if (s->mpeg_quant || s->codec_id == AV_CODEC_ID_MPEG2VIDEO) {
        s->dct_unquantize_intra = s->dct_unquantize_mpeg2_intra;
        s->dct_unquantize_inter = s->dct_unquantize_mpeg2_inter;
    } else if (s->out_format == FMT_H263 || s->out_format == FMT_H261) {
        s->dct_unquantize_intra = s->dct_unquantize_h263_intra;
        s->dct_unquantize_inter = s->dct_unquantize_h263_inter;
    } else {
        s->dct_unquantize_intra = s->dct_unquantize_mpeg1_intra;
        s->dct_unquantize_inter = s->dct_unquantize_mpeg1_inter;
    }

    if (s->dct_error_sum) {
        av_assert2(s->avctx->noise_reduction && s->encoding);
        update_noise_reduction(s);
    }

    return 0;
}

int ff_mpv_encode_picture(AVCodecContext *avctx, AVPacket *pkt,
                          const AVFrame *pic_arg, int *got_packet)
{
    MpegEncContext *s = avctx->priv_data;
    int i, stuffing_count, ret;
    int context_count = s->slice_context_count;

    s->picture_in_gop_number++;

    if (load_input_picture(s, pic_arg) < 0)
        return -1;

    if (select_input_picture(s) < 0) {
        return -1;
    }

    /* output? */
    if (s->new_picture.f->data[0]) {
        int growing_buffer = context_count == 1 && !pkt->data && !s->data_partitioning;
        int pkt_size = growing_buffer ? FFMAX(s->mb_width*s->mb_height*64+10000, avctx->internal->byte_buffer_size) - FF_INPUT_BUFFER_PADDING_SIZE
                                              :
                                              s->mb_width*s->mb_height*(MAX_MB_BYTES+100)+10000;
        if ((ret = ff_alloc_packet2(avctx, pkt, pkt_size)) < 0)
            return ret;
        if (s->mb_info) {
            s->mb_info_ptr = av_packet_new_side_data(pkt,
                                 AV_PKT_DATA_H263_MB_INFO,
                                 s->mb_width*s->mb_height*12);
            s->prev_mb_info = s->last_mb_info = s->mb_info_size = 0;
        }

        for (i = 0; i < context_count; i++) {
            int start_y = s->thread_context[i]->start_mb_y;
            int   end_y = s->thread_context[i]->  end_mb_y;
            int h       = s->mb_height;
            uint8_t *start = pkt->data + (size_t)(((int64_t) pkt->size) * start_y / h);
            uint8_t *end   = pkt->data + (size_t)(((int64_t) pkt->size) *   end_y / h);

            init_put_bits(&s->thread_context[i]->pb, start, end - start);
        }

        s->pict_type = s->new_picture.f->pict_type;
        //emms_c();
        ret = frame_start(s);
        if (ret < 0)
            return ret;
vbv_retry:
        ret = encode_picture(s, s->picture_number);
        if (growing_buffer) {
            av_assert0(s->pb.buf == avctx->internal->byte_buffer);
            pkt->data = s->pb.buf;
            pkt->size = avctx->internal->byte_buffer_size;
        }
        if (ret < 0)
            return -1;

        avctx->header_bits = s->header_bits;
        avctx->mv_bits     = s->mv_bits;
        avctx->misc_bits   = s->misc_bits;
        avctx->i_tex_bits  = s->i_tex_bits;
        avctx->p_tex_bits  = s->p_tex_bits;
        avctx->i_count     = s->i_count;
        // FIXME f/b_count in avctx
        avctx->p_count     = s->mb_num - s->i_count - s->skip_count;
        avctx->skip_count  = s->skip_count;

        frame_end(s);

        if (CONFIG_MJPEG_ENCODER && s->out_format == FMT_MJPEG)
            ff_mjpeg_encode_picture_trailer(&s->pb, s->header_bits);

        if (avctx->rc_buffer_size) {
            RateControlContext *rcc = &s->rc_context;
            int max_size = FFMAX(rcc->buffer_index * avctx->rc_max_available_vbv_use, rcc->buffer_index - 500);

            if (put_bits_count(&s->pb) > max_size &&
                s->lambda < s->lmax) {
                s->next_lambda = FFMAX(s->lambda + 1, s->lambda *
                                       (s->qscale + 1) / s->qscale);
                if (s->adaptive_quant) {
                    int i;
                    for (i = 0; i < s->mb_height * s->mb_stride; i++)
                        s->lambda_table[i] =
                            FFMAX(s->lambda_table[i] + 1,
                                  s->lambda_table[i] * (s->qscale + 1) /
                                  s->qscale);
                }
                s->mb_skipped = 0;        // done in frame_start()
                // done in encode_picture() so we must undo it
                if (s->pict_type == AV_PICTURE_TYPE_P) {
                    if (s->flipflop_rounding          ||
                        s->codec_id == AV_CODEC_ID_H263P ||
                        s->codec_id == AV_CODEC_ID_MPEG4)
                        s->no_rounding ^= 1;
                }
                if (s->pict_type != AV_PICTURE_TYPE_B) {
                    s->time_base       = s->last_time_base;
                    s->last_non_b_time = s->time - s->pp_time;
                }
                for (i = 0; i < context_count; i++) {
                    PutBitContext *pb = &s->thread_context[i]->pb;
                    init_put_bits(pb, pb->buf, pb->buf_end - pb->buf);
                }
                av_log(s->avctx, AV_LOG_VERBOSE, "reencoding frame due to VBV\n");
                goto vbv_retry;
            }

            av_assert0(s->avctx->rc_max_rate);
        }

        if (s->avctx->flags & CODEC_FLAG_PASS1)
            ff_write_pass1_stats(s);

        for (i = 0; i < 4; i++) {
            s->current_picture_ptr->f->error[i] =
            s->current_picture.f->error[i] =
                s->current_picture.error[i];
            avctx->error[i] += s->current_picture_ptr->f->error[i];
        }

        if (s->avctx->flags & CODEC_FLAG_PASS1)
            assert(avctx->header_bits + avctx->mv_bits + avctx->misc_bits +
                   avctx->i_tex_bits + avctx->p_tex_bits ==
                       put_bits_count(&s->pb));
        flush_put_bits(&s->pb);
        s->frame_bits  = put_bits_count(&s->pb);

        stuffing_count = ff_vbv_update(s, s->frame_bits);
        s->stuffing_bits = 8*stuffing_count;
        if (stuffing_count) {
            if (s->pb.buf_end - s->pb.buf - (put_bits_count(&s->pb) >> 3) <
                    stuffing_count + 50) {
                av_log(s->avctx, AV_LOG_ERROR, "stuffing too large\n");
                return -1;
            }

            switch (s->codec_id) {
            case AV_CODEC_ID_MPEG1VIDEO:
            case AV_CODEC_ID_MPEG2VIDEO:
                while (stuffing_count--) {
                    put_bits(&s->pb, 8, 0);
                }
            break;
            case AV_CODEC_ID_MPEG4:
                put_bits(&s->pb, 16, 0);
                put_bits(&s->pb, 16, 0x1C3);
                stuffing_count -= 4;
                while (stuffing_count--) {
                    put_bits(&s->pb, 8, 0xFF);
                }
            break;
            default:
                av_log(s->avctx, AV_LOG_ERROR, "vbv buffer overflow\n");
            }
            flush_put_bits(&s->pb);
            s->frame_bits  = put_bits_count(&s->pb);
        }

        /* update mpeg1/2 vbv_delay for CBR */
        if (s->avctx->rc_max_rate                          &&
            s->avctx->rc_min_rate == s->avctx->rc_max_rate &&
            s->out_format == FMT_MPEG1                     &&
            90000LL * (avctx->rc_buffer_size - 1) <=
                s->avctx->rc_max_rate * 0xFFFFLL) {
            int vbv_delay, min_delay;
            double inbits  = s->avctx->rc_max_rate *
                             av_q2d(s->avctx->time_base);
            int    minbits = s->frame_bits - 8 *
                             (s->vbv_delay_ptr - s->pb.buf - 1);
            double bits    = s->rc_context.buffer_index + minbits - inbits;

            if (bits < 0)
                av_log(s->avctx, AV_LOG_ERROR,
                       "Internal error, negative bits\n");

            assert(s->repeat_first_field == 0);

            vbv_delay = bits * 90000 / s->avctx->rc_max_rate;
            min_delay = (minbits * 90000LL + s->avctx->rc_max_rate - 1) /
                        s->avctx->rc_max_rate;

            vbv_delay = FFMAX(vbv_delay, min_delay);

            av_assert0(vbv_delay < 0xFFFF);

            s->vbv_delay_ptr[0] &= 0xF8;
            s->vbv_delay_ptr[0] |= vbv_delay >> 13;
            s->vbv_delay_ptr[1]  = vbv_delay >> 5;
            s->vbv_delay_ptr[2] &= 0x07;
            s->vbv_delay_ptr[2] |= vbv_delay << 3;
            avctx->vbv_delay     = vbv_delay * 300;
        }
        s->total_bits     += s->frame_bits;
        avctx->frame_bits  = s->frame_bits;

        pkt->pts = s->current_picture.f->pts;
        if (!s->low_delay && s->pict_type != AV_PICTURE_TYPE_B) {
            if (!s->current_picture.f->coded_picture_number)
                pkt->dts = pkt->pts - s->dts_delta;
            else
                pkt->dts = s->reordered_pts;
            s->reordered_pts = pkt->pts;
        } else
            pkt->dts = pkt->pts;
        if (s->current_picture.f->key_frame)
            pkt->flags |= AV_PKT_FLAG_KEY;
        if (s->mb_info)
            av_packet_shrink_side_data(pkt, AV_PKT_DATA_H263_MB_INFO, s->mb_info_size);
    } else {
        s->frame_bits = 0;
    }

    /* release non-reference frames */
    for (i = 0; i < MAX_PICTURE_COUNT; i++) {
        if (!s->picture[i].reference)
            ff_mpeg_unref_picture(s->avctx, &s->picture[i]);
    }

    av_assert1((s->frame_bits & 7) == 0);

    pkt->size = s->frame_bits / 8;
    *got_packet = !!pkt->size;
    return 0;
}

static inline void dct_single_coeff_elimination(MpegEncContext *s,
                                                int n, int threshold)
{
    static const char tab[64] = {
        3, 2, 2, 1, 1, 1, 1, 1,
        1, 1, 1, 1, 1, 1, 1, 1,
        1, 1, 1, 1, 1, 1, 1, 1,
        0, 0, 0, 0, 0, 0, 0, 0,
        0, 0, 0, 0, 0, 0, 0, 0,
        0, 0, 0, 0, 0, 0, 0, 0,
        0, 0, 0, 0, 0, 0, 0, 0,
        0, 0, 0, 0, 0, 0, 0, 0
    };
    int score = 0;
    int run = 0;
    int i;
    int16_t *block = s->block[n];
    const int last_index = s->block_last_index[n];
    int skip_dc;

    if (threshold < 0) {
        skip_dc = 0;
        threshold = -threshold;
    } else
        skip_dc = 1;

    /* Are all we could set to zero already zero? */
    if (last_index <= skip_dc - 1)
        return;

    for (i = 0; i <= last_index; i++) {
        const int j = s->intra_scantable.permutated[i];
        const int level = FFABS(block[j]);
        if (level == 1) {
            if (skip_dc && i == 0)
                continue;
            score += tab[run];
            run = 0;
        } else if (level > 1) {
            return;
        } else {
            run++;
        }
    }
    if (score >= threshold)
        return;
    for (i = skip_dc; i <= last_index; i++) {
        const int j = s->intra_scantable.permutated[i];
        block[j] = 0;
    }
    if (block[0])
        s->block_last_index[n] = 0;
    else
        s->block_last_index[n] = -1;
}

static inline void clip_coeffs(MpegEncContext *s, int16_t *block,
                               int last_index)
{
    int i;
    const int maxlevel = s->max_qcoeff;
    const int minlevel = s->min_qcoeff;
    int overflow = 0;

    if (s->mb_intra) {
        i = 1; // skip clipping of intra dc
    } else
        i = 0;

    for (; i <= last_index; i++) {
        const int j = s->intra_scantable.permutated[i];
        int level = block[j];

        if (level > maxlevel) {
            level = maxlevel;
            overflow++;
        } else if (level < minlevel) {
            level = minlevel;
            overflow++;
        }

        block[j] = level;
    }

    if (overflow && s->avctx->mb_decision == FF_MB_DECISION_SIMPLE)
        av_log(s->avctx, AV_LOG_INFO,
               "warning, clipping %d dct coefficients to %d..%d\n",
               overflow, minlevel, maxlevel);
}

static void get_visual_weight(int16_t *weight, uint8_t *ptr, int stride)
{
    int x, y;
    // FIXME optimize
    for (y = 0; y < 8; y++) {
        for (x = 0; x < 8; x++) {
            int x2, y2;
            int sum = 0;
            int sqr = 0;
            int count = 0;

            for (y2 = FFMAX(y - 1, 0); y2 < FFMIN(8, y + 2); y2++) {
                for (x2= FFMAX(x - 1, 0); x2 < FFMIN(8, x + 2); x2++) {
                    int v = ptr[x2 + y2 * stride];
                    sum += v;
                    sqr += v * v;
                    count++;
                }
            }
            weight[x + 8 * y]= (36 * ff_sqrt(count * sqr - sum * sum)) / count;
        }
    }
}

static av_always_inline void encode_mb_internal(MpegEncContext *s,
                                                int motion_x, int motion_y,
                                                int mb_block_height,
                                                int mb_block_width,
                                                int mb_block_count)
{
    int16_t weight[12][64];
    int16_t orig[12][64];
    const int mb_x = s->mb_x;
    const int mb_y = s->mb_y;
    int i;
    int skip_dct[12];
    int dct_offset = s->linesize * 8; // default for progressive frames
    int uv_dct_offset = s->uvlinesize * 8;
    uint8_t *ptr_y, *ptr_cb, *ptr_cr;
    ptrdiff_t wrap_y, wrap_c;

    for (i = 0; i < mb_block_count; i++)
        skip_dct[i] = s->skipdct;

    if (s->adaptive_quant) {
        const int last_qp = s->qscale;
        const int mb_xy = mb_x + mb_y * s->mb_stride;

        s->lambda = s->lambda_table[mb_xy];
        update_qscale(s);

        if (!(s->mpv_flags & FF_MPV_FLAG_QP_RD)) {
            s->qscale = s->current_picture_ptr->qscale_table[mb_xy];
            s->dquant = s->qscale - last_qp;

            if (s->out_format == FMT_H263) {
                s->dquant = av_clip(s->dquant, -2, 2);

                if (s->codec_id == AV_CODEC_ID_MPEG4) {
                    if (!s->mb_intra) {
                        if (s->pict_type == AV_PICTURE_TYPE_B) {
                            if (s->dquant & 1 || s->mv_dir & MV_DIRECT)
                                s->dquant = 0;
                        }
                        if (s->mv_type == MV_TYPE_8X8)
                            s->dquant = 0;
                    }
                }
            }
        }
        ff_set_qscale(s, last_qp + s->dquant);
    } else if (s->mpv_flags & FF_MPV_FLAG_QP_RD)
        ff_set_qscale(s, s->qscale + s->dquant);

    wrap_y = s->linesize;
    wrap_c = s->uvlinesize;
    ptr_y  = s->new_picture.f->data[0] +
             (mb_y * 16 * wrap_y)              + mb_x * 16;
    ptr_cb = s->new_picture.f->data[1] +
             (mb_y * mb_block_height * wrap_c) + mb_x * mb_block_width;
    ptr_cr = s->new_picture.f->data[2] +
             (mb_y * mb_block_height * wrap_c) + mb_x * mb_block_width;

<<<<<<< HEAD
    if((mb_x * 16 + 16 > s->width || mb_y * 16 + 16 > s->height) && s->codec_id != AV_CODEC_ID_AMV){
        uint8_t *ebuf = s->edge_emu_buffer + 36 * wrap_y;
        int cw = (s->width  + s->chroma_x_shift) >> s->chroma_x_shift;
        int ch = (s->height + s->chroma_y_shift) >> s->chroma_y_shift;
=======
    if (mb_x * 16 + 16 > s->width || mb_y * 16 + 16 > s->height) {
        uint8_t *ebuf = s->sc.edge_emu_buffer + 32;
>>>>>>> da0c8664
        s->vdsp.emulated_edge_mc(ebuf, ptr_y,
                                 wrap_y, wrap_y,
                                 16, 16, mb_x * 16, mb_y * 16,
                                 s->width, s->height);
        ptr_y = ebuf;
        s->vdsp.emulated_edge_mc(ebuf + 16 * wrap_y, ptr_cb,
                                 wrap_c, wrap_c,
                                 mb_block_width, mb_block_height,
                                 mb_x * mb_block_width, mb_y * mb_block_height,
                                 cw, ch);
        ptr_cb = ebuf + 16 * wrap_y;
        s->vdsp.emulated_edge_mc(ebuf + 16 * wrap_y + 16, ptr_cr,
                                 wrap_c, wrap_c,
                                 mb_block_width, mb_block_height,
                                 mb_x * mb_block_width, mb_y * mb_block_height,
                                 cw, ch);
        ptr_cr = ebuf + 16 * wrap_y + 16;
    }

    if (s->mb_intra) {
        if (s->avctx->flags & CODEC_FLAG_INTERLACED_DCT) {
            int progressive_score, interlaced_score;

            s->interlaced_dct = 0;
            progressive_score = s->mecc.ildct_cmp[4](s, ptr_y, NULL, wrap_y, 8) +
                                s->mecc.ildct_cmp[4](s, ptr_y + wrap_y * 8,
                                                     NULL, wrap_y, 8) - 400;

            if (progressive_score > 0) {
                interlaced_score = s->mecc.ildct_cmp[4](s, ptr_y,
                                                        NULL, wrap_y * 2, 8) +
                                   s->mecc.ildct_cmp[4](s, ptr_y + wrap_y,
                                                        NULL, wrap_y * 2, 8);
                if (progressive_score > interlaced_score) {
                    s->interlaced_dct = 1;

                    dct_offset = wrap_y;
                    uv_dct_offset = wrap_c;
                    wrap_y <<= 1;
                    if (s->chroma_format == CHROMA_422 ||
                        s->chroma_format == CHROMA_444)
                        wrap_c <<= 1;
                }
            }
        }

        s->pdsp.get_pixels(s->block[0], ptr_y,                  wrap_y);
        s->pdsp.get_pixels(s->block[1], ptr_y + 8,              wrap_y);
        s->pdsp.get_pixels(s->block[2], ptr_y + dct_offset,     wrap_y);
        s->pdsp.get_pixels(s->block[3], ptr_y + dct_offset + 8, wrap_y);

        if (s->avctx->flags & CODEC_FLAG_GRAY) {
            skip_dct[4] = 1;
            skip_dct[5] = 1;
        } else {
            s->pdsp.get_pixels(s->block[4], ptr_cb, wrap_c);
            s->pdsp.get_pixels(s->block[5], ptr_cr, wrap_c);
            if (!s->chroma_y_shift && s->chroma_x_shift) { /* 422 */
                s->pdsp.get_pixels(s->block[6], ptr_cb + uv_dct_offset, wrap_c);
                s->pdsp.get_pixels(s->block[7], ptr_cr + uv_dct_offset, wrap_c);
            } else if (!s->chroma_y_shift && !s->chroma_x_shift) { /* 444 */
                s->pdsp.get_pixels(s->block[ 6], ptr_cb + 8, wrap_c);
                s->pdsp.get_pixels(s->block[ 7], ptr_cr + 8, wrap_c);
                s->pdsp.get_pixels(s->block[ 8], ptr_cb + uv_dct_offset, wrap_c);
                s->pdsp.get_pixels(s->block[ 9], ptr_cr + uv_dct_offset, wrap_c);
                s->pdsp.get_pixels(s->block[10], ptr_cb + uv_dct_offset + 8, wrap_c);
                s->pdsp.get_pixels(s->block[11], ptr_cr + uv_dct_offset + 8, wrap_c);
            }
        }
    } else {
        op_pixels_func (*op_pix)[4];
        qpel_mc_func (*op_qpix)[16];
        uint8_t *dest_y, *dest_cb, *dest_cr;

        dest_y  = s->dest[0];
        dest_cb = s->dest[1];
        dest_cr = s->dest[2];

        if ((!s->no_rounding) || s->pict_type == AV_PICTURE_TYPE_B) {
            op_pix  = s->hdsp.put_pixels_tab;
            op_qpix = s->qdsp.put_qpel_pixels_tab;
        } else {
            op_pix  = s->hdsp.put_no_rnd_pixels_tab;
            op_qpix = s->qdsp.put_no_rnd_qpel_pixels_tab;
        }

        if (s->mv_dir & MV_DIR_FORWARD) {
            ff_mpv_motion(s, dest_y, dest_cb, dest_cr, 0,
                          s->last_picture.f->data,
                          op_pix, op_qpix);
            op_pix  = s->hdsp.avg_pixels_tab;
            op_qpix = s->qdsp.avg_qpel_pixels_tab;
        }
        if (s->mv_dir & MV_DIR_BACKWARD) {
            ff_mpv_motion(s, dest_y, dest_cb, dest_cr, 1,
                          s->next_picture.f->data,
                          op_pix, op_qpix);
        }

        if (s->avctx->flags & CODEC_FLAG_INTERLACED_DCT) {
            int progressive_score, interlaced_score;

            s->interlaced_dct = 0;
            progressive_score = s->mecc.ildct_cmp[0](s, dest_y, ptr_y, wrap_y, 8) +
                                s->mecc.ildct_cmp[0](s, dest_y + wrap_y * 8,
                                                     ptr_y + wrap_y * 8,
                                                     wrap_y, 8) - 400;

            if (s->avctx->ildct_cmp == FF_CMP_VSSE)
                progressive_score -= 400;

            if (progressive_score > 0) {
                interlaced_score = s->mecc.ildct_cmp[0](s, dest_y, ptr_y,
                                                        wrap_y * 2, 8) +
                                   s->mecc.ildct_cmp[0](s, dest_y + wrap_y,
                                                        ptr_y + wrap_y,
                                                        wrap_y * 2, 8);

                if (progressive_score > interlaced_score) {
                    s->interlaced_dct = 1;

                    dct_offset = wrap_y;
                    uv_dct_offset = wrap_c;
                    wrap_y <<= 1;
                    if (s->chroma_format == CHROMA_422)
                        wrap_c <<= 1;
                }
            }
        }

        s->pdsp.diff_pixels(s->block[0], ptr_y, dest_y, wrap_y);
        s->pdsp.diff_pixels(s->block[1], ptr_y + 8, dest_y + 8, wrap_y);
        s->pdsp.diff_pixels(s->block[2], ptr_y + dct_offset,
                            dest_y + dct_offset, wrap_y);
        s->pdsp.diff_pixels(s->block[3], ptr_y + dct_offset + 8,
                            dest_y + dct_offset + 8, wrap_y);

        if (s->avctx->flags & CODEC_FLAG_GRAY) {
            skip_dct[4] = 1;
            skip_dct[5] = 1;
        } else {
            s->pdsp.diff_pixels(s->block[4], ptr_cb, dest_cb, wrap_c);
            s->pdsp.diff_pixels(s->block[5], ptr_cr, dest_cr, wrap_c);
            if (!s->chroma_y_shift) { /* 422 */
                s->pdsp.diff_pixels(s->block[6], ptr_cb + uv_dct_offset,
                                    dest_cb + uv_dct_offset, wrap_c);
                s->pdsp.diff_pixels(s->block[7], ptr_cr + uv_dct_offset,
                                    dest_cr + uv_dct_offset, wrap_c);
            }
        }
        /* pre quantization */
        if (s->current_picture.mc_mb_var[s->mb_stride * mb_y + mb_x] <
                2 * s->qscale * s->qscale) {
            // FIXME optimize
            if (s->mecc.sad[1](NULL, ptr_y, dest_y, wrap_y, 8) < 20 * s->qscale)
                skip_dct[0] = 1;
            if (s->mecc.sad[1](NULL, ptr_y + 8, dest_y + 8, wrap_y, 8) < 20 * s->qscale)
                skip_dct[1] = 1;
            if (s->mecc.sad[1](NULL, ptr_y + dct_offset, dest_y + dct_offset,
                               wrap_y, 8) < 20 * s->qscale)
                skip_dct[2] = 1;
            if (s->mecc.sad[1](NULL, ptr_y + dct_offset + 8, dest_y + dct_offset + 8,
                               wrap_y, 8) < 20 * s->qscale)
                skip_dct[3] = 1;
            if (s->mecc.sad[1](NULL, ptr_cb, dest_cb, wrap_c, 8) < 20 * s->qscale)
                skip_dct[4] = 1;
            if (s->mecc.sad[1](NULL, ptr_cr, dest_cr, wrap_c, 8) < 20 * s->qscale)
                skip_dct[5] = 1;
            if (!s->chroma_y_shift) { /* 422 */
                if (s->mecc.sad[1](NULL, ptr_cb + uv_dct_offset,
                                   dest_cb + uv_dct_offset,
                                   wrap_c, 8) < 20 * s->qscale)
                    skip_dct[6] = 1;
                if (s->mecc.sad[1](NULL, ptr_cr + uv_dct_offset,
                                   dest_cr + uv_dct_offset,
                                   wrap_c, 8) < 20 * s->qscale)
                    skip_dct[7] = 1;
            }
        }
    }

    if (s->quantizer_noise_shaping) {
        if (!skip_dct[0])
            get_visual_weight(weight[0], ptr_y                 , wrap_y);
        if (!skip_dct[1])
            get_visual_weight(weight[1], ptr_y              + 8, wrap_y);
        if (!skip_dct[2])
            get_visual_weight(weight[2], ptr_y + dct_offset    , wrap_y);
        if (!skip_dct[3])
            get_visual_weight(weight[3], ptr_y + dct_offset + 8, wrap_y);
        if (!skip_dct[4])
            get_visual_weight(weight[4], ptr_cb                , wrap_c);
        if (!skip_dct[5])
            get_visual_weight(weight[5], ptr_cr                , wrap_c);
        if (!s->chroma_y_shift) { /* 422 */
            if (!skip_dct[6])
                get_visual_weight(weight[6], ptr_cb + uv_dct_offset,
                                  wrap_c);
            if (!skip_dct[7])
                get_visual_weight(weight[7], ptr_cr + uv_dct_offset,
                                  wrap_c);
        }
        memcpy(orig[0], s->block[0], sizeof(int16_t) * 64 * mb_block_count);
    }

    /* DCT & quantize */
    av_assert2(s->out_format != FMT_MJPEG || s->qscale == 8);
    {
        for (i = 0; i < mb_block_count; i++) {
            if (!skip_dct[i]) {
                int overflow;
                s->block_last_index[i] = s->dct_quantize(s, s->block[i], i, s->qscale, &overflow);
                // FIXME we could decide to change to quantizer instead of
                // clipping
                // JS: I don't think that would be a good idea it could lower
                //     quality instead of improve it. Just INTRADC clipping
                //     deserves changes in quantizer
                if (overflow)
                    clip_coeffs(s, s->block[i], s->block_last_index[i]);
            } else
                s->block_last_index[i] = -1;
        }
        if (s->quantizer_noise_shaping) {
            for (i = 0; i < mb_block_count; i++) {
                if (!skip_dct[i]) {
                    s->block_last_index[i] =
                        dct_quantize_refine(s, s->block[i], weight[i],
                                            orig[i], i, s->qscale);
                }
            }
        }

        if (s->luma_elim_threshold && !s->mb_intra)
            for (i = 0; i < 4; i++)
                dct_single_coeff_elimination(s, i, s->luma_elim_threshold);
        if (s->chroma_elim_threshold && !s->mb_intra)
            for (i = 4; i < mb_block_count; i++)
                dct_single_coeff_elimination(s, i, s->chroma_elim_threshold);

        if (s->mpv_flags & FF_MPV_FLAG_CBP_RD) {
            for (i = 0; i < mb_block_count; i++) {
                if (s->block_last_index[i] == -1)
                    s->coded_score[i] = INT_MAX / 256;
            }
        }
    }

    if ((s->avctx->flags & CODEC_FLAG_GRAY) && s->mb_intra) {
        s->block_last_index[4] =
        s->block_last_index[5] = 0;
        s->block[4][0] =
        s->block[5][0] = (1024 + s->c_dc_scale / 2) / s->c_dc_scale;
        if (!s->chroma_y_shift) { /* 422 / 444 */
            for (i=6; i<12; i++) {
                s->block_last_index[i] = 0;
                s->block[i][0] = s->block[4][0];
            }
        }
    }

    // non c quantize code returns incorrect block_last_index FIXME
    if (s->alternate_scan && s->dct_quantize != ff_dct_quantize_c) {
        for (i = 0; i < mb_block_count; i++) {
            int j;
            if (s->block_last_index[i] > 0) {
                for (j = 63; j > 0; j--) {
                    if (s->block[i][s->intra_scantable.permutated[j]])
                        break;
                }
                s->block_last_index[i] = j;
            }
        }
    }

    /* huffman encode */
    switch(s->codec_id){ //FIXME funct ptr could be slightly faster
    case AV_CODEC_ID_MPEG1VIDEO:
    case AV_CODEC_ID_MPEG2VIDEO:
        if (CONFIG_MPEG1VIDEO_ENCODER || CONFIG_MPEG2VIDEO_ENCODER)
            ff_mpeg1_encode_mb(s, s->block, motion_x, motion_y);
        break;
    case AV_CODEC_ID_MPEG4:
        if (CONFIG_MPEG4_ENCODER)
            ff_mpeg4_encode_mb(s, s->block, motion_x, motion_y);
        break;
    case AV_CODEC_ID_MSMPEG4V2:
    case AV_CODEC_ID_MSMPEG4V3:
    case AV_CODEC_ID_WMV1:
        if (CONFIG_MSMPEG4_ENCODER)
            ff_msmpeg4_encode_mb(s, s->block, motion_x, motion_y);
        break;
    case AV_CODEC_ID_WMV2:
        if (CONFIG_WMV2_ENCODER)
            ff_wmv2_encode_mb(s, s->block, motion_x, motion_y);
        break;
    case AV_CODEC_ID_H261:
        if (CONFIG_H261_ENCODER)
            ff_h261_encode_mb(s, s->block, motion_x, motion_y);
        break;
    case AV_CODEC_ID_H263:
    case AV_CODEC_ID_H263P:
    case AV_CODEC_ID_FLV1:
    case AV_CODEC_ID_RV10:
    case AV_CODEC_ID_RV20:
        if (CONFIG_H263_ENCODER)
            ff_h263_encode_mb(s, s->block, motion_x, motion_y);
        break;
    case AV_CODEC_ID_MJPEG:
    case AV_CODEC_ID_AMV:
        if (CONFIG_MJPEG_ENCODER)
            ff_mjpeg_encode_mb(s, s->block);
        break;
    default:
        av_assert1(0);
    }
}

static av_always_inline void encode_mb(MpegEncContext *s, int motion_x, int motion_y)
{
    if (s->chroma_format == CHROMA_420) encode_mb_internal(s, motion_x, motion_y,  8, 8, 6);
    else if (s->chroma_format == CHROMA_422) encode_mb_internal(s, motion_x, motion_y, 16, 8, 8);
    else encode_mb_internal(s, motion_x, motion_y, 16, 16, 12);
}

static inline void copy_context_before_encode(MpegEncContext *d, MpegEncContext *s, int type){
    int i;

    memcpy(d->last_mv, s->last_mv, 2*2*2*sizeof(int)); //FIXME is memcpy faster than a loop?

    /* mpeg1 */
    d->mb_skip_run= s->mb_skip_run;
    for(i=0; i<3; i++)
        d->last_dc[i] = s->last_dc[i];

    /* statistics */
    d->mv_bits= s->mv_bits;
    d->i_tex_bits= s->i_tex_bits;
    d->p_tex_bits= s->p_tex_bits;
    d->i_count= s->i_count;
    d->f_count= s->f_count;
    d->b_count= s->b_count;
    d->skip_count= s->skip_count;
    d->misc_bits= s->misc_bits;
    d->last_bits= 0;

    d->mb_skipped= 0;
    d->qscale= s->qscale;
    d->dquant= s->dquant;

    d->esc3_level_length= s->esc3_level_length;
}

static inline void copy_context_after_encode(MpegEncContext *d, MpegEncContext *s, int type){
    int i;

    memcpy(d->mv, s->mv, 2*4*2*sizeof(int));
    memcpy(d->last_mv, s->last_mv, 2*2*2*sizeof(int)); //FIXME is memcpy faster than a loop?

    /* mpeg1 */
    d->mb_skip_run= s->mb_skip_run;
    for(i=0; i<3; i++)
        d->last_dc[i] = s->last_dc[i];

    /* statistics */
    d->mv_bits= s->mv_bits;
    d->i_tex_bits= s->i_tex_bits;
    d->p_tex_bits= s->p_tex_bits;
    d->i_count= s->i_count;
    d->f_count= s->f_count;
    d->b_count= s->b_count;
    d->skip_count= s->skip_count;
    d->misc_bits= s->misc_bits;

    d->mb_intra= s->mb_intra;
    d->mb_skipped= s->mb_skipped;
    d->mv_type= s->mv_type;
    d->mv_dir= s->mv_dir;
    d->pb= s->pb;
    if(s->data_partitioning){
        d->pb2= s->pb2;
        d->tex_pb= s->tex_pb;
    }
    d->block= s->block;
    for(i=0; i<8; i++)
        d->block_last_index[i]= s->block_last_index[i];
    d->interlaced_dct= s->interlaced_dct;
    d->qscale= s->qscale;

    d->esc3_level_length= s->esc3_level_length;
}

static inline void encode_mb_hq(MpegEncContext *s, MpegEncContext *backup, MpegEncContext *best, int type,
                           PutBitContext pb[2], PutBitContext pb2[2], PutBitContext tex_pb[2],
                           int *dmin, int *next_block, int motion_x, int motion_y)
{
    int score;
    uint8_t *dest_backup[3];

    copy_context_before_encode(s, backup, type);

    s->block= s->blocks[*next_block];
    s->pb= pb[*next_block];
    if(s->data_partitioning){
        s->pb2   = pb2   [*next_block];
        s->tex_pb= tex_pb[*next_block];
    }

    if(*next_block){
        memcpy(dest_backup, s->dest, sizeof(s->dest));
<<<<<<< HEAD
        s->dest[0] = s->rd_scratchpad;
        s->dest[1] = s->rd_scratchpad + 16*s->linesize;
        s->dest[2] = s->rd_scratchpad + 16*s->linesize + 8;
        av_assert0(s->linesize >= 32); //FIXME
=======
        s->dest[0] = s->sc.rd_scratchpad;
        s->dest[1] = s->sc.rd_scratchpad + 16*s->linesize;
        s->dest[2] = s->sc.rd_scratchpad + 16*s->linesize + 8;
        assert(s->linesize >= 32); //FIXME
>>>>>>> da0c8664
    }

    encode_mb(s, motion_x, motion_y);

    score= put_bits_count(&s->pb);
    if(s->data_partitioning){
        score+= put_bits_count(&s->pb2);
        score+= put_bits_count(&s->tex_pb);
    }

    if(s->avctx->mb_decision == FF_MB_DECISION_RD){
        ff_mpv_decode_mb(s, s->block);

        score *= s->lambda2;
        score += sse_mb(s) << FF_LAMBDA_SHIFT;
    }

    if(*next_block){
        memcpy(s->dest, dest_backup, sizeof(s->dest));
    }

    if(score<*dmin){
        *dmin= score;
        *next_block^=1;

        copy_context_after_encode(best, s, type);
    }
}

static int sse(MpegEncContext *s, uint8_t *src1, uint8_t *src2, int w, int h, int stride){
    uint32_t *sq = ff_square_tab + 256;
    int acc=0;
    int x,y;

    if(w==16 && h==16)
        return s->mecc.sse[0](NULL, src1, src2, stride, 16);
    else if(w==8 && h==8)
        return s->mecc.sse[1](NULL, src1, src2, stride, 8);

    for(y=0; y<h; y++){
        for(x=0; x<w; x++){
            acc+= sq[src1[x + y*stride] - src2[x + y*stride]];
        }
    }

    av_assert2(acc>=0);

    return acc;
}

static int sse_mb(MpegEncContext *s){
    int w= 16;
    int h= 16;

    if(s->mb_x*16 + 16 > s->width ) w= s->width - s->mb_x*16;
    if(s->mb_y*16 + 16 > s->height) h= s->height- s->mb_y*16;

    if(w==16 && h==16)
      if(s->avctx->mb_cmp == FF_CMP_NSSE){
        return s->mecc.nsse[0](s, s->new_picture.f->data[0] + s->mb_x * 16 + s->mb_y * s->linesize   * 16, s->dest[0], s->linesize,   16) +
               s->mecc.nsse[1](s, s->new_picture.f->data[1] + s->mb_x *  8 + s->mb_y * s->uvlinesize *  8, s->dest[1], s->uvlinesize,  8) +
               s->mecc.nsse[1](s, s->new_picture.f->data[2] + s->mb_x *  8 + s->mb_y * s->uvlinesize *  8, s->dest[2], s->uvlinesize,  8);
      }else{
        return s->mecc.sse[0](NULL, s->new_picture.f->data[0] + s->mb_x * 16 + s->mb_y * s->linesize   * 16, s->dest[0], s->linesize,   16) +
               s->mecc.sse[1](NULL, s->new_picture.f->data[1] + s->mb_x *  8 + s->mb_y * s->uvlinesize *  8, s->dest[1], s->uvlinesize,  8) +
               s->mecc.sse[1](NULL, s->new_picture.f->data[2] + s->mb_x *  8 + s->mb_y * s->uvlinesize *  8, s->dest[2], s->uvlinesize,  8);
      }
    else
        return  sse(s, s->new_picture.f->data[0] + s->mb_x*16 + s->mb_y*s->linesize*16, s->dest[0], w, h, s->linesize)
               +sse(s, s->new_picture.f->data[1] + s->mb_x*8  + s->mb_y*s->uvlinesize*8,s->dest[1], w>>1, h>>1, s->uvlinesize)
               +sse(s, s->new_picture.f->data[2] + s->mb_x*8  + s->mb_y*s->uvlinesize*8,s->dest[2], w>>1, h>>1, s->uvlinesize);
}

static int pre_estimate_motion_thread(AVCodecContext *c, void *arg){
    MpegEncContext *s= *(void**)arg;


    s->me.pre_pass=1;
    s->me.dia_size= s->avctx->pre_dia_size;
    s->first_slice_line=1;
    for(s->mb_y= s->end_mb_y-1; s->mb_y >= s->start_mb_y; s->mb_y--) {
        for(s->mb_x=s->mb_width-1; s->mb_x >=0 ;s->mb_x--) {
            ff_pre_estimate_p_frame_motion(s, s->mb_x, s->mb_y);
        }
        s->first_slice_line=0;
    }

    s->me.pre_pass=0;

    return 0;
}

static int estimate_motion_thread(AVCodecContext *c, void *arg){
    MpegEncContext *s= *(void**)arg;

    ff_check_alignment();

    s->me.dia_size= s->avctx->dia_size;
    s->first_slice_line=1;
    for(s->mb_y= s->start_mb_y; s->mb_y < s->end_mb_y; s->mb_y++) {
        s->mb_x=0; //for block init below
        ff_init_block_index(s);
        for(s->mb_x=0; s->mb_x < s->mb_width; s->mb_x++) {
            s->block_index[0]+=2;
            s->block_index[1]+=2;
            s->block_index[2]+=2;
            s->block_index[3]+=2;

            /* compute motion vector & mb_type and store in context */
            if(s->pict_type==AV_PICTURE_TYPE_B)
                ff_estimate_b_frame_motion(s, s->mb_x, s->mb_y);
            else
                ff_estimate_p_frame_motion(s, s->mb_x, s->mb_y);
        }
        s->first_slice_line=0;
    }
    return 0;
}

static int mb_var_thread(AVCodecContext *c, void *arg){
    MpegEncContext *s= *(void**)arg;
    int mb_x, mb_y;

    ff_check_alignment();

    for(mb_y=s->start_mb_y; mb_y < s->end_mb_y; mb_y++) {
        for(mb_x=0; mb_x < s->mb_width; mb_x++) {
            int xx = mb_x * 16;
            int yy = mb_y * 16;
            uint8_t *pix = s->new_picture.f->data[0] + (yy * s->linesize) + xx;
            int varc;
            int sum = s->mpvencdsp.pix_sum(pix, s->linesize);

            varc = (s->mpvencdsp.pix_norm1(pix, s->linesize) -
                    (((unsigned) sum * sum) >> 8) + 500 + 128) >> 8;

            s->current_picture.mb_var [s->mb_stride * mb_y + mb_x] = varc;
            s->current_picture.mb_mean[s->mb_stride * mb_y + mb_x] = (sum+128)>>8;
            s->me.mb_var_sum_temp    += varc;
        }
    }
    return 0;
}

static void write_slice_end(MpegEncContext *s){
    if(CONFIG_MPEG4_ENCODER && s->codec_id==AV_CODEC_ID_MPEG4){
        if(s->partitioned_frame){
            ff_mpeg4_merge_partitions(s);
        }

        ff_mpeg4_stuffing(&s->pb);
    }else if(CONFIG_MJPEG_ENCODER && s->out_format == FMT_MJPEG){
        ff_mjpeg_encode_stuffing(s);
    }

    avpriv_align_put_bits(&s->pb);
    flush_put_bits(&s->pb);

    if ((s->avctx->flags & CODEC_FLAG_PASS1) && !s->partitioned_frame)
        s->misc_bits+= get_bits_diff(s);
}

static void write_mb_info(MpegEncContext *s)
{
    uint8_t *ptr = s->mb_info_ptr + s->mb_info_size - 12;
    int offset = put_bits_count(&s->pb);
    int mba  = s->mb_x + s->mb_width * (s->mb_y % s->gob_index);
    int gobn = s->mb_y / s->gob_index;
    int pred_x, pred_y;
    if (CONFIG_H263_ENCODER)
        ff_h263_pred_motion(s, 0, 0, &pred_x, &pred_y);
    bytestream_put_le32(&ptr, offset);
    bytestream_put_byte(&ptr, s->qscale);
    bytestream_put_byte(&ptr, gobn);
    bytestream_put_le16(&ptr, mba);
    bytestream_put_byte(&ptr, pred_x); /* hmv1 */
    bytestream_put_byte(&ptr, pred_y); /* vmv1 */
    /* 4MV not implemented */
    bytestream_put_byte(&ptr, 0); /* hmv2 */
    bytestream_put_byte(&ptr, 0); /* vmv2 */
}

static void update_mb_info(MpegEncContext *s, int startcode)
{
    if (!s->mb_info)
        return;
    if (put_bits_count(&s->pb) - s->prev_mb_info*8 >= s->mb_info*8) {
        s->mb_info_size += 12;
        s->prev_mb_info = s->last_mb_info;
    }
    if (startcode) {
        s->prev_mb_info = put_bits_count(&s->pb)/8;
        /* This might have incremented mb_info_size above, and we return without
         * actually writing any info into that slot yet. But in that case,
         * this will be called again at the start of the after writing the
         * start code, actually writing the mb info. */
        return;
    }

    s->last_mb_info = put_bits_count(&s->pb)/8;
    if (!s->mb_info_size)
        s->mb_info_size += 12;
    write_mb_info(s);
}

int ff_mpv_reallocate_putbitbuffer(MpegEncContext *s, size_t threshold, size_t size_increase)
{
    if (   s->pb.buf_end - s->pb.buf - (put_bits_count(&s->pb)>>3) < threshold
        && s->slice_context_count == 1
        && s->pb.buf == s->avctx->internal->byte_buffer) {
        int lastgob_pos = s->ptr_lastgob - s->pb.buf;
        int vbv_pos     = s->vbv_delay_ptr - s->pb.buf;

        uint8_t *new_buffer = NULL;
        int new_buffer_size = 0;

        av_fast_padded_malloc(&new_buffer, &new_buffer_size,
                              s->avctx->internal->byte_buffer_size + size_increase);
        if (!new_buffer)
            return AVERROR(ENOMEM);

        memcpy(new_buffer, s->avctx->internal->byte_buffer, s->avctx->internal->byte_buffer_size);
        av_free(s->avctx->internal->byte_buffer);
        s->avctx->internal->byte_buffer      = new_buffer;
        s->avctx->internal->byte_buffer_size = new_buffer_size;
        rebase_put_bits(&s->pb, new_buffer, new_buffer_size);
        s->ptr_lastgob   = s->pb.buf + lastgob_pos;
        s->vbv_delay_ptr = s->pb.buf + vbv_pos;
    }
    if (s->pb.buf_end - s->pb.buf - (put_bits_count(&s->pb)>>3) < threshold)
        return AVERROR(EINVAL);
    return 0;
}

static int encode_thread(AVCodecContext *c, void *arg){
    MpegEncContext *s= *(void**)arg;
    int mb_x, mb_y, pdif = 0;
    int chr_h= 16>>s->chroma_y_shift;
    int i, j;
    MpegEncContext best_s = { 0 }, backup_s;
    uint8_t bit_buf[2][MAX_MB_BYTES];
    uint8_t bit_buf2[2][MAX_MB_BYTES];
    uint8_t bit_buf_tex[2][MAX_MB_BYTES];
    PutBitContext pb[2], pb2[2], tex_pb[2];

    ff_check_alignment();

    for(i=0; i<2; i++){
        init_put_bits(&pb    [i], bit_buf    [i], MAX_MB_BYTES);
        init_put_bits(&pb2   [i], bit_buf2   [i], MAX_MB_BYTES);
        init_put_bits(&tex_pb[i], bit_buf_tex[i], MAX_MB_BYTES);
    }

    s->last_bits= put_bits_count(&s->pb);
    s->mv_bits=0;
    s->misc_bits=0;
    s->i_tex_bits=0;
    s->p_tex_bits=0;
    s->i_count=0;
    s->f_count=0;
    s->b_count=0;
    s->skip_count=0;

    for(i=0; i<3; i++){
        /* init last dc values */
        /* note: quant matrix value (8) is implied here */
        s->last_dc[i] = 128 << s->intra_dc_precision;

        s->current_picture.error[i] = 0;
    }
    if(s->codec_id==AV_CODEC_ID_AMV){
        s->last_dc[0] = 128*8/13;
        s->last_dc[1] = 128*8/14;
        s->last_dc[2] = 128*8/14;
    }
    s->mb_skip_run = 0;
    memset(s->last_mv, 0, sizeof(s->last_mv));

    s->last_mv_dir = 0;

    switch(s->codec_id){
    case AV_CODEC_ID_H263:
    case AV_CODEC_ID_H263P:
    case AV_CODEC_ID_FLV1:
        if (CONFIG_H263_ENCODER)
            s->gob_index = H263_GOB_HEIGHT(s->height);
        break;
    case AV_CODEC_ID_MPEG4:
        if(CONFIG_MPEG4_ENCODER && s->partitioned_frame)
            ff_mpeg4_init_partitions(s);
        break;
    }

    s->resync_mb_x=0;
    s->resync_mb_y=0;
    s->first_slice_line = 1;
    s->ptr_lastgob = s->pb.buf;
    for(mb_y= s->start_mb_y; mb_y < s->end_mb_y; mb_y++) {
        s->mb_x=0;
        s->mb_y= mb_y;

        ff_set_qscale(s, s->qscale);
        ff_init_block_index(s);

        for(mb_x=0; mb_x < s->mb_width; mb_x++) {
            int xy= mb_y*s->mb_stride + mb_x; // removed const, H261 needs to adjust this
            int mb_type= s->mb_type[xy];
//            int d;
            int dmin= INT_MAX;
            int dir;
            int size_increase =  s->avctx->internal->byte_buffer_size/4
                               + s->mb_width*MAX_MB_BYTES;

            ff_mpv_reallocate_putbitbuffer(s, MAX_MB_BYTES, size_increase);
            if(s->pb.buf_end - s->pb.buf - (put_bits_count(&s->pb)>>3) < MAX_MB_BYTES){
                av_log(s->avctx, AV_LOG_ERROR, "encoded frame too large\n");
                return -1;
            }
            if(s->data_partitioning){
                if(   s->pb2   .buf_end - s->pb2   .buf - (put_bits_count(&s->    pb2)>>3) < MAX_MB_BYTES
                   || s->tex_pb.buf_end - s->tex_pb.buf - (put_bits_count(&s->tex_pb )>>3) < MAX_MB_BYTES){
                    av_log(s->avctx, AV_LOG_ERROR, "encoded partitioned frame too large\n");
                    return -1;
                }
            }

            s->mb_x = mb_x;
            s->mb_y = mb_y;  // moved into loop, can get changed by H.261
            ff_update_block_index(s);

            if(CONFIG_H261_ENCODER && s->codec_id == AV_CODEC_ID_H261){
                ff_h261_reorder_mb_index(s);
                xy= s->mb_y*s->mb_stride + s->mb_x;
                mb_type= s->mb_type[xy];
            }

            /* write gob / video packet header  */
            if(s->rtp_mode){
                int current_packet_size, is_gob_start;

                current_packet_size= ((put_bits_count(&s->pb)+7)>>3) - (s->ptr_lastgob - s->pb.buf);

                is_gob_start= s->avctx->rtp_payload_size && current_packet_size >= s->avctx->rtp_payload_size && mb_y + mb_x>0;

                if(s->start_mb_y == mb_y && mb_y > 0 && mb_x==0) is_gob_start=1;

                switch(s->codec_id){
                case AV_CODEC_ID_H263:
                case AV_CODEC_ID_H263P:
                    if(!s->h263_slice_structured)
                        if(s->mb_x || s->mb_y%s->gob_index) is_gob_start=0;
                    break;
                case AV_CODEC_ID_MPEG2VIDEO:
                    if(s->mb_x==0 && s->mb_y!=0) is_gob_start=1;
                case AV_CODEC_ID_MPEG1VIDEO:
                    if(s->mb_skip_run) is_gob_start=0;
                    break;
                case AV_CODEC_ID_MJPEG:
                    if(s->mb_x==0 && s->mb_y!=0) is_gob_start=1;
                    break;
                }

                if(is_gob_start){
                    if(s->start_mb_y != mb_y || mb_x!=0){
                        write_slice_end(s);

                        if(CONFIG_MPEG4_ENCODER && s->codec_id==AV_CODEC_ID_MPEG4 && s->partitioned_frame){
                            ff_mpeg4_init_partitions(s);
                        }
                    }

                    av_assert2((put_bits_count(&s->pb)&7) == 0);
                    current_packet_size= put_bits_ptr(&s->pb) - s->ptr_lastgob;

                    if (s->error_rate && s->resync_mb_x + s->resync_mb_y > 0) {
                        int r= put_bits_count(&s->pb)/8 + s->picture_number + 16 + s->mb_x + s->mb_y;
                        int d = 100 / s->error_rate;
                        if(r % d == 0){
                            current_packet_size=0;
                            s->pb.buf_ptr= s->ptr_lastgob;
                            assert(put_bits_ptr(&s->pb) == s->ptr_lastgob);
                        }
                    }

                    if (s->avctx->rtp_callback){
                        int number_mb = (mb_y - s->resync_mb_y)*s->mb_width + mb_x - s->resync_mb_x;
                        s->avctx->rtp_callback(s->avctx, s->ptr_lastgob, current_packet_size, number_mb);
                    }
                    update_mb_info(s, 1);

                    switch(s->codec_id){
                    case AV_CODEC_ID_MPEG4:
                        if (CONFIG_MPEG4_ENCODER) {
                            ff_mpeg4_encode_video_packet_header(s);
                            ff_mpeg4_clean_buffers(s);
                        }
                    break;
                    case AV_CODEC_ID_MPEG1VIDEO:
                    case AV_CODEC_ID_MPEG2VIDEO:
                        if (CONFIG_MPEG1VIDEO_ENCODER || CONFIG_MPEG2VIDEO_ENCODER) {
                            ff_mpeg1_encode_slice_header(s);
                            ff_mpeg1_clean_buffers(s);
                        }
                    break;
                    case AV_CODEC_ID_H263:
                    case AV_CODEC_ID_H263P:
                        if (CONFIG_H263_ENCODER)
                            ff_h263_encode_gob_header(s, mb_y);
                    break;
                    }

                    if (s->avctx->flags & CODEC_FLAG_PASS1) {
                        int bits= put_bits_count(&s->pb);
                        s->misc_bits+= bits - s->last_bits;
                        s->last_bits= bits;
                    }

                    s->ptr_lastgob += current_packet_size;
                    s->first_slice_line=1;
                    s->resync_mb_x=mb_x;
                    s->resync_mb_y=mb_y;
                }
            }

            if(  (s->resync_mb_x   == s->mb_x)
               && s->resync_mb_y+1 == s->mb_y){
                s->first_slice_line=0;
            }

            s->mb_skipped=0;
            s->dquant=0; //only for QP_RD

            update_mb_info(s, 0);

            if (mb_type & (mb_type-1) || (s->mpv_flags & FF_MPV_FLAG_QP_RD)) { // more than 1 MB type possible or FF_MPV_FLAG_QP_RD
                int next_block=0;
                int pb_bits_count, pb2_bits_count, tex_pb_bits_count;

                copy_context_before_encode(&backup_s, s, -1);
                backup_s.pb= s->pb;
                best_s.data_partitioning= s->data_partitioning;
                best_s.partitioned_frame= s->partitioned_frame;
                if(s->data_partitioning){
                    backup_s.pb2= s->pb2;
                    backup_s.tex_pb= s->tex_pb;
                }

                if(mb_type&CANDIDATE_MB_TYPE_INTER){
                    s->mv_dir = MV_DIR_FORWARD;
                    s->mv_type = MV_TYPE_16X16;
                    s->mb_intra= 0;
                    s->mv[0][0][0] = s->p_mv_table[xy][0];
                    s->mv[0][0][1] = s->p_mv_table[xy][1];
                    encode_mb_hq(s, &backup_s, &best_s, CANDIDATE_MB_TYPE_INTER, pb, pb2, tex_pb,
                                 &dmin, &next_block, s->mv[0][0][0], s->mv[0][0][1]);
                }
                if(mb_type&CANDIDATE_MB_TYPE_INTER_I){
                    s->mv_dir = MV_DIR_FORWARD;
                    s->mv_type = MV_TYPE_FIELD;
                    s->mb_intra= 0;
                    for(i=0; i<2; i++){
                        j= s->field_select[0][i] = s->p_field_select_table[i][xy];
                        s->mv[0][i][0] = s->p_field_mv_table[i][j][xy][0];
                        s->mv[0][i][1] = s->p_field_mv_table[i][j][xy][1];
                    }
                    encode_mb_hq(s, &backup_s, &best_s, CANDIDATE_MB_TYPE_INTER_I, pb, pb2, tex_pb,
                                 &dmin, &next_block, 0, 0);
                }
                if(mb_type&CANDIDATE_MB_TYPE_SKIPPED){
                    s->mv_dir = MV_DIR_FORWARD;
                    s->mv_type = MV_TYPE_16X16;
                    s->mb_intra= 0;
                    s->mv[0][0][0] = 0;
                    s->mv[0][0][1] = 0;
                    encode_mb_hq(s, &backup_s, &best_s, CANDIDATE_MB_TYPE_SKIPPED, pb, pb2, tex_pb,
                                 &dmin, &next_block, s->mv[0][0][0], s->mv[0][0][1]);
                }
                if(mb_type&CANDIDATE_MB_TYPE_INTER4V){
                    s->mv_dir = MV_DIR_FORWARD;
                    s->mv_type = MV_TYPE_8X8;
                    s->mb_intra= 0;
                    for(i=0; i<4; i++){
                        s->mv[0][i][0] = s->current_picture.motion_val[0][s->block_index[i]][0];
                        s->mv[0][i][1] = s->current_picture.motion_val[0][s->block_index[i]][1];
                    }
                    encode_mb_hq(s, &backup_s, &best_s, CANDIDATE_MB_TYPE_INTER4V, pb, pb2, tex_pb,
                                 &dmin, &next_block, 0, 0);
                }
                if(mb_type&CANDIDATE_MB_TYPE_FORWARD){
                    s->mv_dir = MV_DIR_FORWARD;
                    s->mv_type = MV_TYPE_16X16;
                    s->mb_intra= 0;
                    s->mv[0][0][0] = s->b_forw_mv_table[xy][0];
                    s->mv[0][0][1] = s->b_forw_mv_table[xy][1];
                    encode_mb_hq(s, &backup_s, &best_s, CANDIDATE_MB_TYPE_FORWARD, pb, pb2, tex_pb,
                                 &dmin, &next_block, s->mv[0][0][0], s->mv[0][0][1]);
                }
                if(mb_type&CANDIDATE_MB_TYPE_BACKWARD){
                    s->mv_dir = MV_DIR_BACKWARD;
                    s->mv_type = MV_TYPE_16X16;
                    s->mb_intra= 0;
                    s->mv[1][0][0] = s->b_back_mv_table[xy][0];
                    s->mv[1][0][1] = s->b_back_mv_table[xy][1];
                    encode_mb_hq(s, &backup_s, &best_s, CANDIDATE_MB_TYPE_BACKWARD, pb, pb2, tex_pb,
                                 &dmin, &next_block, s->mv[1][0][0], s->mv[1][0][1]);
                }
                if(mb_type&CANDIDATE_MB_TYPE_BIDIR){
                    s->mv_dir = MV_DIR_FORWARD | MV_DIR_BACKWARD;
                    s->mv_type = MV_TYPE_16X16;
                    s->mb_intra= 0;
                    s->mv[0][0][0] = s->b_bidir_forw_mv_table[xy][0];
                    s->mv[0][0][1] = s->b_bidir_forw_mv_table[xy][1];
                    s->mv[1][0][0] = s->b_bidir_back_mv_table[xy][0];
                    s->mv[1][0][1] = s->b_bidir_back_mv_table[xy][1];
                    encode_mb_hq(s, &backup_s, &best_s, CANDIDATE_MB_TYPE_BIDIR, pb, pb2, tex_pb,
                                 &dmin, &next_block, 0, 0);
                }
                if(mb_type&CANDIDATE_MB_TYPE_FORWARD_I){
                    s->mv_dir = MV_DIR_FORWARD;
                    s->mv_type = MV_TYPE_FIELD;
                    s->mb_intra= 0;
                    for(i=0; i<2; i++){
                        j= s->field_select[0][i] = s->b_field_select_table[0][i][xy];
                        s->mv[0][i][0] = s->b_field_mv_table[0][i][j][xy][0];
                        s->mv[0][i][1] = s->b_field_mv_table[0][i][j][xy][1];
                    }
                    encode_mb_hq(s, &backup_s, &best_s, CANDIDATE_MB_TYPE_FORWARD_I, pb, pb2, tex_pb,
                                 &dmin, &next_block, 0, 0);
                }
                if(mb_type&CANDIDATE_MB_TYPE_BACKWARD_I){
                    s->mv_dir = MV_DIR_BACKWARD;
                    s->mv_type = MV_TYPE_FIELD;
                    s->mb_intra= 0;
                    for(i=0; i<2; i++){
                        j= s->field_select[1][i] = s->b_field_select_table[1][i][xy];
                        s->mv[1][i][0] = s->b_field_mv_table[1][i][j][xy][0];
                        s->mv[1][i][1] = s->b_field_mv_table[1][i][j][xy][1];
                    }
                    encode_mb_hq(s, &backup_s, &best_s, CANDIDATE_MB_TYPE_BACKWARD_I, pb, pb2, tex_pb,
                                 &dmin, &next_block, 0, 0);
                }
                if(mb_type&CANDIDATE_MB_TYPE_BIDIR_I){
                    s->mv_dir = MV_DIR_FORWARD | MV_DIR_BACKWARD;
                    s->mv_type = MV_TYPE_FIELD;
                    s->mb_intra= 0;
                    for(dir=0; dir<2; dir++){
                        for(i=0; i<2; i++){
                            j= s->field_select[dir][i] = s->b_field_select_table[dir][i][xy];
                            s->mv[dir][i][0] = s->b_field_mv_table[dir][i][j][xy][0];
                            s->mv[dir][i][1] = s->b_field_mv_table[dir][i][j][xy][1];
                        }
                    }
                    encode_mb_hq(s, &backup_s, &best_s, CANDIDATE_MB_TYPE_BIDIR_I, pb, pb2, tex_pb,
                                 &dmin, &next_block, 0, 0);
                }
                if(mb_type&CANDIDATE_MB_TYPE_INTRA){
                    s->mv_dir = 0;
                    s->mv_type = MV_TYPE_16X16;
                    s->mb_intra= 1;
                    s->mv[0][0][0] = 0;
                    s->mv[0][0][1] = 0;
                    encode_mb_hq(s, &backup_s, &best_s, CANDIDATE_MB_TYPE_INTRA, pb, pb2, tex_pb,
                                 &dmin, &next_block, 0, 0);
                    if(s->h263_pred || s->h263_aic){
                        if(best_s.mb_intra)
                            s->mbintra_table[mb_x + mb_y*s->mb_stride]=1;
                        else
                            ff_clean_intra_table_entries(s); //old mode?
                    }
                }

                if ((s->mpv_flags & FF_MPV_FLAG_QP_RD) && dmin < INT_MAX) {
                    if(best_s.mv_type==MV_TYPE_16X16){ //FIXME move 4mv after QPRD
                        const int last_qp= backup_s.qscale;
                        int qpi, qp, dc[6];
                        int16_t ac[6][16];
                        const int mvdir= (best_s.mv_dir&MV_DIR_BACKWARD) ? 1 : 0;
                        static const int dquant_tab[4]={-1,1,-2,2};
                        int storecoefs = s->mb_intra && s->dc_val[0];

                        av_assert2(backup_s.dquant == 0);

                        //FIXME intra
                        s->mv_dir= best_s.mv_dir;
                        s->mv_type = MV_TYPE_16X16;
                        s->mb_intra= best_s.mb_intra;
                        s->mv[0][0][0] = best_s.mv[0][0][0];
                        s->mv[0][0][1] = best_s.mv[0][0][1];
                        s->mv[1][0][0] = best_s.mv[1][0][0];
                        s->mv[1][0][1] = best_s.mv[1][0][1];

                        qpi = s->pict_type == AV_PICTURE_TYPE_B ? 2 : 0;
                        for(; qpi<4; qpi++){
                            int dquant= dquant_tab[qpi];
                            qp= last_qp + dquant;
                            if(qp < s->avctx->qmin || qp > s->avctx->qmax)
                                continue;
                            backup_s.dquant= dquant;
                            if(storecoefs){
                                for(i=0; i<6; i++){
                                    dc[i]= s->dc_val[0][ s->block_index[i] ];
                                    memcpy(ac[i], s->ac_val[0][s->block_index[i]], sizeof(int16_t)*16);
                                }
                            }

                            encode_mb_hq(s, &backup_s, &best_s, CANDIDATE_MB_TYPE_INTER /* wrong but unused */, pb, pb2, tex_pb,
                                         &dmin, &next_block, s->mv[mvdir][0][0], s->mv[mvdir][0][1]);
                            if(best_s.qscale != qp){
                                if(storecoefs){
                                    for(i=0; i<6; i++){
                                        s->dc_val[0][ s->block_index[i] ]= dc[i];
                                        memcpy(s->ac_val[0][s->block_index[i]], ac[i], sizeof(int16_t)*16);
                                    }
                                }
                            }
                        }
                    }
                }
                if(CONFIG_MPEG4_ENCODER && mb_type&CANDIDATE_MB_TYPE_DIRECT){
                    int mx= s->b_direct_mv_table[xy][0];
                    int my= s->b_direct_mv_table[xy][1];

                    backup_s.dquant = 0;
                    s->mv_dir = MV_DIR_FORWARD | MV_DIR_BACKWARD | MV_DIRECT;
                    s->mb_intra= 0;
                    ff_mpeg4_set_direct_mv(s, mx, my);
                    encode_mb_hq(s, &backup_s, &best_s, CANDIDATE_MB_TYPE_DIRECT, pb, pb2, tex_pb,
                                 &dmin, &next_block, mx, my);
                }
                if(CONFIG_MPEG4_ENCODER && mb_type&CANDIDATE_MB_TYPE_DIRECT0){
                    backup_s.dquant = 0;
                    s->mv_dir = MV_DIR_FORWARD | MV_DIR_BACKWARD | MV_DIRECT;
                    s->mb_intra= 0;
                    ff_mpeg4_set_direct_mv(s, 0, 0);
                    encode_mb_hq(s, &backup_s, &best_s, CANDIDATE_MB_TYPE_DIRECT, pb, pb2, tex_pb,
                                 &dmin, &next_block, 0, 0);
                }
                if (!best_s.mb_intra && s->mpv_flags & FF_MPV_FLAG_SKIP_RD) {
                    int coded=0;
                    for(i=0; i<6; i++)
                        coded |= s->block_last_index[i];
                    if(coded){
                        int mx,my;
                        memcpy(s->mv, best_s.mv, sizeof(s->mv));
                        if(CONFIG_MPEG4_ENCODER && best_s.mv_dir & MV_DIRECT){
                            mx=my=0; //FIXME find the one we actually used
                            ff_mpeg4_set_direct_mv(s, mx, my);
                        }else if(best_s.mv_dir&MV_DIR_BACKWARD){
                            mx= s->mv[1][0][0];
                            my= s->mv[1][0][1];
                        }else{
                            mx= s->mv[0][0][0];
                            my= s->mv[0][0][1];
                        }

                        s->mv_dir= best_s.mv_dir;
                        s->mv_type = best_s.mv_type;
                        s->mb_intra= 0;
/*                        s->mv[0][0][0] = best_s.mv[0][0][0];
                        s->mv[0][0][1] = best_s.mv[0][0][1];
                        s->mv[1][0][0] = best_s.mv[1][0][0];
                        s->mv[1][0][1] = best_s.mv[1][0][1];*/
                        backup_s.dquant= 0;
                        s->skipdct=1;
                        encode_mb_hq(s, &backup_s, &best_s, CANDIDATE_MB_TYPE_INTER /* wrong but unused */, pb, pb2, tex_pb,
                                        &dmin, &next_block, mx, my);
                        s->skipdct=0;
                    }
                }

                s->current_picture.qscale_table[xy] = best_s.qscale;

                copy_context_after_encode(s, &best_s, -1);

                pb_bits_count= put_bits_count(&s->pb);
                flush_put_bits(&s->pb);
                avpriv_copy_bits(&backup_s.pb, bit_buf[next_block^1], pb_bits_count);
                s->pb= backup_s.pb;

                if(s->data_partitioning){
                    pb2_bits_count= put_bits_count(&s->pb2);
                    flush_put_bits(&s->pb2);
                    avpriv_copy_bits(&backup_s.pb2, bit_buf2[next_block^1], pb2_bits_count);
                    s->pb2= backup_s.pb2;

                    tex_pb_bits_count= put_bits_count(&s->tex_pb);
                    flush_put_bits(&s->tex_pb);
                    avpriv_copy_bits(&backup_s.tex_pb, bit_buf_tex[next_block^1], tex_pb_bits_count);
                    s->tex_pb= backup_s.tex_pb;
                }
                s->last_bits= put_bits_count(&s->pb);

                if (CONFIG_H263_ENCODER &&
                    s->out_format == FMT_H263 && s->pict_type!=AV_PICTURE_TYPE_B)
                    ff_h263_update_motion_val(s);

                if(next_block==0){ //FIXME 16 vs linesize16
                    s->hdsp.put_pixels_tab[0][0](s->dest[0], s->sc.rd_scratchpad                     , s->linesize  ,16);
                    s->hdsp.put_pixels_tab[1][0](s->dest[1], s->sc.rd_scratchpad + 16*s->linesize    , s->uvlinesize, 8);
                    s->hdsp.put_pixels_tab[1][0](s->dest[2], s->sc.rd_scratchpad + 16*s->linesize + 8, s->uvlinesize, 8);
                }

                if(s->avctx->mb_decision == FF_MB_DECISION_BITS)
                    ff_mpv_decode_mb(s, s->block);
            } else {
                int motion_x = 0, motion_y = 0;
                s->mv_type=MV_TYPE_16X16;
                // only one MB-Type possible

                switch(mb_type){
                case CANDIDATE_MB_TYPE_INTRA:
                    s->mv_dir = 0;
                    s->mb_intra= 1;
                    motion_x= s->mv[0][0][0] = 0;
                    motion_y= s->mv[0][0][1] = 0;
                    break;
                case CANDIDATE_MB_TYPE_INTER:
                    s->mv_dir = MV_DIR_FORWARD;
                    s->mb_intra= 0;
                    motion_x= s->mv[0][0][0] = s->p_mv_table[xy][0];
                    motion_y= s->mv[0][0][1] = s->p_mv_table[xy][1];
                    break;
                case CANDIDATE_MB_TYPE_INTER_I:
                    s->mv_dir = MV_DIR_FORWARD;
                    s->mv_type = MV_TYPE_FIELD;
                    s->mb_intra= 0;
                    for(i=0; i<2; i++){
                        j= s->field_select[0][i] = s->p_field_select_table[i][xy];
                        s->mv[0][i][0] = s->p_field_mv_table[i][j][xy][0];
                        s->mv[0][i][1] = s->p_field_mv_table[i][j][xy][1];
                    }
                    break;
                case CANDIDATE_MB_TYPE_INTER4V:
                    s->mv_dir = MV_DIR_FORWARD;
                    s->mv_type = MV_TYPE_8X8;
                    s->mb_intra= 0;
                    for(i=0; i<4; i++){
                        s->mv[0][i][0] = s->current_picture.motion_val[0][s->block_index[i]][0];
                        s->mv[0][i][1] = s->current_picture.motion_val[0][s->block_index[i]][1];
                    }
                    break;
                case CANDIDATE_MB_TYPE_DIRECT:
                    if (CONFIG_MPEG4_ENCODER) {
                        s->mv_dir = MV_DIR_FORWARD|MV_DIR_BACKWARD|MV_DIRECT;
                        s->mb_intra= 0;
                        motion_x=s->b_direct_mv_table[xy][0];
                        motion_y=s->b_direct_mv_table[xy][1];
                        ff_mpeg4_set_direct_mv(s, motion_x, motion_y);
                    }
                    break;
                case CANDIDATE_MB_TYPE_DIRECT0:
                    if (CONFIG_MPEG4_ENCODER) {
                        s->mv_dir = MV_DIR_FORWARD|MV_DIR_BACKWARD|MV_DIRECT;
                        s->mb_intra= 0;
                        ff_mpeg4_set_direct_mv(s, 0, 0);
                    }
                    break;
                case CANDIDATE_MB_TYPE_BIDIR:
                    s->mv_dir = MV_DIR_FORWARD | MV_DIR_BACKWARD;
                    s->mb_intra= 0;
                    s->mv[0][0][0] = s->b_bidir_forw_mv_table[xy][0];
                    s->mv[0][0][1] = s->b_bidir_forw_mv_table[xy][1];
                    s->mv[1][0][0] = s->b_bidir_back_mv_table[xy][0];
                    s->mv[1][0][1] = s->b_bidir_back_mv_table[xy][1];
                    break;
                case CANDIDATE_MB_TYPE_BACKWARD:
                    s->mv_dir = MV_DIR_BACKWARD;
                    s->mb_intra= 0;
                    motion_x= s->mv[1][0][0] = s->b_back_mv_table[xy][0];
                    motion_y= s->mv[1][0][1] = s->b_back_mv_table[xy][1];
                    break;
                case CANDIDATE_MB_TYPE_FORWARD:
                    s->mv_dir = MV_DIR_FORWARD;
                    s->mb_intra= 0;
                    motion_x= s->mv[0][0][0] = s->b_forw_mv_table[xy][0];
                    motion_y= s->mv[0][0][1] = s->b_forw_mv_table[xy][1];
                    break;
                case CANDIDATE_MB_TYPE_FORWARD_I:
                    s->mv_dir = MV_DIR_FORWARD;
                    s->mv_type = MV_TYPE_FIELD;
                    s->mb_intra= 0;
                    for(i=0; i<2; i++){
                        j= s->field_select[0][i] = s->b_field_select_table[0][i][xy];
                        s->mv[0][i][0] = s->b_field_mv_table[0][i][j][xy][0];
                        s->mv[0][i][1] = s->b_field_mv_table[0][i][j][xy][1];
                    }
                    break;
                case CANDIDATE_MB_TYPE_BACKWARD_I:
                    s->mv_dir = MV_DIR_BACKWARD;
                    s->mv_type = MV_TYPE_FIELD;
                    s->mb_intra= 0;
                    for(i=0; i<2; i++){
                        j= s->field_select[1][i] = s->b_field_select_table[1][i][xy];
                        s->mv[1][i][0] = s->b_field_mv_table[1][i][j][xy][0];
                        s->mv[1][i][1] = s->b_field_mv_table[1][i][j][xy][1];
                    }
                    break;
                case CANDIDATE_MB_TYPE_BIDIR_I:
                    s->mv_dir = MV_DIR_FORWARD | MV_DIR_BACKWARD;
                    s->mv_type = MV_TYPE_FIELD;
                    s->mb_intra= 0;
                    for(dir=0; dir<2; dir++){
                        for(i=0; i<2; i++){
                            j= s->field_select[dir][i] = s->b_field_select_table[dir][i][xy];
                            s->mv[dir][i][0] = s->b_field_mv_table[dir][i][j][xy][0];
                            s->mv[dir][i][1] = s->b_field_mv_table[dir][i][j][xy][1];
                        }
                    }
                    break;
                default:
                    av_log(s->avctx, AV_LOG_ERROR, "illegal MB type\n");
                }

                encode_mb(s, motion_x, motion_y);

                // RAL: Update last macroblock type
                s->last_mv_dir = s->mv_dir;

                if (CONFIG_H263_ENCODER &&
                    s->out_format == FMT_H263 && s->pict_type!=AV_PICTURE_TYPE_B)
                    ff_h263_update_motion_val(s);

                ff_mpv_decode_mb(s, s->block);
            }

            /* clean the MV table in IPS frames for direct mode in B frames */
            if(s->mb_intra /* && I,P,S_TYPE */){
                s->p_mv_table[xy][0]=0;
                s->p_mv_table[xy][1]=0;
            }

            if (s->avctx->flags & CODEC_FLAG_PSNR) {
                int w= 16;
                int h= 16;

                if(s->mb_x*16 + 16 > s->width ) w= s->width - s->mb_x*16;
                if(s->mb_y*16 + 16 > s->height) h= s->height- s->mb_y*16;

                s->current_picture.error[0] += sse(
                    s, s->new_picture.f->data[0] + s->mb_x*16 + s->mb_y*s->linesize*16,
                    s->dest[0], w, h, s->linesize);
                s->current_picture.error[1] += sse(
                    s, s->new_picture.f->data[1] + s->mb_x*8  + s->mb_y*s->uvlinesize*chr_h,
                    s->dest[1], w>>1, h>>s->chroma_y_shift, s->uvlinesize);
                s->current_picture.error[2] += sse(
                    s, s->new_picture.f->data[2] + s->mb_x*8  + s->mb_y*s->uvlinesize*chr_h,
                    s->dest[2], w>>1, h>>s->chroma_y_shift, s->uvlinesize);
            }
            if(s->loop_filter){
                if(CONFIG_H263_ENCODER && s->out_format == FMT_H263)
                    ff_h263_loop_filter(s);
            }
            ff_dlog(s->avctx, "MB %d %d bits\n",
                    s->mb_x + s->mb_y * s->mb_stride, put_bits_count(&s->pb));
        }
    }

    //not beautiful here but we must write it before flushing so it has to be here
    if (CONFIG_MSMPEG4_ENCODER && s->msmpeg4_version && s->msmpeg4_version<4 && s->pict_type == AV_PICTURE_TYPE_I)
        ff_msmpeg4_encode_ext_header(s);

    write_slice_end(s);

    /* Send the last GOB if RTP */
    if (s->avctx->rtp_callback) {
        int number_mb = (mb_y - s->resync_mb_y)*s->mb_width - s->resync_mb_x;
        pdif = put_bits_ptr(&s->pb) - s->ptr_lastgob;
        /* Call the RTP callback to send the last GOB */
        emms_c();
        s->avctx->rtp_callback(s->avctx, s->ptr_lastgob, pdif, number_mb);
    }

    return 0;
}

#define MERGE(field) dst->field += src->field; src->field=0
static void merge_context_after_me(MpegEncContext *dst, MpegEncContext *src){
    MERGE(me.scene_change_score);
    MERGE(me.mc_mb_var_sum_temp);
    MERGE(me.mb_var_sum_temp);
}

static void merge_context_after_encode(MpegEncContext *dst, MpegEncContext *src){
    int i;

    MERGE(dct_count[0]); //note, the other dct vars are not part of the context
    MERGE(dct_count[1]);
    MERGE(mv_bits);
    MERGE(i_tex_bits);
    MERGE(p_tex_bits);
    MERGE(i_count);
    MERGE(f_count);
    MERGE(b_count);
    MERGE(skip_count);
    MERGE(misc_bits);
    MERGE(er.error_count);
    MERGE(padding_bug_score);
    MERGE(current_picture.error[0]);
    MERGE(current_picture.error[1]);
    MERGE(current_picture.error[2]);

    if(dst->avctx->noise_reduction){
        for(i=0; i<64; i++){
            MERGE(dct_error_sum[0][i]);
            MERGE(dct_error_sum[1][i]);
        }
    }

    assert(put_bits_count(&src->pb) % 8 ==0);
    assert(put_bits_count(&dst->pb) % 8 ==0);
    avpriv_copy_bits(&dst->pb, src->pb.buf, put_bits_count(&src->pb));
    flush_put_bits(&dst->pb);
}

static int estimate_qp(MpegEncContext *s, int dry_run){
    if (s->next_lambda){
        s->current_picture_ptr->f->quality =
        s->current_picture.f->quality = s->next_lambda;
        if(!dry_run) s->next_lambda= 0;
    } else if (!s->fixed_qscale) {
        s->current_picture_ptr->f->quality =
        s->current_picture.f->quality = ff_rate_estimate_qscale(s, dry_run);
        if (s->current_picture.f->quality < 0)
            return -1;
    }

    if(s->adaptive_quant){
        switch(s->codec_id){
        case AV_CODEC_ID_MPEG4:
            if (CONFIG_MPEG4_ENCODER)
                ff_clean_mpeg4_qscales(s);
            break;
        case AV_CODEC_ID_H263:
        case AV_CODEC_ID_H263P:
        case AV_CODEC_ID_FLV1:
            if (CONFIG_H263_ENCODER)
                ff_clean_h263_qscales(s);
            break;
        default:
            ff_init_qscale_tab(s);
        }

        s->lambda= s->lambda_table[0];
        //FIXME broken
    }else
        s->lambda = s->current_picture.f->quality;
    update_qscale(s);
    return 0;
}

/* must be called before writing the header */
static void set_frame_distances(MpegEncContext * s){
    av_assert1(s->current_picture_ptr->f->pts != AV_NOPTS_VALUE);
    s->time = s->current_picture_ptr->f->pts * s->avctx->time_base.num;

    if(s->pict_type==AV_PICTURE_TYPE_B){
        s->pb_time= s->pp_time - (s->last_non_b_time - s->time);
        assert(s->pb_time > 0 && s->pb_time < s->pp_time);
    }else{
        s->pp_time= s->time - s->last_non_b_time;
        s->last_non_b_time= s->time;
        assert(s->picture_number==0 || s->pp_time > 0);
    }
}

static int encode_picture(MpegEncContext *s, int picture_number)
{
    int i, ret;
    int bits;
    int context_count = s->slice_context_count;

    s->picture_number = picture_number;

    /* Reset the average MB variance */
    s->me.mb_var_sum_temp    =
    s->me.mc_mb_var_sum_temp = 0;

    /* we need to initialize some time vars before we can encode b-frames */
    // RAL: Condition added for MPEG1VIDEO
    if (s->codec_id == AV_CODEC_ID_MPEG1VIDEO || s->codec_id == AV_CODEC_ID_MPEG2VIDEO || (s->h263_pred && !s->msmpeg4_version))
        set_frame_distances(s);
    if(CONFIG_MPEG4_ENCODER && s->codec_id == AV_CODEC_ID_MPEG4)
        ff_set_mpeg4_time(s);

    s->me.scene_change_score=0;

//    s->lambda= s->current_picture_ptr->quality; //FIXME qscale / ... stuff for ME rate distortion

    if(s->pict_type==AV_PICTURE_TYPE_I){
        if(s->msmpeg4_version >= 3) s->no_rounding=1;
        else                        s->no_rounding=0;
    }else if(s->pict_type!=AV_PICTURE_TYPE_B){
        if(s->flipflop_rounding || s->codec_id == AV_CODEC_ID_H263P || s->codec_id == AV_CODEC_ID_MPEG4)
            s->no_rounding ^= 1;
    }

    if (s->avctx->flags & CODEC_FLAG_PASS2) {
        if (estimate_qp(s,1) < 0)
            return -1;
        ff_get_2pass_fcode(s);
    } else if (!(s->avctx->flags & CODEC_FLAG_QSCALE)) {
        if(s->pict_type==AV_PICTURE_TYPE_B)
            s->lambda= s->last_lambda_for[s->pict_type];
        else
            s->lambda= s->last_lambda_for[s->last_non_b_pict_type];
        update_qscale(s);
    }

    if(s->codec_id != AV_CODEC_ID_AMV && s->codec_id != AV_CODEC_ID_MJPEG){
        if(s->q_chroma_intra_matrix   != s->q_intra_matrix  ) av_freep(&s->q_chroma_intra_matrix);
        if(s->q_chroma_intra_matrix16 != s->q_intra_matrix16) av_freep(&s->q_chroma_intra_matrix16);
        s->q_chroma_intra_matrix   = s->q_intra_matrix;
        s->q_chroma_intra_matrix16 = s->q_intra_matrix16;
    }

    s->mb_intra=0; //for the rate distortion & bit compare functions
    for(i=1; i<context_count; i++){
        ret = ff_update_duplicate_context(s->thread_context[i], s);
        if (ret < 0)
            return ret;
    }

    if(ff_init_me(s)<0)
        return -1;

    /* Estimate motion for every MB */
    if(s->pict_type != AV_PICTURE_TYPE_I){
        s->lambda = (s->lambda * s->avctx->me_penalty_compensation + 128)>>8;
        s->lambda2= (s->lambda2* (int64_t)s->avctx->me_penalty_compensation + 128)>>8;
        if (s->pict_type != AV_PICTURE_TYPE_B) {
            if((s->avctx->pre_me && s->last_non_b_pict_type==AV_PICTURE_TYPE_I) || s->avctx->pre_me==2){
                s->avctx->execute(s->avctx, pre_estimate_motion_thread, &s->thread_context[0], NULL, context_count, sizeof(void*));
            }
        }

        s->avctx->execute(s->avctx, estimate_motion_thread, &s->thread_context[0], NULL, context_count, sizeof(void*));
    }else /* if(s->pict_type == AV_PICTURE_TYPE_I) */{
        /* I-Frame */
        for(i=0; i<s->mb_stride*s->mb_height; i++)
            s->mb_type[i]= CANDIDATE_MB_TYPE_INTRA;

        if(!s->fixed_qscale){
            /* finding spatial complexity for I-frame rate control */
            s->avctx->execute(s->avctx, mb_var_thread, &s->thread_context[0], NULL, context_count, sizeof(void*));
        }
    }
    for(i=1; i<context_count; i++){
        merge_context_after_me(s, s->thread_context[i]);
    }
    s->current_picture.mc_mb_var_sum= s->current_picture_ptr->mc_mb_var_sum= s->me.mc_mb_var_sum_temp;
    s->current_picture.   mb_var_sum= s->current_picture_ptr->   mb_var_sum= s->me.   mb_var_sum_temp;
    emms_c();

    if(s->me.scene_change_score > s->avctx->scenechange_threshold && s->pict_type == AV_PICTURE_TYPE_P){
        s->pict_type= AV_PICTURE_TYPE_I;
        for(i=0; i<s->mb_stride*s->mb_height; i++)
            s->mb_type[i]= CANDIDATE_MB_TYPE_INTRA;
        if(s->msmpeg4_version >= 3)
            s->no_rounding=1;
        ff_dlog(s, "Scene change detected, encoding as I Frame %"PRId64" %"PRId64"\n",
                s->current_picture.mb_var_sum, s->current_picture.mc_mb_var_sum);
    }

    if(!s->umvplus){
        if(s->pict_type==AV_PICTURE_TYPE_P || s->pict_type==AV_PICTURE_TYPE_S) {
            s->f_code= ff_get_best_fcode(s, s->p_mv_table, CANDIDATE_MB_TYPE_INTER);

            if (s->avctx->flags & CODEC_FLAG_INTERLACED_ME) {
                int a,b;
                a= ff_get_best_fcode(s, s->p_field_mv_table[0][0], CANDIDATE_MB_TYPE_INTER_I); //FIXME field_select
                b= ff_get_best_fcode(s, s->p_field_mv_table[1][1], CANDIDATE_MB_TYPE_INTER_I);
                s->f_code= FFMAX3(s->f_code, a, b);
            }

            ff_fix_long_p_mvs(s);
            ff_fix_long_mvs(s, NULL, 0, s->p_mv_table, s->f_code, CANDIDATE_MB_TYPE_INTER, 0);
            if (s->avctx->flags & CODEC_FLAG_INTERLACED_ME) {
                int j;
                for(i=0; i<2; i++){
                    for(j=0; j<2; j++)
                        ff_fix_long_mvs(s, s->p_field_select_table[i], j,
                                        s->p_field_mv_table[i][j], s->f_code, CANDIDATE_MB_TYPE_INTER_I, 0);
                }
            }
        }

        if(s->pict_type==AV_PICTURE_TYPE_B){
            int a, b;

            a = ff_get_best_fcode(s, s->b_forw_mv_table, CANDIDATE_MB_TYPE_FORWARD);
            b = ff_get_best_fcode(s, s->b_bidir_forw_mv_table, CANDIDATE_MB_TYPE_BIDIR);
            s->f_code = FFMAX(a, b);

            a = ff_get_best_fcode(s, s->b_back_mv_table, CANDIDATE_MB_TYPE_BACKWARD);
            b = ff_get_best_fcode(s, s->b_bidir_back_mv_table, CANDIDATE_MB_TYPE_BIDIR);
            s->b_code = FFMAX(a, b);

            ff_fix_long_mvs(s, NULL, 0, s->b_forw_mv_table, s->f_code, CANDIDATE_MB_TYPE_FORWARD, 1);
            ff_fix_long_mvs(s, NULL, 0, s->b_back_mv_table, s->b_code, CANDIDATE_MB_TYPE_BACKWARD, 1);
            ff_fix_long_mvs(s, NULL, 0, s->b_bidir_forw_mv_table, s->f_code, CANDIDATE_MB_TYPE_BIDIR, 1);
            ff_fix_long_mvs(s, NULL, 0, s->b_bidir_back_mv_table, s->b_code, CANDIDATE_MB_TYPE_BIDIR, 1);
            if (s->avctx->flags & CODEC_FLAG_INTERLACED_ME) {
                int dir, j;
                for(dir=0; dir<2; dir++){
                    for(i=0; i<2; i++){
                        for(j=0; j<2; j++){
                            int type= dir ? (CANDIDATE_MB_TYPE_BACKWARD_I|CANDIDATE_MB_TYPE_BIDIR_I)
                                          : (CANDIDATE_MB_TYPE_FORWARD_I |CANDIDATE_MB_TYPE_BIDIR_I);
                            ff_fix_long_mvs(s, s->b_field_select_table[dir][i], j,
                                            s->b_field_mv_table[dir][i][j], dir ? s->b_code : s->f_code, type, 1);
                        }
                    }
                }
            }
        }
    }

    if (estimate_qp(s, 0) < 0)
        return -1;

    if (s->qscale < 3 && s->max_qcoeff <= 128 &&
        s->pict_type == AV_PICTURE_TYPE_I &&
        !(s->avctx->flags & CODEC_FLAG_QSCALE))
        s->qscale= 3; //reduce clipping problems

    if (s->out_format == FMT_MJPEG) {
        const uint16_t *  luma_matrix = ff_mpeg1_default_intra_matrix;
        const uint16_t *chroma_matrix = ff_mpeg1_default_intra_matrix;

        if (s->avctx->intra_matrix) {
            chroma_matrix =
            luma_matrix = s->avctx->intra_matrix;
        }
        if (s->avctx->chroma_intra_matrix)
            chroma_matrix = s->avctx->chroma_intra_matrix;

        /* for mjpeg, we do include qscale in the matrix */
        for(i=1;i<64;i++){
            int j = s->idsp.idct_permutation[i];

            s->chroma_intra_matrix[j] = av_clip_uint8((chroma_matrix[i] * s->qscale) >> 3);
            s->       intra_matrix[j] = av_clip_uint8((  luma_matrix[i] * s->qscale) >> 3);
        }
        s->y_dc_scale_table=
        s->c_dc_scale_table= ff_mpeg2_dc_scale_table[s->intra_dc_precision];
        s->chroma_intra_matrix[0] =
        s->intra_matrix[0] = ff_mpeg2_dc_scale_table[s->intra_dc_precision][8];
        ff_convert_matrix(s, s->q_intra_matrix, s->q_intra_matrix16,
                       s->intra_matrix, s->intra_quant_bias, 8, 8, 1);
        ff_convert_matrix(s, s->q_chroma_intra_matrix, s->q_chroma_intra_matrix16,
                       s->chroma_intra_matrix, s->intra_quant_bias, 8, 8, 1);
        s->qscale= 8;
    }
    if(s->codec_id == AV_CODEC_ID_AMV){
        static const uint8_t y[32]={13,13,13,13,13,13,13,13,13,13,13,13,13,13,13,13,13,13,13,13,13,13,13,13,13,13,13,13,13,13,13,13};
        static const uint8_t c[32]={14,14,14,14,14,14,14,14,14,14,14,14,14,14,14,14,14,14,14,14,14,14,14,14,14,14,14,14,14,14,14,14};
        for(i=1;i<64;i++){
            int j= s->idsp.idct_permutation[ff_zigzag_direct[i]];

            s->intra_matrix[j] = sp5x_quant_table[5*2+0][i];
            s->chroma_intra_matrix[j] = sp5x_quant_table[5*2+1][i];
        }
        s->y_dc_scale_table= y;
        s->c_dc_scale_table= c;
        s->intra_matrix[0] = 13;
        s->chroma_intra_matrix[0] = 14;
        ff_convert_matrix(s, s->q_intra_matrix, s->q_intra_matrix16,
                       s->intra_matrix, s->intra_quant_bias, 8, 8, 1);
        ff_convert_matrix(s, s->q_chroma_intra_matrix, s->q_chroma_intra_matrix16,
                       s->chroma_intra_matrix, s->intra_quant_bias, 8, 8, 1);
        s->qscale= 8;
    }

    //FIXME var duplication
    s->current_picture_ptr->f->key_frame =
    s->current_picture.f->key_frame = s->pict_type == AV_PICTURE_TYPE_I; //FIXME pic_ptr
    s->current_picture_ptr->f->pict_type =
    s->current_picture.f->pict_type = s->pict_type;

    if (s->current_picture.f->key_frame)
        s->picture_in_gop_number=0;

    s->mb_x = s->mb_y = 0;
    s->last_bits= put_bits_count(&s->pb);
    switch(s->out_format) {
    case FMT_MJPEG:
        if (CONFIG_MJPEG_ENCODER)
            ff_mjpeg_encode_picture_header(s->avctx, &s->pb, &s->intra_scantable,
                                           s->intra_matrix, s->chroma_intra_matrix);
        break;
    case FMT_H261:
        if (CONFIG_H261_ENCODER)
            ff_h261_encode_picture_header(s, picture_number);
        break;
    case FMT_H263:
        if (CONFIG_WMV2_ENCODER && s->codec_id == AV_CODEC_ID_WMV2)
            ff_wmv2_encode_picture_header(s, picture_number);
        else if (CONFIG_MSMPEG4_ENCODER && s->msmpeg4_version)
            ff_msmpeg4_encode_picture_header(s, picture_number);
        else if (CONFIG_MPEG4_ENCODER && s->h263_pred)
            ff_mpeg4_encode_picture_header(s, picture_number);
        else if (CONFIG_RV10_ENCODER && s->codec_id == AV_CODEC_ID_RV10) {
            ret = ff_rv10_encode_picture_header(s, picture_number);
            if (ret < 0)
                return ret;
        }
        else if (CONFIG_RV20_ENCODER && s->codec_id == AV_CODEC_ID_RV20)
            ff_rv20_encode_picture_header(s, picture_number);
        else if (CONFIG_FLV_ENCODER && s->codec_id == AV_CODEC_ID_FLV1)
            ff_flv_encode_picture_header(s, picture_number);
        else if (CONFIG_H263_ENCODER)
            ff_h263_encode_picture_header(s, picture_number);
        break;
    case FMT_MPEG1:
        if (CONFIG_MPEG1VIDEO_ENCODER || CONFIG_MPEG2VIDEO_ENCODER)
            ff_mpeg1_encode_picture_header(s, picture_number);
        break;
    default:
        av_assert0(0);
    }
    bits= put_bits_count(&s->pb);
    s->header_bits= bits - s->last_bits;

    for(i=1; i<context_count; i++){
        update_duplicate_context_after_me(s->thread_context[i], s);
    }
    s->avctx->execute(s->avctx, encode_thread, &s->thread_context[0], NULL, context_count, sizeof(void*));
    for(i=1; i<context_count; i++){
        if (s->pb.buf_end == s->thread_context[i]->pb.buf)
            set_put_bits_buffer_size(&s->pb, FFMIN(s->thread_context[i]->pb.buf_end - s->pb.buf, INT_MAX/8-32));
        merge_context_after_encode(s, s->thread_context[i]);
    }
    emms_c();
    return 0;
}

static void denoise_dct_c(MpegEncContext *s, int16_t *block){
    const int intra= s->mb_intra;
    int i;

    s->dct_count[intra]++;

    for(i=0; i<64; i++){
        int level= block[i];

        if(level){
            if(level>0){
                s->dct_error_sum[intra][i] += level;
                level -= s->dct_offset[intra][i];
                if(level<0) level=0;
            }else{
                s->dct_error_sum[intra][i] -= level;
                level += s->dct_offset[intra][i];
                if(level>0) level=0;
            }
            block[i]= level;
        }
    }
}

static int dct_quantize_trellis_c(MpegEncContext *s,
                                  int16_t *block, int n,
                                  int qscale, int *overflow){
    const int *qmat;
    const uint16_t *matrix;
    const uint8_t *scantable= s->intra_scantable.scantable;
    const uint8_t *perm_scantable= s->intra_scantable.permutated;
    int max=0;
    unsigned int threshold1, threshold2;
    int bias=0;
    int run_tab[65];
    int level_tab[65];
    int score_tab[65];
    int survivor[65];
    int survivor_count;
    int last_run=0;
    int last_level=0;
    int last_score= 0;
    int last_i;
    int coeff[2][64];
    int coeff_count[64];
    int qmul, qadd, start_i, last_non_zero, i, dc;
    const int esc_length= s->ac_esc_length;
    uint8_t * length;
    uint8_t * last_length;
    const int lambda= s->lambda2 >> (FF_LAMBDA_SHIFT - 6);

    s->fdsp.fdct(block);

    if(s->dct_error_sum)
        s->denoise_dct(s, block);
    qmul= qscale*16;
    qadd= ((qscale-1)|1)*8;

    if (s->mb_intra) {
        int q;
        if (!s->h263_aic) {
            if (n < 4)
                q = s->y_dc_scale;
            else
                q = s->c_dc_scale;
            q = q << 3;
        } else{
            /* For AIC we skip quant/dequant of INTRADC */
            q = 1 << 3;
            qadd=0;
        }

        /* note: block[0] is assumed to be positive */
        block[0] = (block[0] + (q >> 1)) / q;
        start_i = 1;
        last_non_zero = 0;
        qmat = n < 4 ? s->q_intra_matrix[qscale] : s->q_chroma_intra_matrix[qscale];
        matrix = n < 4 ? s->intra_matrix : s->chroma_intra_matrix;
        if(s->mpeg_quant || s->out_format == FMT_MPEG1 || s->out_format == FMT_MJPEG)
            bias= 1<<(QMAT_SHIFT-1);

        if (n > 3 && s->intra_chroma_ac_vlc_length) {
            length     = s->intra_chroma_ac_vlc_length;
            last_length= s->intra_chroma_ac_vlc_last_length;
        } else {
            length     = s->intra_ac_vlc_length;
            last_length= s->intra_ac_vlc_last_length;
        }
    } else {
        start_i = 0;
        last_non_zero = -1;
        qmat = s->q_inter_matrix[qscale];
        matrix = s->inter_matrix;
        length     = s->inter_ac_vlc_length;
        last_length= s->inter_ac_vlc_last_length;
    }
    last_i= start_i;

    threshold1= (1<<QMAT_SHIFT) - bias - 1;
    threshold2= (threshold1<<1);

    for(i=63; i>=start_i; i--) {
        const int j = scantable[i];
        int level = block[j] * qmat[j];

        if(((unsigned)(level+threshold1))>threshold2){
            last_non_zero = i;
            break;
        }
    }

    for(i=start_i; i<=last_non_zero; i++) {
        const int j = scantable[i];
        int level = block[j] * qmat[j];

//        if(   bias+level >= (1<<(QMAT_SHIFT - 3))
//           || bias-level >= (1<<(QMAT_SHIFT - 3))){
        if(((unsigned)(level+threshold1))>threshold2){
            if(level>0){
                level= (bias + level)>>QMAT_SHIFT;
                coeff[0][i]= level;
                coeff[1][i]= level-1;
//                coeff[2][k]= level-2;
            }else{
                level= (bias - level)>>QMAT_SHIFT;
                coeff[0][i]= -level;
                coeff[1][i]= -level+1;
//                coeff[2][k]= -level+2;
            }
            coeff_count[i]= FFMIN(level, 2);
            av_assert2(coeff_count[i]);
            max |=level;
        }else{
            coeff[0][i]= (level>>31)|1;
            coeff_count[i]= 1;
        }
    }

    *overflow= s->max_qcoeff < max; //overflow might have happened

    if(last_non_zero < start_i){
        memset(block + start_i, 0, (64-start_i)*sizeof(int16_t));
        return last_non_zero;
    }

    score_tab[start_i]= 0;
    survivor[0]= start_i;
    survivor_count= 1;

    for(i=start_i; i<=last_non_zero; i++){
        int level_index, j, zero_distortion;
        int dct_coeff= FFABS(block[ scantable[i] ]);
        int best_score=256*256*256*120;

        if (s->fdsp.fdct == ff_fdct_ifast)
            dct_coeff= (dct_coeff*ff_inv_aanscales[ scantable[i] ]) >> 12;
        zero_distortion= dct_coeff*dct_coeff;

        for(level_index=0; level_index < coeff_count[i]; level_index++){
            int distortion;
            int level= coeff[level_index][i];
            const int alevel= FFABS(level);
            int unquant_coeff;

            av_assert2(level);

            if(s->out_format == FMT_H263 || s->out_format == FMT_H261){
                unquant_coeff= alevel*qmul + qadd;
            } else if(s->out_format == FMT_MJPEG) {
                j = s->idsp.idct_permutation[scantable[i]];
                unquant_coeff = alevel * matrix[j] * 8;
            }else{ //MPEG1
                j = s->idsp.idct_permutation[scantable[i]]; // FIXME: optimize
                if(s->mb_intra){
                        unquant_coeff = (int)(  alevel  * qscale * matrix[j]) >> 3;
                        unquant_coeff =   (unquant_coeff - 1) | 1;
                }else{
                        unquant_coeff = (((  alevel  << 1) + 1) * qscale * ((int) matrix[j])) >> 4;
                        unquant_coeff =   (unquant_coeff - 1) | 1;
                }
                unquant_coeff<<= 3;
            }

            distortion= (unquant_coeff - dct_coeff) * (unquant_coeff - dct_coeff) - zero_distortion;
            level+=64;
            if((level&(~127)) == 0){
                for(j=survivor_count-1; j>=0; j--){
                    int run= i - survivor[j];
                    int score= distortion + length[UNI_AC_ENC_INDEX(run, level)]*lambda;
                    score += score_tab[i-run];

                    if(score < best_score){
                        best_score= score;
                        run_tab[i+1]= run;
                        level_tab[i+1]= level-64;
                    }
                }

                if(s->out_format == FMT_H263 || s->out_format == FMT_H261){
                    for(j=survivor_count-1; j>=0; j--){
                        int run= i - survivor[j];
                        int score= distortion + last_length[UNI_AC_ENC_INDEX(run, level)]*lambda;
                        score += score_tab[i-run];
                        if(score < last_score){
                            last_score= score;
                            last_run= run;
                            last_level= level-64;
                            last_i= i+1;
                        }
                    }
                }
            }else{
                distortion += esc_length*lambda;
                for(j=survivor_count-1; j>=0; j--){
                    int run= i - survivor[j];
                    int score= distortion + score_tab[i-run];

                    if(score < best_score){
                        best_score= score;
                        run_tab[i+1]= run;
                        level_tab[i+1]= level-64;
                    }
                }

                if(s->out_format == FMT_H263 || s->out_format == FMT_H261){
                  for(j=survivor_count-1; j>=0; j--){
                        int run= i - survivor[j];
                        int score= distortion + score_tab[i-run];
                        if(score < last_score){
                            last_score= score;
                            last_run= run;
                            last_level= level-64;
                            last_i= i+1;
                        }
                    }
                }
            }
        }

        score_tab[i+1]= best_score;

        //Note: there is a vlc code in mpeg4 which is 1 bit shorter then another one with a shorter run and the same level
        if(last_non_zero <= 27){
            for(; survivor_count; survivor_count--){
                if(score_tab[ survivor[survivor_count-1] ] <= best_score)
                    break;
            }
        }else{
            for(; survivor_count; survivor_count--){
                if(score_tab[ survivor[survivor_count-1] ] <= best_score + lambda)
                    break;
            }
        }

        survivor[ survivor_count++ ]= i+1;
    }

    if(s->out_format != FMT_H263 && s->out_format != FMT_H261){
        last_score= 256*256*256*120;
        for(i= survivor[0]; i<=last_non_zero + 1; i++){
            int score= score_tab[i];
            if(i) score += lambda*2; //FIXME exacter?

            if(score < last_score){
                last_score= score;
                last_i= i;
                last_level= level_tab[i];
                last_run= run_tab[i];
            }
        }
    }

    s->coded_score[n] = last_score;

    dc= FFABS(block[0]);
    last_non_zero= last_i - 1;
    memset(block + start_i, 0, (64-start_i)*sizeof(int16_t));

    if(last_non_zero < start_i)
        return last_non_zero;

    if(last_non_zero == 0 && start_i == 0){
        int best_level= 0;
        int best_score= dc * dc;

        for(i=0; i<coeff_count[0]; i++){
            int level= coeff[i][0];
            int alevel= FFABS(level);
            int unquant_coeff, score, distortion;

            if(s->out_format == FMT_H263 || s->out_format == FMT_H261){
                    unquant_coeff= (alevel*qmul + qadd)>>3;
            }else{ //MPEG1
                    unquant_coeff = (((  alevel  << 1) + 1) * qscale * ((int) matrix[0])) >> 4;
                    unquant_coeff =   (unquant_coeff - 1) | 1;
            }
            unquant_coeff = (unquant_coeff + 4) >> 3;
            unquant_coeff<<= 3 + 3;

            distortion= (unquant_coeff - dc) * (unquant_coeff - dc);
            level+=64;
            if((level&(~127)) == 0) score= distortion + last_length[UNI_AC_ENC_INDEX(0, level)]*lambda;
            else                    score= distortion + esc_length*lambda;

            if(score < best_score){
                best_score= score;
                best_level= level - 64;
            }
        }
        block[0]= best_level;
        s->coded_score[n] = best_score - dc*dc;
        if(best_level == 0) return -1;
        else                return last_non_zero;
    }

    i= last_i;
    av_assert2(last_level);

    block[ perm_scantable[last_non_zero] ]= last_level;
    i -= last_run + 1;

    for(; i>start_i; i -= run_tab[i] + 1){
        block[ perm_scantable[i-1] ]= level_tab[i];
    }

    return last_non_zero;
}

//#define REFINE_STATS 1
static int16_t basis[64][64];

static void build_basis(uint8_t *perm){
    int i, j, x, y;
    emms_c();
    for(i=0; i<8; i++){
        for(j=0; j<8; j++){
            for(y=0; y<8; y++){
                for(x=0; x<8; x++){
                    double s= 0.25*(1<<BASIS_SHIFT);
                    int index= 8*i + j;
                    int perm_index= perm[index];
                    if(i==0) s*= sqrt(0.5);
                    if(j==0) s*= sqrt(0.5);
                    basis[perm_index][8*x + y]= lrintf(s * cos((M_PI/8.0)*i*(x+0.5)) * cos((M_PI/8.0)*j*(y+0.5)));
                }
            }
        }
    }
}

static int dct_quantize_refine(MpegEncContext *s, //FIXME breaks denoise?
                        int16_t *block, int16_t *weight, int16_t *orig,
                        int n, int qscale){
    int16_t rem[64];
    LOCAL_ALIGNED_16(int16_t, d1, [64]);
    const uint8_t *scantable= s->intra_scantable.scantable;
    const uint8_t *perm_scantable= s->intra_scantable.permutated;
//    unsigned int threshold1, threshold2;
//    int bias=0;
    int run_tab[65];
    int prev_run=0;
    int prev_level=0;
    int qmul, qadd, start_i, last_non_zero, i, dc;
    uint8_t * length;
    uint8_t * last_length;
    int lambda;
    int rle_index, run, q = 1, sum; //q is only used when s->mb_intra is true
#ifdef REFINE_STATS
static int count=0;
static int after_last=0;
static int to_zero=0;
static int from_zero=0;
static int raise=0;
static int lower=0;
static int messed_sign=0;
#endif

    if(basis[0][0] == 0)
        build_basis(s->idsp.idct_permutation);

    qmul= qscale*2;
    qadd= (qscale-1)|1;
    if (s->mb_intra) {
        if (!s->h263_aic) {
            if (n < 4)
                q = s->y_dc_scale;
            else
                q = s->c_dc_scale;
        } else{
            /* For AIC we skip quant/dequant of INTRADC */
            q = 1;
            qadd=0;
        }
        q <<= RECON_SHIFT-3;
        /* note: block[0] is assumed to be positive */
        dc= block[0]*q;
//        block[0] = (block[0] + (q >> 1)) / q;
        start_i = 1;
//        if(s->mpeg_quant || s->out_format == FMT_MPEG1)
//            bias= 1<<(QMAT_SHIFT-1);
        if (n > 3 && s->intra_chroma_ac_vlc_length) {
            length     = s->intra_chroma_ac_vlc_length;
            last_length= s->intra_chroma_ac_vlc_last_length;
        } else {
            length     = s->intra_ac_vlc_length;
            last_length= s->intra_ac_vlc_last_length;
        }
    } else {
        dc= 0;
        start_i = 0;
        length     = s->inter_ac_vlc_length;
        last_length= s->inter_ac_vlc_last_length;
    }
    last_non_zero = s->block_last_index[n];

#ifdef REFINE_STATS
{START_TIMER
#endif
    dc += (1<<(RECON_SHIFT-1));
    for(i=0; i<64; i++){
        rem[i]= dc - (orig[i]<<RECON_SHIFT); //FIXME  use orig dirrectly instead of copying to rem[]
    }
#ifdef REFINE_STATS
STOP_TIMER("memset rem[]")}
#endif
    sum=0;
    for(i=0; i<64; i++){
        int one= 36;
        int qns=4;
        int w;

        w= FFABS(weight[i]) + qns*one;
        w= 15 + (48*qns*one + w/2)/w; // 16 .. 63

        weight[i] = w;
//        w=weight[i] = (63*qns + (w/2)) / w;

        av_assert2(w>0);
        av_assert2(w<(1<<6));
        sum += w*w;
    }
    lambda= sum*(uint64_t)s->lambda2 >> (FF_LAMBDA_SHIFT - 6 + 6 + 6 + 6);
#ifdef REFINE_STATS
{START_TIMER
#endif
    run=0;
    rle_index=0;
    for(i=start_i; i<=last_non_zero; i++){
        int j= perm_scantable[i];
        const int level= block[j];
        int coeff;

        if(level){
            if(level<0) coeff= qmul*level - qadd;
            else        coeff= qmul*level + qadd;
            run_tab[rle_index++]=run;
            run=0;

            s->mpvencdsp.add_8x8basis(rem, basis[j], coeff);
        }else{
            run++;
        }
    }
#ifdef REFINE_STATS
if(last_non_zero>0){
STOP_TIMER("init rem[]")
}
}

{START_TIMER
#endif
    for(;;){
        int best_score = s->mpvencdsp.try_8x8basis(rem, weight, basis[0], 0);
        int best_coeff=0;
        int best_change=0;
        int run2, best_unquant_change=0, analyze_gradient;
#ifdef REFINE_STATS
{START_TIMER
#endif
        analyze_gradient = last_non_zero > 2 || s->quantizer_noise_shaping >= 3;

        if(analyze_gradient){
#ifdef REFINE_STATS
{START_TIMER
#endif
            for(i=0; i<64; i++){
                int w= weight[i];

                d1[i] = (rem[i]*w*w + (1<<(RECON_SHIFT+12-1)))>>(RECON_SHIFT+12);
            }
#ifdef REFINE_STATS
STOP_TIMER("rem*w*w")}
{START_TIMER
#endif
            s->fdsp.fdct(d1);
#ifdef REFINE_STATS
STOP_TIMER("dct")}
#endif
        }

        if(start_i){
            const int level= block[0];
            int change, old_coeff;

            av_assert2(s->mb_intra);

            old_coeff= q*level;

            for(change=-1; change<=1; change+=2){
                int new_level= level + change;
                int score, new_coeff;

                new_coeff= q*new_level;
                if(new_coeff >= 2048 || new_coeff < 0)
                    continue;

                score = s->mpvencdsp.try_8x8basis(rem, weight, basis[0],
                                                  new_coeff - old_coeff);
                if(score<best_score){
                    best_score= score;
                    best_coeff= 0;
                    best_change= change;
                    best_unquant_change= new_coeff - old_coeff;
                }
            }
        }

        run=0;
        rle_index=0;
        run2= run_tab[rle_index++];
        prev_level=0;
        prev_run=0;

        for(i=start_i; i<64; i++){
            int j= perm_scantable[i];
            const int level= block[j];
            int change, old_coeff;

            if(s->quantizer_noise_shaping < 3 && i > last_non_zero + 1)
                break;

            if(level){
                if(level<0) old_coeff= qmul*level - qadd;
                else        old_coeff= qmul*level + qadd;
                run2= run_tab[rle_index++]; //FIXME ! maybe after last
            }else{
                old_coeff=0;
                run2--;
                av_assert2(run2>=0 || i >= last_non_zero );
            }

            for(change=-1; change<=1; change+=2){
                int new_level= level + change;
                int score, new_coeff, unquant_change;

                score=0;
                if(s->quantizer_noise_shaping < 2 && FFABS(new_level) > FFABS(level))
                   continue;

                if(new_level){
                    if(new_level<0) new_coeff= qmul*new_level - qadd;
                    else            new_coeff= qmul*new_level + qadd;
                    if(new_coeff >= 2048 || new_coeff <= -2048)
                        continue;
                    //FIXME check for overflow

                    if(level){
                        if(level < 63 && level > -63){
                            if(i < last_non_zero)
                                score +=   length[UNI_AC_ENC_INDEX(run, new_level+64)]
                                         - length[UNI_AC_ENC_INDEX(run, level+64)];
                            else
                                score +=   last_length[UNI_AC_ENC_INDEX(run, new_level+64)]
                                         - last_length[UNI_AC_ENC_INDEX(run, level+64)];
                        }
                    }else{
                        av_assert2(FFABS(new_level)==1);

                        if(analyze_gradient){
                            int g= d1[ scantable[i] ];
                            if(g && (g^new_level) >= 0)
                                continue;
                        }

                        if(i < last_non_zero){
                            int next_i= i + run2 + 1;
                            int next_level= block[ perm_scantable[next_i] ] + 64;

                            if(next_level&(~127))
                                next_level= 0;

                            if(next_i < last_non_zero)
                                score +=   length[UNI_AC_ENC_INDEX(run, 65)]
                                         + length[UNI_AC_ENC_INDEX(run2, next_level)]
                                         - length[UNI_AC_ENC_INDEX(run + run2 + 1, next_level)];
                            else
                                score +=  length[UNI_AC_ENC_INDEX(run, 65)]
                                        + last_length[UNI_AC_ENC_INDEX(run2, next_level)]
                                        - last_length[UNI_AC_ENC_INDEX(run + run2 + 1, next_level)];
                        }else{
                            score += last_length[UNI_AC_ENC_INDEX(run, 65)];
                            if(prev_level){
                                score +=  length[UNI_AC_ENC_INDEX(prev_run, prev_level)]
                                        - last_length[UNI_AC_ENC_INDEX(prev_run, prev_level)];
                            }
                        }
                    }
                }else{
                    new_coeff=0;
                    av_assert2(FFABS(level)==1);

                    if(i < last_non_zero){
                        int next_i= i + run2 + 1;
                        int next_level= block[ perm_scantable[next_i] ] + 64;

                        if(next_level&(~127))
                            next_level= 0;

                        if(next_i < last_non_zero)
                            score +=   length[UNI_AC_ENC_INDEX(run + run2 + 1, next_level)]
                                     - length[UNI_AC_ENC_INDEX(run2, next_level)]
                                     - length[UNI_AC_ENC_INDEX(run, 65)];
                        else
                            score +=   last_length[UNI_AC_ENC_INDEX(run + run2 + 1, next_level)]
                                     - last_length[UNI_AC_ENC_INDEX(run2, next_level)]
                                     - length[UNI_AC_ENC_INDEX(run, 65)];
                    }else{
                        score += -last_length[UNI_AC_ENC_INDEX(run, 65)];
                        if(prev_level){
                            score +=  last_length[UNI_AC_ENC_INDEX(prev_run, prev_level)]
                                    - length[UNI_AC_ENC_INDEX(prev_run, prev_level)];
                        }
                    }
                }

                score *= lambda;

                unquant_change= new_coeff - old_coeff;
                av_assert2((score < 100*lambda && score > -100*lambda) || lambda==0);

                score += s->mpvencdsp.try_8x8basis(rem, weight, basis[j],
                                                   unquant_change);
                if(score<best_score){
                    best_score= score;
                    best_coeff= i;
                    best_change= change;
                    best_unquant_change= unquant_change;
                }
            }
            if(level){
                prev_level= level + 64;
                if(prev_level&(~127))
                    prev_level= 0;
                prev_run= run;
                run=0;
            }else{
                run++;
            }
        }
#ifdef REFINE_STATS
STOP_TIMER("iterative step")}
#endif

        if(best_change){
            int j= perm_scantable[ best_coeff ];

            block[j] += best_change;

            if(best_coeff > last_non_zero){
                last_non_zero= best_coeff;
                av_assert2(block[j]);
#ifdef REFINE_STATS
after_last++;
#endif
            }else{
#ifdef REFINE_STATS
if(block[j]){
    if(block[j] - best_change){
        if(FFABS(block[j]) > FFABS(block[j] - best_change)){
            raise++;
        }else{
            lower++;
        }
    }else{
        from_zero++;
    }
}else{
    to_zero++;
}
#endif
                for(; last_non_zero>=start_i; last_non_zero--){
                    if(block[perm_scantable[last_non_zero]])
                        break;
                }
            }
#ifdef REFINE_STATS
count++;
if(256*256*256*64 % count == 0){
    av_log(s->avctx, AV_LOG_DEBUG, "after_last:%d to_zero:%d from_zero:%d raise:%d lower:%d sign:%d xyp:%d/%d/%d\n", after_last, to_zero, from_zero, raise, lower, messed_sign, s->mb_x, s->mb_y, s->picture_number);
}
#endif
            run=0;
            rle_index=0;
            for(i=start_i; i<=last_non_zero; i++){
                int j= perm_scantable[i];
                const int level= block[j];

                 if(level){
                     run_tab[rle_index++]=run;
                     run=0;
                 }else{
                     run++;
                 }
            }

            s->mpvencdsp.add_8x8basis(rem, basis[j], best_unquant_change);
        }else{
            break;
        }
    }
#ifdef REFINE_STATS
if(last_non_zero>0){
STOP_TIMER("iterative search")
}
}
#endif

    return last_non_zero;
}

int ff_dct_quantize_c(MpegEncContext *s,
                        int16_t *block, int n,
                        int qscale, int *overflow)
{
    int i, j, level, last_non_zero, q, start_i;
    const int *qmat;
    const uint8_t *scantable= s->intra_scantable.scantable;
    int bias;
    int max=0;
    unsigned int threshold1, threshold2;

    s->fdsp.fdct(block);

    if(s->dct_error_sum)
        s->denoise_dct(s, block);

    if (s->mb_intra) {
        if (!s->h263_aic) {
            if (n < 4)
                q = s->y_dc_scale;
            else
                q = s->c_dc_scale;
            q = q << 3;
        } else
            /* For AIC we skip quant/dequant of INTRADC */
            q = 1 << 3;

        /* note: block[0] is assumed to be positive */
        block[0] = (block[0] + (q >> 1)) / q;
        start_i = 1;
        last_non_zero = 0;
        qmat = n < 4 ? s->q_intra_matrix[qscale] : s->q_chroma_intra_matrix[qscale];
        bias= s->intra_quant_bias<<(QMAT_SHIFT - QUANT_BIAS_SHIFT);
    } else {
        start_i = 0;
        last_non_zero = -1;
        qmat = s->q_inter_matrix[qscale];
        bias= s->inter_quant_bias<<(QMAT_SHIFT - QUANT_BIAS_SHIFT);
    }
    threshold1= (1<<QMAT_SHIFT) - bias - 1;
    threshold2= (threshold1<<1);
    for(i=63;i>=start_i;i--) {
        j = scantable[i];
        level = block[j] * qmat[j];

        if(((unsigned)(level+threshold1))>threshold2){
            last_non_zero = i;
            break;
        }else{
            block[j]=0;
        }
    }
    for(i=start_i; i<=last_non_zero; i++) {
        j = scantable[i];
        level = block[j] * qmat[j];

//        if(   bias+level >= (1<<QMAT_SHIFT)
//           || bias-level >= (1<<QMAT_SHIFT)){
        if(((unsigned)(level+threshold1))>threshold2){
            if(level>0){
                level= (bias + level)>>QMAT_SHIFT;
                block[j]= level;
            }else{
                level= (bias - level)>>QMAT_SHIFT;
                block[j]= -level;
            }
            max |=level;
        }else{
            block[j]=0;
        }
    }
    *overflow= s->max_qcoeff < max; //overflow might have happened

    /* we need this permutation so that we correct the IDCT, we only permute the !=0 elements */
    if (s->idsp.perm_type != FF_IDCT_PERM_NONE)
        ff_block_permute(block, s->idsp.idct_permutation,
                         scantable, last_non_zero);

    return last_non_zero;
}

#define OFFSET(x) offsetof(MpegEncContext, x)
#define VE AV_OPT_FLAG_VIDEO_PARAM | AV_OPT_FLAG_ENCODING_PARAM
static const AVOption h263_options[] = {
    { "obmc",         "use overlapped block motion compensation.", OFFSET(obmc), AV_OPT_TYPE_INT, { .i64 = 0 }, 0, 1, VE },
    { "structured_slices","Write slice start position at every GOB header instead of just GOB number.", OFFSET(h263_slice_structured), AV_OPT_TYPE_INT, { .i64 = 0 }, 0, 1, VE},
    { "mb_info",      "emit macroblock info for RFC 2190 packetization, the parameter value is the maximum payload size", OFFSET(mb_info), AV_OPT_TYPE_INT, { .i64 = 0 }, 0, INT_MAX, VE },
    FF_MPV_COMMON_OPTS
    { NULL },
};

static const AVClass h263_class = {
    .class_name = "H.263 encoder",
    .item_name  = av_default_item_name,
    .option     = h263_options,
    .version    = LIBAVUTIL_VERSION_INT,
};

AVCodec ff_h263_encoder = {
    .name           = "h263",
    .long_name      = NULL_IF_CONFIG_SMALL("H.263 / H.263-1996"),
    .type           = AVMEDIA_TYPE_VIDEO,
    .id             = AV_CODEC_ID_H263,
    .priv_data_size = sizeof(MpegEncContext),
    .init           = ff_mpv_encode_init,
    .encode2        = ff_mpv_encode_picture,
    .close          = ff_mpv_encode_end,
    .pix_fmts= (const enum AVPixelFormat[]){AV_PIX_FMT_YUV420P, AV_PIX_FMT_NONE},
    .priv_class     = &h263_class,
};

static const AVOption h263p_options[] = {
    { "umv",        "Use unlimited motion vectors.",    OFFSET(umvplus), AV_OPT_TYPE_INT, { .i64 = 0 }, 0, 1, VE },
    { "aiv",        "Use alternative inter VLC.",       OFFSET(alt_inter_vlc), AV_OPT_TYPE_INT, { .i64 = 0 }, 0, 1, VE },
    { "obmc",       "use overlapped block motion compensation.", OFFSET(obmc), AV_OPT_TYPE_INT, { .i64 = 0 }, 0, 1, VE },
    { "structured_slices", "Write slice start position at every GOB header instead of just GOB number.", OFFSET(h263_slice_structured), AV_OPT_TYPE_INT, { .i64 = 0 }, 0, 1, VE},
    FF_MPV_COMMON_OPTS
    { NULL },
};
static const AVClass h263p_class = {
    .class_name = "H.263p encoder",
    .item_name  = av_default_item_name,
    .option     = h263p_options,
    .version    = LIBAVUTIL_VERSION_INT,
};

AVCodec ff_h263p_encoder = {
    .name           = "h263p",
    .long_name      = NULL_IF_CONFIG_SMALL("H.263+ / H.263-1998 / H.263 version 2"),
    .type           = AVMEDIA_TYPE_VIDEO,
    .id             = AV_CODEC_ID_H263P,
    .priv_data_size = sizeof(MpegEncContext),
    .init           = ff_mpv_encode_init,
    .encode2        = ff_mpv_encode_picture,
    .close          = ff_mpv_encode_end,
    .capabilities   = CODEC_CAP_SLICE_THREADS,
    .pix_fmts       = (const enum AVPixelFormat[]){ AV_PIX_FMT_YUV420P, AV_PIX_FMT_NONE },
    .priv_class     = &h263p_class,
};

FF_MPV_GENERIC_CLASS(msmpeg4v2)

AVCodec ff_msmpeg4v2_encoder = {
    .name           = "msmpeg4v2",
    .long_name      = NULL_IF_CONFIG_SMALL("MPEG-4 part 2 Microsoft variant version 2"),
    .type           = AVMEDIA_TYPE_VIDEO,
    .id             = AV_CODEC_ID_MSMPEG4V2,
    .priv_data_size = sizeof(MpegEncContext),
    .init           = ff_mpv_encode_init,
    .encode2        = ff_mpv_encode_picture,
    .close          = ff_mpv_encode_end,
    .pix_fmts       = (const enum AVPixelFormat[]){ AV_PIX_FMT_YUV420P, AV_PIX_FMT_NONE },
    .priv_class     = &msmpeg4v2_class,
};

FF_MPV_GENERIC_CLASS(msmpeg4v3)

AVCodec ff_msmpeg4v3_encoder = {
    .name           = "msmpeg4",
    .long_name      = NULL_IF_CONFIG_SMALL("MPEG-4 part 2 Microsoft variant version 3"),
    .type           = AVMEDIA_TYPE_VIDEO,
    .id             = AV_CODEC_ID_MSMPEG4V3,
    .priv_data_size = sizeof(MpegEncContext),
    .init           = ff_mpv_encode_init,
    .encode2        = ff_mpv_encode_picture,
    .close          = ff_mpv_encode_end,
    .pix_fmts       = (const enum AVPixelFormat[]){ AV_PIX_FMT_YUV420P, AV_PIX_FMT_NONE },
    .priv_class     = &msmpeg4v3_class,
};

FF_MPV_GENERIC_CLASS(wmv1)

AVCodec ff_wmv1_encoder = {
    .name           = "wmv1",
    .long_name      = NULL_IF_CONFIG_SMALL("Windows Media Video 7"),
    .type           = AVMEDIA_TYPE_VIDEO,
    .id             = AV_CODEC_ID_WMV1,
    .priv_data_size = sizeof(MpegEncContext),
    .init           = ff_mpv_encode_init,
    .encode2        = ff_mpv_encode_picture,
    .close          = ff_mpv_encode_end,
    .pix_fmts       = (const enum AVPixelFormat[]){ AV_PIX_FMT_YUV420P, AV_PIX_FMT_NONE },
    .priv_class     = &wmv1_class,
};<|MERGE_RESOLUTION|>--- conflicted
+++ resolved
@@ -2099,15 +2099,10 @@
     ptr_cr = s->new_picture.f->data[2] +
              (mb_y * mb_block_height * wrap_c) + mb_x * mb_block_width;
 
-<<<<<<< HEAD
     if((mb_x * 16 + 16 > s->width || mb_y * 16 + 16 > s->height) && s->codec_id != AV_CODEC_ID_AMV){
-        uint8_t *ebuf = s->edge_emu_buffer + 36 * wrap_y;
+        uint8_t *ebuf = s->sc.edge_emu_buffer + 36 * wrap_y;
         int cw = (s->width  + s->chroma_x_shift) >> s->chroma_x_shift;
         int ch = (s->height + s->chroma_y_shift) >> s->chroma_y_shift;
-=======
-    if (mb_x * 16 + 16 > s->width || mb_y * 16 + 16 > s->height) {
-        uint8_t *ebuf = s->sc.edge_emu_buffer + 32;
->>>>>>> da0c8664
         s->vdsp.emulated_edge_mc(ebuf, ptr_y,
                                  wrap_y, wrap_y,
                                  16, 16, mb_x * 16, mb_y * 16,
@@ -2517,17 +2512,10 @@
 
     if(*next_block){
         memcpy(dest_backup, s->dest, sizeof(s->dest));
-<<<<<<< HEAD
-        s->dest[0] = s->rd_scratchpad;
-        s->dest[1] = s->rd_scratchpad + 16*s->linesize;
-        s->dest[2] = s->rd_scratchpad + 16*s->linesize + 8;
-        av_assert0(s->linesize >= 32); //FIXME
-=======
         s->dest[0] = s->sc.rd_scratchpad;
         s->dest[1] = s->sc.rd_scratchpad + 16*s->linesize;
         s->dest[2] = s->sc.rd_scratchpad + 16*s->linesize + 8;
-        assert(s->linesize >= 32); //FIXME
->>>>>>> da0c8664
+        av_assert0(s->linesize >= 32); //FIXME
     }
 
     encode_mb(s, motion_x, motion_y);
