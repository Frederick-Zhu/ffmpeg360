/*
 * VDA H264 HW acceleration.
 *
 * copyright (c) 2011 Sebastien Zwickert
 *
 * This file is part of FFmpeg.
 *
 * FFmpeg is free software; you can redistribute it and/or
 * modify it under the terms of the GNU Lesser General Public
 * License as published by the Free Software Foundation; either
 * version 2.1 of the License, or (at your option) any later version.
 *
 * FFmpeg is distributed in the hope that it will be useful,
 * but WITHOUT ANY WARRANTY; without even the implied warranty of
 * MERCHANTABILITY or FITNESS FOR A PARTICULAR PURPOSE.  See the GNU
 * Lesser General Public License for more details.
 *
 * You should have received a copy of the GNU Lesser General Public
 * License along with FFmpeg; if not, write to the Free Software
 * Foundation, Inc., 51 Franklin Street, Fifth Floor, Boston, MA 02110-1301 USA
 */

#include <CoreFoundation/CFDictionary.h>
#include <CoreFoundation/CFNumber.h>
#include <CoreFoundation/CFData.h>

#include "vda.h"
#include "libavutil/avutil.h"
<<<<<<< HEAD
#include "h264.h"
=======
#include "h264dec.h"
#include "internal.h"
#include "vda.h"
#include "vda_internal.h"

typedef struct VDAContext {
    // The current bitstream buffer.
    uint8_t             *bitstream;

    // The current size of the bitstream.
    int                  bitstream_size;

    // The reference size used for fast reallocation.
    int                  allocated_size;
>>>>>>> 9df889a5

struct vda_buffer {
    CVPixelBufferRef cv_buffer;
};
#include "internal.h"
#include "vda_vt_internal.h"

/* Decoder callback that adds the vda frame to the queue in display order. */
static void vda_decoder_callback(void *vda_hw_ctx,
                                 CFDictionaryRef user_info,
                                 OSStatus status,
                                 uint32_t infoFlags,
                                 CVImageBufferRef image_buffer)
{
    struct vda_context *vda_ctx = vda_hw_ctx;

    if (infoFlags & kVDADecodeInfo_FrameDropped)
        vda_ctx->cv_buffer = NULL;

    if (!image_buffer)
        return;

    if (vda_ctx->cv_pix_fmt_type != CVPixelBufferGetPixelFormatType(image_buffer))
        return;

    vda_ctx->cv_buffer = CVPixelBufferRetain(image_buffer);
}

static int vda_sync_decode(VTContext *ctx, struct vda_context *vda_ctx)
{
    OSStatus status;
    CFDataRef coded_frame;
    uint32_t flush_flags = 1 << 0; ///< kVDADecoderFlush_emitFrames

    coded_frame = CFDataCreate(kCFAllocatorDefault,
                               ctx->bitstream,
                               ctx->bitstream_size);

    status = VDADecoderDecode(vda_ctx->decoder, 0, coded_frame, NULL);

    if (kVDADecoderNoErr == status)
        status = VDADecoderFlush(vda_ctx->decoder, flush_flags);

    CFRelease(coded_frame);

    return status;
}


static int vda_old_h264_start_frame(AVCodecContext *avctx,
                                av_unused const uint8_t *buffer,
                                av_unused uint32_t size)
{
    VTContext *vda = avctx->internal->hwaccel_priv_data;
    struct vda_context *vda_ctx = avctx->hwaccel_context;

    if (!vda_ctx->decoder)
        return -1;

    vda->bitstream_size = 0;

    return 0;
}

static int vda_old_h264_decode_slice(AVCodecContext *avctx,
                                 const uint8_t *buffer,
                                 uint32_t size)
{
    VTContext *vda              = avctx->internal->hwaccel_priv_data;
    struct vda_context *vda_ctx = avctx->hwaccel_context;
    void *tmp;

    if (!vda_ctx->decoder)
        return -1;

    tmp = av_fast_realloc(vda->bitstream,
                          &vda->allocated_size,
                          vda->bitstream_size + size + 4);
    if (!tmp)
        return AVERROR(ENOMEM);

    vda->bitstream = tmp;

    AV_WB32(vda->bitstream + vda->bitstream_size, size);
    memcpy(vda->bitstream + vda->bitstream_size + 4, buffer, size);

    vda->bitstream_size += size + 4;

    return 0;
}

static void vda_h264_release_buffer(void *opaque, uint8_t *data)
{
    struct vda_buffer *context = opaque;
    CVPixelBufferRelease(context->cv_buffer);
    av_free(context);
}

static int vda_old_h264_end_frame(AVCodecContext *avctx)
{
    H264Context *h                      = avctx->priv_data;
    VTContext *vda                      = avctx->internal->hwaccel_priv_data;
    struct vda_context *vda_ctx         = avctx->hwaccel_context;
    AVFrame *frame                      = h->cur_pic_ptr->f;
    struct vda_buffer *context;
    AVBufferRef *buffer;
    int status;

    if (!vda_ctx->decoder || !vda->bitstream)
        return -1;

    status = vda_sync_decode(vda, vda_ctx);
    frame->data[3] = (void*)vda_ctx->cv_buffer;

    if (status)
        av_log(avctx, AV_LOG_ERROR, "Failed to decode frame (%d)\n", status);

    if (!vda_ctx->use_ref_buffer || status)
        return status;

    context = av_mallocz(sizeof(*context));
    buffer = av_buffer_create(NULL, 0, vda_h264_release_buffer, context, 0);
    if (!context || !buffer) {
        CVPixelBufferRelease(vda_ctx->cv_buffer);
        av_free(context);
        return -1;
    }

    context->cv_buffer = vda_ctx->cv_buffer;
    frame->buf[3] = buffer;

    return status;
}

int ff_vda_create_decoder(struct vda_context *vda_ctx,
                          uint8_t *extradata,
                          int extradata_size)
{
    OSStatus status;
    CFNumberRef height;
    CFNumberRef width;
    CFNumberRef format;
    CFDataRef avc_data;
    CFMutableDictionaryRef config_info;
    CFMutableDictionaryRef buffer_attributes;
    CFMutableDictionaryRef io_surface_properties;
    CFNumberRef cv_pix_fmt;

    vda_ctx->priv_bitstream = NULL;
    vda_ctx->priv_allocated_size = 0;

    /* Each VCL NAL in the bitstream sent to the decoder
     * is preceded by a 4 bytes length header.
     * Change the avcC atom header if needed, to signal headers of 4 bytes. */
    if (extradata_size >= 4 && (extradata[4] & 0x03) != 0x03) {
        uint8_t *rw_extradata;

        if (!(rw_extradata = av_malloc(extradata_size)))
            return AVERROR(ENOMEM);

        memcpy(rw_extradata, extradata, extradata_size);

        rw_extradata[4] |= 0x03;

        avc_data = CFDataCreate(kCFAllocatorDefault, rw_extradata, extradata_size);

        av_freep(&rw_extradata);
    } else {
        avc_data = CFDataCreate(kCFAllocatorDefault, extradata, extradata_size);
    }

    config_info = CFDictionaryCreateMutable(kCFAllocatorDefault,
                                            4,
                                            &kCFTypeDictionaryKeyCallBacks,
                                            &kCFTypeDictionaryValueCallBacks);

    height   = CFNumberCreate(kCFAllocatorDefault, kCFNumberSInt32Type, &vda_ctx->height);
    width    = CFNumberCreate(kCFAllocatorDefault, kCFNumberSInt32Type, &vda_ctx->width);
    format   = CFNumberCreate(kCFAllocatorDefault, kCFNumberSInt32Type, &vda_ctx->format);

    CFDictionarySetValue(config_info, kVDADecoderConfiguration_Height, height);
    CFDictionarySetValue(config_info, kVDADecoderConfiguration_Width, width);
    CFDictionarySetValue(config_info, kVDADecoderConfiguration_SourceFormat, format);
    CFDictionarySetValue(config_info, kVDADecoderConfiguration_avcCData, avc_data);

    buffer_attributes = CFDictionaryCreateMutable(kCFAllocatorDefault,
                                                  2,
                                                  &kCFTypeDictionaryKeyCallBacks,
                                                  &kCFTypeDictionaryValueCallBacks);
    io_surface_properties = CFDictionaryCreateMutable(kCFAllocatorDefault,
                                                      0,
                                                      &kCFTypeDictionaryKeyCallBacks,
                                                      &kCFTypeDictionaryValueCallBacks);
    cv_pix_fmt  = CFNumberCreate(kCFAllocatorDefault,
                                 kCFNumberSInt32Type,
                                 &vda_ctx->cv_pix_fmt_type);
    CFDictionarySetValue(buffer_attributes,
                         kCVPixelBufferPixelFormatTypeKey,
                         cv_pix_fmt);
    CFDictionarySetValue(buffer_attributes,
                         kCVPixelBufferIOSurfacePropertiesKey,
                         io_surface_properties);

    status = VDADecoderCreate(config_info,
                              buffer_attributes,
                              (VDADecoderOutputCallback *)vda_decoder_callback,
                              vda_ctx,
                              &vda_ctx->decoder);

    CFRelease(height);
    CFRelease(width);
    CFRelease(format);
    CFRelease(avc_data);
    CFRelease(config_info);
    CFRelease(io_surface_properties);
    CFRelease(cv_pix_fmt);
    CFRelease(buffer_attributes);

    return status;
}

int ff_vda_destroy_decoder(struct vda_context *vda_ctx)
{
    OSStatus status = kVDADecoderNoErr;

    if (vda_ctx->decoder)
        status = VDADecoderDestroy(vda_ctx->decoder);

    return status;
}

AVHWAccel ff_h264_vda_old_hwaccel = {
    .name           = "h264_vda",
    .type           = AVMEDIA_TYPE_VIDEO,
    .id             = AV_CODEC_ID_H264,
    .pix_fmt        = AV_PIX_FMT_VDA_VLD,
    .start_frame    = vda_old_h264_start_frame,
    .decode_slice   = vda_old_h264_decode_slice,
    .end_frame      = vda_old_h264_end_frame,
    .uninit         = ff_videotoolbox_uninit,
    .priv_data_size = sizeof(VTContext),
};

void ff_vda_output_callback(void *opaque,
                            CFDictionaryRef user_info,
                            OSStatus status,
                            uint32_t infoFlags,
                            CVImageBufferRef image_buffer)
{
    AVCodecContext *ctx = opaque;
    VTContext *vda = ctx->internal->hwaccel_priv_data;


    if (vda->frame) {
        CVPixelBufferRelease(vda->frame);
        vda->frame = NULL;
    }

    if (!image_buffer)
        return;

    vda->frame = CVPixelBufferRetain(image_buffer);
}

static int vda_h264_end_frame(AVCodecContext *avctx)
{
    H264Context *h        = avctx->priv_data;
    VTContext *vda        = avctx->internal->hwaccel_priv_data;
    AVVDAContext *vda_ctx = avctx->hwaccel_context;
    AVFrame *frame        = h->cur_pic_ptr->f;
    uint32_t flush_flags  = 1 << 0; ///< kVDADecoderFlush_emitFrames
    CFDataRef coded_frame;
    OSStatus status;

    if (!vda->bitstream_size)
        return AVERROR_INVALIDDATA;


    coded_frame = CFDataCreate(kCFAllocatorDefault,
                               vda->bitstream,
                               vda->bitstream_size);

    status = VDADecoderDecode(vda_ctx->decoder, 0, coded_frame, NULL);

    if (status == kVDADecoderNoErr)
        status = VDADecoderFlush(vda_ctx->decoder, flush_flags);

    CFRelease(coded_frame);

    if (!vda->frame)
        return AVERROR_UNKNOWN;

    if (status != kVDADecoderNoErr) {
        av_log(avctx, AV_LOG_ERROR, "Failed to decode frame (%d)\n", status);
        return AVERROR_UNKNOWN;
    }

    return ff_videotoolbox_buffer_create(vda, frame);
}

int ff_vda_default_init(AVCodecContext *avctx)
{
    AVVDAContext *vda_ctx = avctx->hwaccel_context;
    OSStatus status = kVDADecoderNoErr;
    CFNumberRef height;
    CFNumberRef width;
    CFNumberRef format;
    CFDataRef avc_data;
    CFMutableDictionaryRef config_info;
    CFMutableDictionaryRef buffer_attributes;
    CFMutableDictionaryRef io_surface_properties;
    CFNumberRef cv_pix_fmt;
    int32_t fmt = 'avc1', pix_fmt = vda_ctx->cv_pix_fmt_type;

    // kCVPixelFormatType_420YpCbCr8Planar;

    avc_data = ff_videotoolbox_avcc_extradata_create(avctx);

    config_info = CFDictionaryCreateMutable(kCFAllocatorDefault,
                                            4,
                                            &kCFTypeDictionaryKeyCallBacks,
                                            &kCFTypeDictionaryValueCallBacks);

    height = CFNumberCreate(kCFAllocatorDefault, kCFNumberSInt32Type, &avctx->height);
    width  = CFNumberCreate(kCFAllocatorDefault, kCFNumberSInt32Type, &avctx->width);
    format = CFNumberCreate(kCFAllocatorDefault, kCFNumberSInt32Type, &fmt);
    CFDictionarySetValue(config_info, kVDADecoderConfiguration_Height, height);
    CFDictionarySetValue(config_info, kVDADecoderConfiguration_Width, width);
    CFDictionarySetValue(config_info, kVDADecoderConfiguration_avcCData, avc_data);
    CFDictionarySetValue(config_info, kVDADecoderConfiguration_SourceFormat, format);

    buffer_attributes = CFDictionaryCreateMutable(kCFAllocatorDefault,
                                                  2,
                                                  &kCFTypeDictionaryKeyCallBacks,
                                                  &kCFTypeDictionaryValueCallBacks);
    io_surface_properties = CFDictionaryCreateMutable(kCFAllocatorDefault,
                                                      0,
                                                      &kCFTypeDictionaryKeyCallBacks,
                                                      &kCFTypeDictionaryValueCallBacks);
    cv_pix_fmt      = CFNumberCreate(kCFAllocatorDefault,
                                     kCFNumberSInt32Type,
                                     &pix_fmt);

    CFDictionarySetValue(buffer_attributes,
                         kCVPixelBufferPixelFormatTypeKey,
                         cv_pix_fmt);
    CFDictionarySetValue(buffer_attributes,
                         kCVPixelBufferIOSurfacePropertiesKey,
                         io_surface_properties);

    status = VDADecoderCreate(config_info,
                              buffer_attributes,
                              (VDADecoderOutputCallback *)ff_vda_output_callback,
                              avctx,
                              &vda_ctx->decoder);

    CFRelease(format);
    CFRelease(height);
    CFRelease(width);
    CFRelease(avc_data);
    CFRelease(config_info);
    CFRelease(cv_pix_fmt);
    CFRelease(io_surface_properties);
    CFRelease(buffer_attributes);

    if (status != kVDADecoderNoErr) {
        av_log(avctx, AV_LOG_ERROR, "Cannot initialize VDA %d\n", status);
    }

    switch (status) {
    case kVDADecoderHardwareNotSupportedErr:
    case kVDADecoderFormatNotSupportedErr:
        return AVERROR(ENOSYS);
    case kVDADecoderConfigurationError:
        return AVERROR(EINVAL);
    case kVDADecoderDecoderFailedErr:
        return AVERROR_INVALIDDATA;
    case kVDADecoderNoErr:
        return 0;
    default:
        return AVERROR_UNKNOWN;
    }
}

AVHWAccel ff_h264_vda_hwaccel = {
    .name           = "h264_vda",
    .type           = AVMEDIA_TYPE_VIDEO,
    .id             = AV_CODEC_ID_H264,
    .pix_fmt        = AV_PIX_FMT_VDA,
    .alloc_frame    = ff_videotoolbox_alloc_frame,
    .start_frame    = ff_videotoolbox_h264_start_frame,
    .decode_slice   = ff_videotoolbox_h264_decode_slice,
    .end_frame      = vda_h264_end_frame,
    .uninit         = ff_videotoolbox_uninit,
    .priv_data_size = sizeof(VTContext),
};<|MERGE_RESOLUTION|>--- conflicted
+++ resolved
@@ -26,24 +26,7 @@
 
 #include "vda.h"
 #include "libavutil/avutil.h"
-<<<<<<< HEAD
-#include "h264.h"
-=======
 #include "h264dec.h"
-#include "internal.h"
-#include "vda.h"
-#include "vda_internal.h"
-
-typedef struct VDAContext {
-    // The current bitstream buffer.
-    uint8_t             *bitstream;
-
-    // The current size of the bitstream.
-    int                  bitstream_size;
-
-    // The reference size used for fast reallocation.
-    int                  allocated_size;
->>>>>>> 9df889a5
 
 struct vda_buffer {
     CVPixelBufferRef cv_buffer;
