--- conflicted
+++ resolved
@@ -1145,13 +1145,8 @@
     ff_h264_pred_init(&s->hpc, AV_CODEC_ID_SVQ3, 8, 1);
     ff_videodsp_init(&s->vdsp, 8);
 
-<<<<<<< HEAD
-    memset(h->pps.scaling_matrix4, 16, 6 * 16 * sizeof(uint8_t));
-    memset(h->pps.scaling_matrix8, 16, 2 * 64 * sizeof(uint8_t));
 
     avctx->bits_per_raw_sample = 8;
-=======
->>>>>>> ad9d3384
     h->sps.bit_depth_luma = 8;
     h->chroma_format_idc = 1;
 
@@ -1338,14 +1333,7 @@
             s->mb2br_xy[mb_xy] = 8 * (mb_xy % (2 * h->mb_stride));
         }
 
-<<<<<<< HEAD
-    if ((ret = ff_h264_alloc_tables(h)) < 0) {
-        av_log(avctx, AV_LOG_ERROR, "svq3 memory allocation failed\n");
-        goto fail;
-    }
-=======
     init_dequant4_coeff_table(s);
->>>>>>> ad9d3384
 
     return 0;
 fail:
