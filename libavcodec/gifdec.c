--- conflicted
+++ resolved
@@ -148,11 +148,7 @@
     has_local_palette = flags & 0x80;
     bits_per_pixel = (flags & 0x07) + 1;
 
-<<<<<<< HEAD
-    av_dlog(s->avctx, "image x=%d y=%d w=%d h=%d\n", left, top, width, height);
-=======
-    ff_dlog(s->avctx, "gif: image x=%d y=%d w=%d h=%d\n", left, top, width, height);
->>>>>>> 6a85dfc8
+    ff_dlog(s->avctx, "image x=%d y=%d w=%d h=%d\n", left, top, width, height);
 
     if (has_local_palette) {
         pal_size = 1 << bits_per_pixel;
@@ -319,11 +315,7 @@
     ext_code = bytestream2_get_byteu(&s->gb);
     ext_len  = bytestream2_get_byteu(&s->gb);
 
-<<<<<<< HEAD
-    av_dlog(s->avctx, "ext_code=0x%x len=%d\n", ext_code, ext_len);
-=======
-    ff_dlog(s->avctx, "gif: ext_code=0x%x len=%d\n", ext_code, ext_len);
->>>>>>> 6a85dfc8
+    ff_dlog(s->avctx, "ext_code=0x%x len=%d\n", ext_code, ext_len);
 
     switch(ext_code) {
     case GIF_GCE_EXT_LABEL:
@@ -344,18 +336,13 @@
             s->transparent_color_index = -1;
         s->gce_disposal = (gce_flags >> 2) & 0x7;
 
-<<<<<<< HEAD
-        av_dlog(s->avctx, "gce_flags=%x tcolor=%d disposal=%d\n",
+        ff_dlog(s->avctx, "gce_flags=%x tcolor=%d disposal=%d\n",
                gce_flags,
-=======
-        ff_dlog(s->avctx, "gif: gce_flags=%x delay=%d tcolor=%d disposal=%d\n",
-               gce_flags, s->gce_delay,
->>>>>>> 6a85dfc8
                s->transparent_color_index, s->gce_disposal);
 
         if (s->gce_disposal > 3) {
             s->gce_disposal = GCE_DISPOSAL_NONE;
-            av_dlog(s->avctx, "invalid value in gce_disposal (%d). Using default value of 0.\n", ext_len);
+            ff_dlog(s->avctx, "invalid value in gce_disposal (%d). Using default value of 0.\n", ext_len);
         }
 
         ext_len = bytestream2_get_byteu(&s->gb);
@@ -369,14 +356,10 @@
         if (bytestream2_get_bytes_left(&s->gb) < ext_len + 1)
             return AVERROR_INVALIDDATA;
 
-<<<<<<< HEAD
         bytestream2_skipu(&s->gb, ext_len);
         ext_len = bytestream2_get_byteu(&s->gb);
 
-        av_dlog(s->avctx, "ext_len1=%d\n", ext_len);
-=======
-        ff_dlog(s->avctx, "gif: ext_len1=%d\n", ext_len);
->>>>>>> 6a85dfc8
+        ff_dlog(s->avctx, "ext_len1=%d\n", ext_len);
     }
     return 0;
 }
@@ -412,11 +395,7 @@
         s->avctx->sample_aspect_ratio.den = 64;
     }
 
-<<<<<<< HEAD
-    av_dlog(s->avctx, "screen_w=%d screen_h=%d bpp=%d global_palette=%d\n",
-=======
-    ff_dlog(s->avctx, "gif: screen_w=%d screen_h=%d bpp=%d global_palette=%d\n",
->>>>>>> 6a85dfc8
+    ff_dlog(s->avctx, "screen_w=%d screen_h=%d bpp=%d global_palette=%d\n",
            s->screen_width, s->screen_height, s->bits_per_pixel,
            s->has_global_palette);
 
@@ -440,11 +419,7 @@
         int code = bytestream2_get_byte(&s->gb);
         int ret;
 
-<<<<<<< HEAD
         av_log(s->avctx, AV_LOG_DEBUG, "code=%02x '%c'\n", code, code);
-=======
-        ff_dlog(s->avctx, "gif: code=%02x '%c'\n", code, code);
->>>>>>> 6a85dfc8
 
         switch (code) {
         case GIF_IMAGE_SEPARATOR:
