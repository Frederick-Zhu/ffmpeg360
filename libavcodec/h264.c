--- conflicted
+++ resolved
@@ -2376,12 +2376,8 @@
     int num_ref_idx_active_override_flag;
     unsigned int slice_type, tmp, i, j;
     int default_ref_list_done = 0;
-<<<<<<< HEAD
-    int last_pic_structure, last_pic_dropable;
+    int last_pic_structure, last_pic_droppable;
     int must_reinit;
-=======
-    int last_pic_structure, last_pic_droppable;
->>>>>>> 5d471b73
 
     /* FIXME: 2tap qpel isn't implemented for high bit depth. */
     if ((s->avctx->flags2 & CODEC_FLAG2_FAST) &&
