/*
 * SGI image encoder
 * Todd Kirby <doubleshot@pacbell.net>
 *
 * This file is part of FFmpeg.
 *
 * FFmpeg is free software; you can redistribute it and/or
 * modify it under the terms of the GNU Lesser General Public
 * License as published by the Free Software Foundation; either
 * version 2.1 of the License, or (at your option) any later version.
 *
 * FFmpeg is distributed in the hope that it will be useful,
 * but WITHOUT ANY WARRANTY; without even the implied warranty of
 * MERCHANTABILITY or FITNESS FOR A PARTICULAR PURPOSE.  See the GNU
 * Lesser General Public License for more details.
 *
 * You should have received a copy of the GNU Lesser General Public
 * License along with FFmpeg; if not, write to the Free Software
 * Foundation, Inc., 51 Franklin Street, Fifth Floor, Boston, MA 02110-1301 USA
 */

#include "avcodec.h"
#include "bytestream.h"
#include "internal.h"
#include "sgi.h"
#include "rle.h"

#define SGI_SINGLE_CHAN 2
#define SGI_MULTI_CHAN 3

typedef struct SgiContext {
    AVFrame picture;
} SgiContext;

static av_cold int encode_init(AVCodecContext *avctx)
{
    SgiContext *s = avctx->priv_data;

    if (avctx->width > 65535 || avctx->height > 65535) {
        av_log(avctx, AV_LOG_ERROR, "SGI does not support resolutions above 65535x65535\n");
        return -1;
    }

    avcodec_get_frame_defaults(&s->picture);
    avctx->coded_frame = &s->picture;

    return 0;
}

static int encode_frame(AVCodecContext *avctx, AVPacket *pkt,
                        const AVFrame *frame, int *got_packet)
{
    SgiContext *s = avctx->priv_data;
    AVFrame * const p = &s->picture;
    uint8_t *offsettab, *lengthtab, *in_buf, *encode_buf, *buf;
    int x, y, z, length, tablesize, ret;
    unsigned int width, height, depth, dimension, bytes_per_channel, pixmax, put_be;
    unsigned char *end_buf;

    *p = *frame;
    p->pict_type = AV_PICTURE_TYPE_I;
    p->key_frame = 1;

    width  = avctx->width;
    height = avctx->height;
    bytes_per_channel = 1;
    pixmax = 0xFF;
    put_be = HAVE_BIGENDIAN;

    switch (avctx->pix_fmt) {
    case AV_PIX_FMT_GRAY8:
        dimension = SGI_SINGLE_CHAN;
        depth     = SGI_GRAYSCALE;
        break;
    case AV_PIX_FMT_RGB24:
        dimension = SGI_MULTI_CHAN;
        depth     = SGI_RGB;
        break;
    case AV_PIX_FMT_RGBA:
        dimension = SGI_MULTI_CHAN;
        depth     = SGI_RGBA;
        break;
    case PIX_FMT_GRAY16LE:
        put_be = !HAVE_BIGENDIAN;
    case PIX_FMT_GRAY16BE:
        avctx->coder_type = FF_CODER_TYPE_RAW;
        bytes_per_channel = 2;
        pixmax = 0xFFFF;
        dimension = SGI_SINGLE_CHAN;
        depth     = SGI_GRAYSCALE;
        break;
    case PIX_FMT_RGB48LE:
        put_be = !HAVE_BIGENDIAN;
    case PIX_FMT_RGB48BE:
        avctx->coder_type = FF_CODER_TYPE_RAW;
        bytes_per_channel = 2;
        pixmax = 0xFFFF;
        dimension = SGI_MULTI_CHAN;
        depth     = SGI_RGB;
        break;
    case PIX_FMT_RGBA64LE:
        put_be = !HAVE_BIGENDIAN;
    case PIX_FMT_RGBA64BE:
        avctx->coder_type = FF_CODER_TYPE_RAW;
        bytes_per_channel = 2;
        pixmax = 0xFFFF;
        dimension = SGI_MULTI_CHAN;
        depth     = SGI_RGBA;
        break;
    default:
        return AVERROR_INVALIDDATA;
    }

    tablesize = depth * height * 4;
    length = SGI_HEADER_SIZE;
    if (avctx->coder_type == FF_CODER_TYPE_RAW)
        length += depth * height * width;
    else // assume ff_rl_encode() produces at most 2x size of input
        length += tablesize * 2 + depth * height * (2 * width + 1);

    if ((ret = ff_alloc_packet2(avctx, pkt, bytes_per_channel * length)) < 0)
        return ret;
    buf     = pkt->data;
    end_buf = pkt->data + pkt->size;

    /* Encode header. */
    bytestream_put_be16(&buf, SGI_MAGIC);
    bytestream_put_byte(&buf, avctx->coder_type != FF_CODER_TYPE_RAW); /* RLE 1 - VERBATIM 0*/
    bytestream_put_byte(&buf, bytes_per_channel);
    bytestream_put_be16(&buf, dimension);
    bytestream_put_be16(&buf, width);
    bytestream_put_be16(&buf, height);
    bytestream_put_be16(&buf, depth);

    bytestream_put_be32(&buf, 0L); /* pixmin */
    bytestream_put_be32(&buf, pixmax);
    bytestream_put_be32(&buf, 0L); /* dummy */

    /* name */
    memset(buf, 0, SGI_HEADER_SIZE);
    buf += 80;

     /* colormap */
    bytestream_put_be32(&buf, 0L);

    /* The rest of the 512 byte header is unused. */
    buf += 404;
    offsettab = buf;

    if (avctx->coder_type  != FF_CODER_TYPE_RAW) {
        /* Skip RLE offset table. */
        buf += tablesize;
        lengthtab = buf;

        /* Skip RLE length table. */
        buf += tablesize;

        /* Make an intermediate consecutive buffer. */
        if (!(encode_buf = av_malloc(width)))
            return -1;

        for (z = 0; z < depth; z++) {
            in_buf = p->data[0] + p->linesize[0] * (height - 1) + z;

            for (y = 0; y < height; y++) {
                bytestream_put_be32(&offsettab, buf - pkt->data);

                for (x = 0; x < width; x++)
                    encode_buf[x] = in_buf[depth * x];

                if ((length = ff_rle_encode(buf, end_buf - buf - 1, encode_buf, 1, width, 0, 0, 0x80, 0)) < 1) {
                    av_free(encode_buf);
                    return -1;
                }

                buf += length;
                bytestream_put_byte(&buf, 0);
                bytestream_put_be32(&lengthtab, length + 1);
                in_buf -= p->linesize[0];
            }
        }

        av_free(encode_buf);
    } else {
        for (z = 0; z < depth; z++) {
            in_buf = p->data[0] + p->linesize[0] * (height - 1) + z * bytes_per_channel;

            for (y = 0; y < height; y++) {
                for (x = 0; x < width * depth; x += depth)
                    if (bytes_per_channel == 1) {
                    bytestream_put_byte(&buf, in_buf[x]);
                    } else {
                        if (put_be) {
                            bytestream_put_be16(&buf, ((uint16_t *)in_buf)[x]);
                        } else {
                            bytestream_put_le16(&buf, ((uint16_t *)in_buf)[x]);
                        }
                    }

                in_buf -= p->linesize[0];
            }
        }
    }

    /* total length */
    pkt->size = buf - pkt->data;
    pkt->flags |= AV_PKT_FLAG_KEY;
    *got_packet = 1;

    return 0;
}

AVCodec ff_sgi_encoder = {
    .name           = "sgi",
    .type           = AVMEDIA_TYPE_VIDEO,
    .id             = AV_CODEC_ID_SGI,
    .priv_data_size = sizeof(SgiContext),
    .init           = encode_init,
    .encode2        = encode_frame,
<<<<<<< HEAD
    .pix_fmts       = (const enum PixelFormat[]){
        PIX_FMT_RGB24, PIX_FMT_RGBA,
        PIX_FMT_RGB48LE, PIX_FMT_RGB48BE,
        PIX_FMT_RGBA64LE, PIX_FMT_RGBA64BE,
        PIX_FMT_GRAY16LE, PIX_FMT_GRAY16BE,
        PIX_FMT_GRAY8, PIX_FMT_NONE
=======
    .pix_fmts       = (const enum AVPixelFormat[]){
        AV_PIX_FMT_RGB24, AV_PIX_FMT_RGBA, AV_PIX_FMT_GRAY8, AV_PIX_FMT_NONE
>>>>>>> 716d413c
    },
    .long_name      = NULL_IF_CONFIG_SMALL("SGI image"),
};<|MERGE_RESOLUTION|>--- conflicted
+++ resolved
@@ -80,27 +80,27 @@
         dimension = SGI_MULTI_CHAN;
         depth     = SGI_RGBA;
         break;
-    case PIX_FMT_GRAY16LE:
+    case AV_PIX_FMT_GRAY16LE:
         put_be = !HAVE_BIGENDIAN;
-    case PIX_FMT_GRAY16BE:
+    case AV_PIX_FMT_GRAY16BE:
         avctx->coder_type = FF_CODER_TYPE_RAW;
         bytes_per_channel = 2;
         pixmax = 0xFFFF;
         dimension = SGI_SINGLE_CHAN;
         depth     = SGI_GRAYSCALE;
         break;
-    case PIX_FMT_RGB48LE:
+    case AV_PIX_FMT_RGB48LE:
         put_be = !HAVE_BIGENDIAN;
-    case PIX_FMT_RGB48BE:
+    case AV_PIX_FMT_RGB48BE:
         avctx->coder_type = FF_CODER_TYPE_RAW;
         bytes_per_channel = 2;
         pixmax = 0xFFFF;
         dimension = SGI_MULTI_CHAN;
         depth     = SGI_RGB;
         break;
-    case PIX_FMT_RGBA64LE:
+    case AV_PIX_FMT_RGBA64LE:
         put_be = !HAVE_BIGENDIAN;
-    case PIX_FMT_RGBA64BE:
+    case AV_PIX_FMT_RGBA64BE:
         avctx->coder_type = FF_CODER_TYPE_RAW;
         bytes_per_channel = 2;
         pixmax = 0xFFFF;
@@ -217,17 +217,12 @@
     .priv_data_size = sizeof(SgiContext),
     .init           = encode_init,
     .encode2        = encode_frame,
-<<<<<<< HEAD
-    .pix_fmts       = (const enum PixelFormat[]){
-        PIX_FMT_RGB24, PIX_FMT_RGBA,
-        PIX_FMT_RGB48LE, PIX_FMT_RGB48BE,
-        PIX_FMT_RGBA64LE, PIX_FMT_RGBA64BE,
-        PIX_FMT_GRAY16LE, PIX_FMT_GRAY16BE,
-        PIX_FMT_GRAY8, PIX_FMT_NONE
-=======
     .pix_fmts       = (const enum AVPixelFormat[]){
-        AV_PIX_FMT_RGB24, AV_PIX_FMT_RGBA, AV_PIX_FMT_GRAY8, AV_PIX_FMT_NONE
->>>>>>> 716d413c
+        AV_PIX_FMT_RGB24, AV_PIX_FMT_RGBA,
+        AV_PIX_FMT_RGB48LE, AV_PIX_FMT_RGB48BE,
+        AV_PIX_FMT_RGBA64LE, AV_PIX_FMT_RGBA64BE,
+        AV_PIX_FMT_GRAY16LE, AV_PIX_FMT_GRAY16BE,
+        AV_PIX_FMT_GRAY8, AV_PIX_FMT_NONE
     },
     .long_name      = NULL_IF_CONFIG_SMALL("SGI image"),
 };