NAME = avcodec
DESC = FFmpeg codec library

HEADERS = ac3_parser.h                                                  \
          adts_parser.h                                                 \
          avcodec.h                                                     \
          avdct.h                                                       \
          avfft.h                                                       \
          d3d11va.h                                                     \
          dirac.h                                                       \
          dv_profile.h                                                  \
          dxva2.h                                                       \
          jni.h                                                         \
          mediacodec.h                                                  \
          qsv.h                                                         \
          vaapi.h                                                       \
          vdpau.h                                                       \
          version.h                                                     \
          videotoolbox.h                                                \
          vorbis_parser.h                                               \
          xvmc.h                                                        \

OBJS = ac3_parser.o                                                     \
       adts_parser.o                                                    \
       allcodecs.o                                                      \
       avdct.o                                                          \
       avpacket.o                                                       \
       avpicture.o                                                      \
       bitstream.o                                                      \
       bitstream_filter.o                                               \
       bitstream_filters.o                                              \
       bsf.o                                                            \
       codec_desc.o                                                     \
       d3d11va.o                                                        \
       decode.o                                                         \
       dirac.o                                                          \
       dv_profile.o                                                     \
       encode.o                                                         \
       imgconvert.o                                                     \
       jni.o                                                            \
       mathtables.o                                                     \
       mediacodec.o                                                     \
       mpeg12framerate.o                                                \
       options.o                                                        \
       mjpegenc_huffman.o                                               \
       parser.o                                                         \
       profiles.o                                                       \
       qsv_api.o                                                        \
       raw.o                                                            \
       utils.o                                                          \
       vorbis_parser.o                                                  \
       xiph.o                                                           \

# subsystems
OBJS-$(CONFIG_AANDCTTABLES)            += aandcttab.o
OBJS-$(CONFIG_AC3DSP)                  += ac3dsp.o ac3.o ac3tab.o
OBJS-$(CONFIG_ADTS_HEADER)             += adts_header.o mpeg4audio.o
OBJS-$(CONFIG_AUDIO_FRAME_QUEUE)       += audio_frame_queue.o
OBJS-$(CONFIG_AUDIODSP)                += audiodsp.o
OBJS-$(CONFIG_BLOCKDSP)                += blockdsp.o
OBJS-$(CONFIG_BSWAPDSP)                += bswapdsp.o
OBJS-$(CONFIG_CABAC)                   += cabac.o
OBJS-$(CONFIG_CBS)                     += cbs.o
OBJS-$(CONFIG_CBS_H264)                += cbs_h2645.o h2645_parse.o
OBJS-$(CONFIG_CBS_H265)                += cbs_h2645.o h2645_parse.o
OBJS-$(CONFIG_CBS_MPEG2)               += cbs_mpeg2.o
OBJS-$(CONFIG_CRYSTALHD)               += crystalhd.o
OBJS-$(CONFIG_DCT)                     += dct.o dct32_fixed.o dct32_float.o
OBJS-$(CONFIG_ERROR_RESILIENCE)        += error_resilience.o
OBJS-$(CONFIG_EXIF)                    += exif.o tiff_common.o
OBJS-$(CONFIG_FAANDCT)                 += faandct.o
OBJS-$(CONFIG_FAANIDCT)                += faanidct.o
OBJS-$(CONFIG_FDCTDSP)                 += fdctdsp.o jfdctfst.o jfdctint.o
FFT-OBJS-$(CONFIG_HARDCODED_TABLES)    += cos_tables.o cos_fixed_tables.o
OBJS-$(CONFIG_FFT)                     += avfft.o fft_fixed.o fft_float.o \
                                          fft_fixed_32.o fft_init_table.o \
                                          $(FFT-OBJS-yes)
OBJS-$(CONFIG_FLACDSP)                 += flacdsp.o
OBJS-$(CONFIG_FMTCONVERT)              += fmtconvert.o
OBJS-$(CONFIG_GOLOMB)                  += golomb.o
OBJS-$(CONFIG_H263DSP)                 += h263dsp.o
OBJS-$(CONFIG_H264CHROMA)              += h264chroma.o
OBJS-$(CONFIG_H264DSP)                 += h264dsp.o h264idct.o
OBJS-$(CONFIG_H264PARSE)               += h264_parse.o h2645_parse.o h264_ps.o
OBJS-$(CONFIG_H264PRED)                += h264pred.o
OBJS-$(CONFIG_H264QPEL)                += h264qpel.o
OBJS-$(CONFIG_HEVCPARSE)               += hevc_parse.o h2645_parse.o hevc_ps.o hevc_sei.o hevc_data.o
OBJS-$(CONFIG_HPELDSP)                 += hpeldsp.o
OBJS-$(CONFIG_HUFFMAN)                 += huffman.o
OBJS-$(CONFIG_HUFFYUVDSP)              += huffyuvdsp.o
OBJS-$(CONFIG_HUFFYUVENCDSP)           += huffyuvencdsp.o
OBJS-$(CONFIG_IDCTDSP)                 += idctdsp.o simple_idct.o jrevdct.o
OBJS-$(CONFIG_IIRFILTER)               += iirfilter.o
OBJS-$(CONFIG_MDCT15)                  += mdct15.o
OBJS-$(CONFIG_INTRAX8)                 += intrax8.o intrax8dsp.o msmpeg4data.o
OBJS-$(CONFIG_IVIDSP)                  += ivi_dsp.o
OBJS-$(CONFIG_JNI)                     += ffjni.o jni.o
OBJS-$(CONFIG_JPEGTABLES)              += jpegtables.o
OBJS-$(CONFIG_LIBXVID)                 += libxvid_rc.o
OBJS-$(CONFIG_LLAUDDSP)                += lossless_audiodsp.o
OBJS-$(CONFIG_LLVIDDSP)                += lossless_videodsp.o
OBJS-$(CONFIG_LLVIDENCDSP)             += lossless_videoencdsp.o
OBJS-$(CONFIG_LPC)                     += lpc.o
OBJS-$(CONFIG_LSP)                     += lsp.o
OBJS-$(CONFIG_LZF)                     += lzf.o
OBJS-$(CONFIG_MDCT)                    += mdct_fixed.o mdct_float.o mdct_fixed_32.o
OBJS-$(CONFIG_ME_CMP)                  += me_cmp.o
OBJS-$(CONFIG_MEDIACODEC)              += mediacodecdec_common.o mediacodec_surface.o mediacodec_wrapper.o mediacodec_sw_buffer.o
OBJS-$(CONFIG_MPEG_ER)                 += mpeg_er.o
OBJS-$(CONFIG_MPEGAUDIO)               += mpegaudio.o
OBJS-$(CONFIG_MPEGAUDIODSP)            += mpegaudiodsp.o                \
                                          mpegaudiodsp_data.o           \
                                          mpegaudiodsp_fixed.o          \
                                          mpegaudiodsp_float.o
OBJS-$(CONFIG_MPEGAUDIOHEADER)         += mpegaudiodecheader.o mpegaudiodata.o
OBJS-$(CONFIG_MPEGVIDEO)               += mpegvideo.o mpegvideodsp.o rl.o \
                                          mpegvideo_motion.o mpegutils.o \
                                          mpegvideodata.o mpegpicture.o
OBJS-$(CONFIG_MPEGVIDEOENC)            += mpegvideo_enc.o mpeg12data.o  \
                                          motion_est.o ratecontrol.o    \
                                          mpegvideoencdsp.o
OBJS-$(CONFIG_MSS34DSP)                += mss34dsp.o
OBJS-$(CONFIG_NVENC)                   += nvenc.o
OBJS-$(CONFIG_PIXBLOCKDSP)             += pixblockdsp.o
OBJS-$(CONFIG_QPELDSP)                 += qpeldsp.o
OBJS-$(CONFIG_QSV)                     += qsv.o
OBJS-$(CONFIG_QSVDEC)                  += qsvdec.o
OBJS-$(CONFIG_QSVENC)                  += qsvenc.o
OBJS-$(CONFIG_RANGECODER)              += rangecoder.o
OBJS-$(CONFIG_RDFT)                    += rdft.o
OBJS-$(CONFIG_RV34DSP)                 += rv34dsp.o
OBJS-$(CONFIG_SHARED)                  += log2_tab.o reverse.o
OBJS-$(CONFIG_SINEWIN)                 += sinewin.o sinewin_fixed.o
OBJS-$(CONFIG_SNAPPY)                  += snappy.o
OBJS-$(CONFIG_STARTCODE)               += startcode.o
OBJS-$(CONFIG_TEXTUREDSP)              += texturedsp.o
OBJS-$(CONFIG_TEXTUREDSPENC)           += texturedspenc.o
OBJS-$(CONFIG_TPELDSP)                 += tpeldsp.o
OBJS-$(CONFIG_VAAPI_ENCODE)            += vaapi_encode.o
OBJS-$(CONFIG_VC1DSP)                  += vc1dsp.o
OBJS-$(CONFIG_VIDEODSP)                += videodsp.o
OBJS-$(CONFIG_VP3DSP)                  += vp3dsp.o
OBJS-$(CONFIG_VP56DSP)                 += vp56dsp.o
OBJS-$(CONFIG_VP8DSP)                  += vp8dsp.o
OBJS-$(CONFIG_V4L2_M2M)                += v4l2_m2m.o v4l2_context.o v4l2_buffers.o v4l2_fmt.o
OBJS-$(CONFIG_WMA_FREQS)               += wma_freqs.o
OBJS-$(CONFIG_WMV2DSP)                 += wmv2dsp.o

# decoders/encoders
OBJS-$(CONFIG_ZERO12V_DECODER)         += 012v.o
OBJS-$(CONFIG_A64MULTI_ENCODER)        += a64multienc.o elbg.o
OBJS-$(CONFIG_A64MULTI5_ENCODER)       += a64multienc.o elbg.o
OBJS-$(CONFIG_AAC_DECODER)             += aacdec.o aactab.o aacsbr.o aacps_float.o \
                                          mpeg4audio.o kbdwin.o \
                                          sbrdsp.o aacpsdsp_float.o cbrt_data.o
OBJS-$(CONFIG_AAC_FIXED_DECODER)       += aacdec_fixed.o aactab.o aacsbr_fixed.o aacps_fixed.o \
                                          mpeg4audio.o kbdwin.o \
                                          sbrdsp_fixed.o aacpsdsp_fixed.o cbrt_data_fixed.o
OBJS-$(CONFIG_AAC_ENCODER)             += aacenc.o aaccoder.o aacenctab.o    \
                                          aacpsy.o aactab.o      \
                                          aacenc_is.o \
                                          aacenc_tns.o \
                                          aacenc_ltp.o \
                                          aacenc_pred.o \
                                          psymodel.o mpeg4audio.o kbdwin.o cbrt_data.o
OBJS-$(CONFIG_AASC_DECODER)            += aasc.o msrledec.o
OBJS-$(CONFIG_AC3_DECODER)             += ac3dec_float.o ac3dec_data.o ac3.o kbdwin.o ac3tab.o
OBJS-$(CONFIG_AC3_FIXED_DECODER)       += ac3dec_fixed.o ac3dec_data.o ac3.o kbdwin.o ac3tab.o
OBJS-$(CONFIG_AC3_ENCODER)             += ac3enc_float.o ac3enc.o ac3tab.o \
                                          ac3.o kbdwin.o
OBJS-$(CONFIG_AC3_FIXED_ENCODER)       += ac3enc_fixed.o ac3enc.o ac3tab.o ac3.o
OBJS-$(CONFIG_AIC_DECODER)             += aic.o
OBJS-$(CONFIG_ALAC_DECODER)            += alac.o alac_data.o alacdsp.o
OBJS-$(CONFIG_ALAC_ENCODER)            += alacenc.o alac_data.o
OBJS-$(CONFIG_ALIAS_PIX_DECODER)       += aliaspixdec.o
OBJS-$(CONFIG_ALIAS_PIX_ENCODER)       += aliaspixenc.o
OBJS-$(CONFIG_ALS_DECODER)             += alsdec.o bgmc.o mlz.o mpeg4audio.o
OBJS-$(CONFIG_AMRNB_DECODER)           += amrnbdec.o celp_filters.o   \
                                          celp_math.o acelp_filters.o \
                                          acelp_vectors.o             \
                                          acelp_pitch_delay.o
OBJS-$(CONFIG_AMRWB_DECODER)           += amrwbdec.o celp_filters.o   \
                                          celp_math.o acelp_filters.o \
                                          acelp_vectors.o             \
                                          acelp_pitch_delay.o
OBJS-$(CONFIG_AMV_ENCODER)             += mjpegenc.o mjpegenc_common.o \
                                          mjpegenc_huffman.o
OBJS-$(CONFIG_ANM_DECODER)             += anm.o
OBJS-$(CONFIG_ANSI_DECODER)            += ansi.o cga_data.o
OBJS-$(CONFIG_APE_DECODER)             += apedec.o
OBJS-$(CONFIG_APTX_DECODER)            += aptx.o
OBJS-$(CONFIG_APTX_ENCODER)            += aptx.o
OBJS-$(CONFIG_APNG_DECODER)            += png.o pngdec.o pngdsp.o
OBJS-$(CONFIG_APNG_ENCODER)            += png.o pngenc.o
OBJS-$(CONFIG_SSA_DECODER)             += assdec.o ass.o
OBJS-$(CONFIG_SSA_ENCODER)             += assenc.o ass.o
OBJS-$(CONFIG_ASS_DECODER)             += assdec.o ass.o
OBJS-$(CONFIG_ASS_ENCODER)             += assenc.o ass.o
OBJS-$(CONFIG_ASV1_DECODER)            += asvdec.o asv.o mpeg12data.o
OBJS-$(CONFIG_ASV1_ENCODER)            += asvenc.o asv.o mpeg12data.o
OBJS-$(CONFIG_ASV2_DECODER)            += asvdec.o asv.o mpeg12data.o
OBJS-$(CONFIG_ASV2_ENCODER)            += asvenc.o asv.o mpeg12data.o
OBJS-$(CONFIG_ATRAC1_DECODER)          += atrac1.o atrac.o
OBJS-$(CONFIG_ATRAC3_DECODER)          += atrac3.o atrac.o
OBJS-$(CONFIG_ATRAC3AL_DECODER)        += atrac3.o atrac.o
OBJS-$(CONFIG_ATRAC3P_DECODER)         += atrac3plusdec.o atrac3plus.o \
                                          atrac3plusdsp.o atrac.o
OBJS-$(CONFIG_ATRAC3PAL_DECODER)       += atrac3plusdec.o atrac3plus.o \
                                          atrac3plusdsp.o atrac.o
OBJS-$(CONFIG_AURA_DECODER)            += cyuv.o
OBJS-$(CONFIG_AURA2_DECODER)           += aura.o
OBJS-$(CONFIG_AVRN_DECODER)            += avrndec.o mjpegdec.o
OBJS-$(CONFIG_AVRP_DECODER)            += r210dec.o
OBJS-$(CONFIG_AVRP_ENCODER)            += r210enc.o
OBJS-$(CONFIG_AVS_DECODER)             += avs.o
OBJS-$(CONFIG_AVUI_DECODER)            += avuidec.o
OBJS-$(CONFIG_AVUI_ENCODER)            += avuienc.o
OBJS-$(CONFIG_AYUV_DECODER)            += v408dec.o
OBJS-$(CONFIG_AYUV_ENCODER)            += v408enc.o
OBJS-$(CONFIG_BETHSOFTVID_DECODER)     += bethsoftvideo.o
OBJS-$(CONFIG_BFI_DECODER)             += bfi.o
OBJS-$(CONFIG_BINK_DECODER)            += bink.o binkdsp.o
OBJS-$(CONFIG_BINKAUDIO_DCT_DECODER)   += binkaudio.o
OBJS-$(CONFIG_BINKAUDIO_RDFT_DECODER)  += binkaudio.o
OBJS-$(CONFIG_BINTEXT_DECODER)         += bintext.o cga_data.o
OBJS-$(CONFIG_BITPACKED_DECODER)       += bitpacked.o
OBJS-$(CONFIG_BMP_DECODER)             += bmp.o msrledec.o
OBJS-$(CONFIG_BMP_ENCODER)             += bmpenc.o
OBJS-$(CONFIG_BMV_AUDIO_DECODER)       += bmvaudio.o
OBJS-$(CONFIG_BMV_VIDEO_DECODER)       += bmvvideo.o
OBJS-$(CONFIG_BRENDER_PIX_DECODER)     += brenderpix.o
OBJS-$(CONFIG_C93_DECODER)             += c93.o
OBJS-$(CONFIG_CAVS_DECODER)            += cavs.o cavsdec.o cavsdsp.o \
                                          cavsdata.o
OBJS-$(CONFIG_CCAPTION_DECODER)        += ccaption_dec.o
OBJS-$(CONFIG_CDGRAPHICS_DECODER)      += cdgraphics.o
OBJS-$(CONFIG_CDXL_DECODER)            += cdxl.o
OBJS-$(CONFIG_CFHD_DECODER)            += cfhd.o cfhddata.o
OBJS-$(CONFIG_CINEPAK_DECODER)         += cinepak.o
OBJS-$(CONFIG_CINEPAK_ENCODER)         += cinepakenc.o elbg.o
OBJS-$(CONFIG_CLEARVIDEO_DECODER)      += clearvideo.o
OBJS-$(CONFIG_CLJR_DECODER)            += cljrdec.o
OBJS-$(CONFIG_CLJR_ENCODER)            += cljrenc.o
OBJS-$(CONFIG_CLLC_DECODER)            += cllc.o canopus.o
OBJS-$(CONFIG_COMFORTNOISE_DECODER)    += cngdec.o celp_filters.o
OBJS-$(CONFIG_COMFORTNOISE_ENCODER)    += cngenc.o
OBJS-$(CONFIG_COOK_DECODER)            += cook.o
OBJS-$(CONFIG_CPIA_DECODER)            += cpia.o
OBJS-$(CONFIG_CSCD_DECODER)            += cscd.o
OBJS-$(CONFIG_CYUV_DECODER)            += cyuv.o
OBJS-$(CONFIG_DCA_DECODER)             += dcadec.o dca.o dcadata.o dcahuff.o \
                                          dca_core.o dca_exss.o dca_xll.o dca_lbr.o \
                                          dcadsp.o dcadct.o synth_filter.o
OBJS-$(CONFIG_DCA_ENCODER)             += dcaenc.o dca.o dcadata.o dcahuff.o \
                                          dcaadpcm.o
OBJS-$(CONFIG_DDS_DECODER)             += dds.o
OBJS-$(CONFIG_DIRAC_DECODER)           += diracdec.o dirac.o diracdsp.o diractab.o \
                                          dirac_arith.o dirac_dwt.o dirac_vlc.o
OBJS-$(CONFIG_DFA_DECODER)             += dfa.o
OBJS-$(CONFIG_DNXHD_DECODER)           += dnxhddec.o dnxhddata.o
OBJS-$(CONFIG_DNXHD_ENCODER)           += dnxhdenc.o dnxhddata.o
OBJS-$(CONFIG_DOLBY_E_DECODER)         += dolby_e.o kbdwin.o
OBJS-$(CONFIG_DPX_DECODER)             += dpx.o
OBJS-$(CONFIG_DPX_ENCODER)             += dpxenc.o
OBJS-$(CONFIG_DSD_LSBF_DECODER)        += dsddec.o dsd.o
OBJS-$(CONFIG_DSD_MSBF_DECODER)        += dsddec.o dsd.o
OBJS-$(CONFIG_DSD_LSBF_PLANAR_DECODER) += dsddec.o dsd.o
OBJS-$(CONFIG_DSD_MSBF_PLANAR_DECODER) += dsddec.o dsd.o
OBJS-$(CONFIG_DSICINAUDIO_DECODER)     += dsicinaudio.o
OBJS-$(CONFIG_DSICINVIDEO_DECODER)     += dsicinvideo.o
OBJS-$(CONFIG_DSS_SP_DECODER)          += dss_sp.o
OBJS-$(CONFIG_DST_DECODER)             += dstdec.o dsd.o
OBJS-$(CONFIG_DVBSUB_DECODER)          += dvbsubdec.o
OBJS-$(CONFIG_DVBSUB_ENCODER)          += dvbsub.o
OBJS-$(CONFIG_DVDSUB_DECODER)          += dvdsubdec.o
OBJS-$(CONFIG_DVDSUB_ENCODER)          += dvdsubenc.o
OBJS-$(CONFIG_DVAUDIO_DECODER)         += dvaudiodec.o
OBJS-$(CONFIG_DVVIDEO_DECODER)         += dvdec.o dv.o dvdata.o
OBJS-$(CONFIG_DVVIDEO_ENCODER)         += dvenc.o dv.o dvdata.o
OBJS-$(CONFIG_DXA_DECODER)             += dxa.o
OBJS-$(CONFIG_DXTORY_DECODER)          += dxtory.o
OBJS-$(CONFIG_DXV_DECODER)             += dxv.o
OBJS-$(CONFIG_EAC3_DECODER)            += eac3_data.o
OBJS-$(CONFIG_EAC3_ENCODER)            += eac3enc.o eac3_data.o
OBJS-$(CONFIG_EACMV_DECODER)           += eacmv.o
OBJS-$(CONFIG_EAMAD_DECODER)           += eamad.o eaidct.o mpeg12.o \
                                          mpeg12data.o
OBJS-$(CONFIG_EATGQ_DECODER)           += eatgq.o eaidct.o
OBJS-$(CONFIG_EATGV_DECODER)           += eatgv.o
OBJS-$(CONFIG_EATQI_DECODER)           += eatqi.o eaidct.o mpeg12.o mpeg12data.o mpegvideodata.o rl.o
OBJS-$(CONFIG_EIGHTBPS_DECODER)        += 8bps.o
OBJS-$(CONFIG_EIGHTSVX_EXP_DECODER)    += 8svx.o
OBJS-$(CONFIG_EIGHTSVX_FIB_DECODER)    += 8svx.o
OBJS-$(CONFIG_ESCAPE124_DECODER)       += escape124.o
OBJS-$(CONFIG_ESCAPE130_DECODER)       += escape130.o
OBJS-$(CONFIG_EVRC_DECODER)            += evrcdec.o acelp_vectors.o lsp.o
OBJS-$(CONFIG_EXR_DECODER)             += exr.o exrdsp.o
OBJS-$(CONFIG_FFV1_DECODER)            += ffv1dec.o ffv1.o
OBJS-$(CONFIG_FFV1_ENCODER)            += ffv1enc.o ffv1.o
OBJS-$(CONFIG_FFWAVESYNTH_DECODER)     += ffwavesynth.o
OBJS-$(CONFIG_FIC_DECODER)             += fic.o
OBJS-$(CONFIG_FITS_DECODER)            += fitsdec.o fits.o
OBJS-$(CONFIG_FITS_ENCODER)            += fitsenc.o
OBJS-$(CONFIG_FLAC_DECODER)            += flacdec.o flacdata.o flac.o
OBJS-$(CONFIG_FLAC_ENCODER)            += flacenc.o flacdata.o flac.o vorbis_data.o
OBJS-$(CONFIG_FLASHSV_DECODER)         += flashsv.o
OBJS-$(CONFIG_FLASHSV_ENCODER)         += flashsvenc.o
OBJS-$(CONFIG_FLASHSV2_ENCODER)        += flashsv2enc.o
OBJS-$(CONFIG_FLASHSV2_DECODER)        += flashsv.o
OBJS-$(CONFIG_FLIC_DECODER)            += flicvideo.o
OBJS-$(CONFIG_FMVC_DECODER)            += fmvc.o
OBJS-$(CONFIG_FOURXM_DECODER)          += 4xm.o
OBJS-$(CONFIG_FRAPS_DECODER)           += fraps.o
OBJS-$(CONFIG_FRWU_DECODER)            += frwu.o
OBJS-$(CONFIG_G2M_DECODER)             += g2meet.o elsdec.o
OBJS-$(CONFIG_G723_1_DECODER)          += g723_1dec.o g723_1.o \
                                          acelp_vectors.o celp_filters.o celp_math.o
OBJS-$(CONFIG_G723_1_ENCODER)          += g723_1enc.o g723_1.o \
                                          acelp_vectors.o celp_filters.o celp_math.o
OBJS-$(CONFIG_G729_DECODER)            += g729dec.o lsp.o celp_math.o celp_filters.o acelp_filters.o acelp_pitch_delay.o acelp_vectors.o g729postfilter.o
OBJS-$(CONFIG_GDV_DECODER)             += gdv.o
OBJS-$(CONFIG_GIF_DECODER)             += gifdec.o lzw.o
OBJS-$(CONFIG_GIF_ENCODER)             += gif.o lzwenc.o
OBJS-$(CONFIG_GREMLIN_DPCM_DECODER)    += dpcm.o
OBJS-$(CONFIG_GSM_DECODER)             += gsmdec.o gsmdec_data.o msgsmdec.o
OBJS-$(CONFIG_GSM_MS_DECODER)          += gsmdec.o gsmdec_data.o msgsmdec.o
OBJS-$(CONFIG_H261_DECODER)            += h261dec.o h261data.o h261.o
OBJS-$(CONFIG_H261_ENCODER)            += h261enc.o h261data.o h261.o
OBJS-$(CONFIG_H263_DECODER)            += h263dec.o h263.o ituh263dec.o        \
                                          mpeg4video.o mpeg4videodec.o flvdec.o\
                                          intelh263dec.o h263data.o
OBJS-$(CONFIG_H263_ENCODER)            += mpeg4videoenc.o mpeg4video.o  \
                                          h263.o ituh263enc.o flvenc.o h263data.o
OBJS-$(CONFIG_H263_V4L2M2M_DECODER)    += v4l2_m2m_dec.o
OBJS-$(CONFIG_H263_V4L2M2M_ENCODER)    += v4l2_m2m_enc.o
OBJS-$(CONFIG_H264_DECODER)            += h264dec.o h264_cabac.o h264_cavlc.o \
                                          h264_direct.o h264_loopfilter.o  \
                                          h264_mb.o h264_picture.o \
                                          h264_refs.o h264_sei.o \
                                          h264_slice.o h264data.o
OBJS-$(CONFIG_H264_CUVID_DECODER)      += cuviddec.o
OBJS-$(CONFIG_H264_MEDIACODEC_DECODER) += mediacodecdec.o
OBJS-$(CONFIG_H264_MMAL_DECODER)       += mmaldec.o
OBJS-$(CONFIG_H264_NVENC_ENCODER)      += nvenc_h264.o
OBJS-$(CONFIG_NVENC_ENCODER)           += nvenc_h264.o
OBJS-$(CONFIG_NVENC_H264_ENCODER)      += nvenc_h264.o
OBJS-$(CONFIG_H264_OMX_ENCODER)        += omx.o
OBJS-$(CONFIG_H264_QSV_DECODER)        += qsvdec_h2645.o
OBJS-$(CONFIG_H264_QSV_ENCODER)        += qsvenc_h264.o
OBJS-$(CONFIG_H264_RKMPP_DECODER)      += rkmppdec.o
OBJS-$(CONFIG_H264_VAAPI_ENCODER)      += vaapi_encode_h264.o
OBJS-$(CONFIG_H264_VIDEOTOOLBOX_ENCODER) += videotoolboxenc.o
OBJS-$(CONFIG_H264_V4L2M2M_DECODER)    += v4l2_m2m_dec.o
OBJS-$(CONFIG_H264_V4L2M2M_ENCODER)    += v4l2_m2m_enc.o
OBJS-$(CONFIG_HAP_DECODER)             += hapdec.o hap.o
OBJS-$(CONFIG_HAP_ENCODER)             += hapenc.o hap.o
OBJS-$(CONFIG_HEVC_DECODER)            += hevcdec.o hevc_mvs.o \
                                          hevc_cabac.o hevc_refs.o hevcpred.o    \
                                          hevcdsp.o hevc_filter.o hevc_data.o
OBJS-$(CONFIG_HEVC_CUVID_DECODER)      += cuviddec.o
OBJS-$(CONFIG_HEVC_MEDIACODEC_DECODER) += mediacodecdec.o
OBJS-$(CONFIG_HEVC_NVENC_ENCODER)      += nvenc_hevc.o
OBJS-$(CONFIG_NVENC_HEVC_ENCODER)      += nvenc_hevc.o
OBJS-$(CONFIG_HEVC_QSV_DECODER)        += qsvdec_h2645.o
OBJS-$(CONFIG_HEVC_QSV_ENCODER)        += qsvenc_hevc.o hevc_ps_enc.o       \
                                          hevc_data.o
OBJS-$(CONFIG_HEVC_RKMPP_DECODER)      += rkmppdec.o
OBJS-$(CONFIG_HEVC_VAAPI_ENCODER)      += vaapi_encode_h265.o
OBJS-$(CONFIG_HEVC_V4L2M2M_DECODER)    += v4l2_m2m_dec.o
OBJS-$(CONFIG_HEVC_V4L2M2M_ENCODER)    += v4l2_m2m_enc.o
OBJS-$(CONFIG_HNM4_VIDEO_DECODER)      += hnm4video.o
OBJS-$(CONFIG_HQ_HQA_DECODER)          += hq_hqa.o hq_hqadata.o hq_hqadsp.o \
                                          canopus.o
OBJS-$(CONFIG_HQX_DECODER)             += hqx.o hqxvlc.o hqxdsp.o canopus.o
OBJS-$(CONFIG_HUFFYUV_DECODER)         += huffyuv.o huffyuvdec.o
OBJS-$(CONFIG_HUFFYUV_ENCODER)         += huffyuv.o huffyuvenc.o
OBJS-$(CONFIG_IDCIN_DECODER)           += idcinvideo.o
OBJS-$(CONFIG_IDF_DECODER)             += bintext.o cga_data.o
OBJS-$(CONFIG_IFF_ILBM_DECODER)        += iff.o
OBJS-$(CONFIG_IMC_DECODER)             += imc.o
OBJS-$(CONFIG_INDEO2_DECODER)          += indeo2.o
OBJS-$(CONFIG_INDEO3_DECODER)          += indeo3.o
OBJS-$(CONFIG_INDEO4_DECODER)          += indeo4.o ivi.o
OBJS-$(CONFIG_INDEO5_DECODER)          += indeo5.o ivi.o
OBJS-$(CONFIG_INTERPLAY_ACM_DECODER)   += interplayacm.o
OBJS-$(CONFIG_INTERPLAY_DPCM_DECODER)  += dpcm.o
OBJS-$(CONFIG_INTERPLAY_VIDEO_DECODER) += interplayvideo.o
OBJS-$(CONFIG_JACOSUB_DECODER)         += jacosubdec.o ass.o
OBJS-$(CONFIG_JPEG2000_ENCODER)        += j2kenc.o mqcenc.o mqc.o jpeg2000.o \
                                          jpeg2000dwt.o
OBJS-$(CONFIG_JPEG2000_DECODER)        += jpeg2000dec.o jpeg2000.o jpeg2000dsp.o \
                                          jpeg2000dwt.o mqcdec.o mqc.o
OBJS-$(CONFIG_JPEGLS_DECODER)          += jpeglsdec.o jpegls.o
OBJS-$(CONFIG_JPEGLS_ENCODER)          += jpeglsenc.o jpegls.o
OBJS-$(CONFIG_JV_DECODER)              += jvdec.o
OBJS-$(CONFIG_KGV1_DECODER)            += kgv1dec.o
OBJS-$(CONFIG_KMVC_DECODER)            += kmvc.o
OBJS-$(CONFIG_LAGARITH_DECODER)        += lagarith.o lagarithrac.o
OBJS-$(CONFIG_LJPEG_ENCODER)           += ljpegenc.o mjpegenc_common.o
OBJS-$(CONFIG_LOCO_DECODER)            += loco.o
OBJS-$(CONFIG_M101_DECODER)            += m101.o
OBJS-$(CONFIG_MACE3_DECODER)           += mace.o
OBJS-$(CONFIG_MACE6_DECODER)           += mace.o
OBJS-$(CONFIG_MAGICYUV_DECODER)        += magicyuv.o
OBJS-$(CONFIG_MAGICYUV_ENCODER)        += magicyuvenc.o
OBJS-$(CONFIG_MDEC_DECODER)            += mdec.o mpeg12.o mpeg12data.o
OBJS-$(CONFIG_METASOUND_DECODER)       += metasound.o metasound_data.o \
                                          twinvq.o
OBJS-$(CONFIG_MICRODVD_DECODER)        += microdvddec.o ass.o
OBJS-$(CONFIG_MIMIC_DECODER)           += mimic.o
OBJS-$(CONFIG_MJPEG_DECODER)           += mjpegdec.o
OBJS-$(CONFIG_MJPEG_ENCODER)           += mjpegenc.o mjpegenc_common.o \
                                          mjpegenc_huffman.o
OBJS-$(CONFIG_MJPEGB_DECODER)          += mjpegbdec.o
OBJS-$(CONFIG_MJPEG_QSV_ENCODER)       += qsvenc_jpeg.o
OBJS-$(CONFIG_MJPEG_VAAPI_ENCODER)     += vaapi_encode_mjpeg.o
OBJS-$(CONFIG_MLP_DECODER)             += mlpdec.o mlpdsp.o
OBJS-$(CONFIG_MLP_ENCODER)             += mlpenc.o mlp.o
OBJS-$(CONFIG_MMVIDEO_DECODER)         += mmvideo.o
OBJS-$(CONFIG_MOTIONPIXELS_DECODER)    += motionpixels.o
OBJS-$(CONFIG_MOVTEXT_DECODER)         += movtextdec.o ass.o
OBJS-$(CONFIG_MOVTEXT_ENCODER)         += movtextenc.o ass_split.o
OBJS-$(CONFIG_MP1_DECODER)             += mpegaudiodec_fixed.o
OBJS-$(CONFIG_MP1FLOAT_DECODER)        += mpegaudiodec_float.o
OBJS-$(CONFIG_MP2_DECODER)             += mpegaudiodec_fixed.o
OBJS-$(CONFIG_MP2_ENCODER)             += mpegaudioenc_float.o mpegaudio.o \
                                          mpegaudiodata.o mpegaudiodsp_data.o
OBJS-$(CONFIG_MP2FIXED_ENCODER)        += mpegaudioenc_fixed.o mpegaudio.o \
                                          mpegaudiodata.o mpegaudiodsp_data.o
OBJS-$(CONFIG_MP2FLOAT_DECODER)        += mpegaudiodec_float.o
OBJS-$(CONFIG_MP3_DECODER)             += mpegaudiodec_fixed.o
OBJS-$(CONFIG_MP3ADU_DECODER)          += mpegaudiodec_fixed.o
OBJS-$(CONFIG_MP3ADUFLOAT_DECODER)     += mpegaudiodec_float.o
OBJS-$(CONFIG_MP3FLOAT_DECODER)        += mpegaudiodec_float.o
OBJS-$(CONFIG_MP3ON4_DECODER)          += mpegaudiodec_fixed.o mpeg4audio.o
OBJS-$(CONFIG_MP3ON4FLOAT_DECODER)     += mpegaudiodec_float.o mpeg4audio.o
OBJS-$(CONFIG_MPC7_DECODER)            += mpc7.o mpc.o
OBJS-$(CONFIG_MPC8_DECODER)            += mpc8.o mpc.o
OBJS-$(CONFIG_MPEGVIDEO_DECODER)       += mpeg12dec.o mpeg12.o mpeg12data.o
OBJS-$(CONFIG_MPEG1VIDEO_DECODER)      += mpeg12dec.o mpeg12.o mpeg12data.o
OBJS-$(CONFIG_MPEG1VIDEO_ENCODER)      += mpeg12enc.o mpeg12.o
OBJS-$(CONFIG_MPEG1_V4L2M2M_DECODER)   += v4l2_m2m_dec.o
OBJS-$(CONFIG_MPEG2_MMAL_DECODER)      += mmaldec.o
OBJS-$(CONFIG_MPEG2_QSV_DECODER)       += qsvdec_other.o
OBJS-$(CONFIG_MPEG2_QSV_ENCODER)       += qsvenc_mpeg2.o
OBJS-$(CONFIG_MPEG2VIDEO_DECODER)      += mpeg12dec.o mpeg12.o mpeg12data.o
OBJS-$(CONFIG_MPEG2VIDEO_ENCODER)      += mpeg12enc.o mpeg12.o
OBJS-$(CONFIG_MPEG2_MEDIACODEC_DECODER) += mediacodecdec.o
OBJS-$(CONFIG_MPEG2_VAAPI_ENCODER)     += vaapi_encode_mpeg2.o
OBJS-$(CONFIG_MPEG2_V4L2M2M_DECODER)   += v4l2_m2m_dec.o
OBJS-$(CONFIG_MPEG4_DECODER)           += xvididct.o
OBJS-$(CONFIG_MPEG4_MEDIACODEC_DECODER) += mediacodecdec.o
OBJS-$(CONFIG_MPEG4_OMX_ENCODER)       += omx.o
OBJS-$(CONFIG_MPEG4_V4L2M2M_DECODER)   += v4l2_m2m_dec.o
OBJS-$(CONFIG_MPEG4_V4L2M2M_ENCODER)   += v4l2_m2m_enc.o
OBJS-$(CONFIG_MPL2_DECODER)            += mpl2dec.o ass.o
OBJS-$(CONFIG_MSA1_DECODER)            += mss3.o
OBJS-$(CONFIG_MSCC_DECODER)            += mscc.o
OBJS-$(CONFIG_MSMPEG4V1_DECODER)       += msmpeg4dec.o msmpeg4.o msmpeg4data.o
OBJS-$(CONFIG_MSMPEG4V2_DECODER)       += msmpeg4dec.o msmpeg4.o msmpeg4data.o
OBJS-$(CONFIG_MSMPEG4V2_ENCODER)       += msmpeg4enc.o msmpeg4.o msmpeg4data.o
OBJS-$(CONFIG_MSMPEG4V3_DECODER)       += msmpeg4dec.o msmpeg4.o msmpeg4data.o
OBJS-$(CONFIG_MSMPEG4V3_ENCODER)       += msmpeg4enc.o msmpeg4.o msmpeg4data.o
OBJS-$(CONFIG_MSRLE_DECODER)           += msrle.o msrledec.o
OBJS-$(CONFIG_MSS1_DECODER)            += mss1.o mss12.o
OBJS-$(CONFIG_MSS2_DECODER)            += mss2.o mss12.o mss2dsp.o wmv2data.o
OBJS-$(CONFIG_MSVIDEO1_DECODER)        += msvideo1.o
OBJS-$(CONFIG_MSVIDEO1_ENCODER)        += msvideo1enc.o elbg.o
OBJS-$(CONFIG_MSZH_DECODER)            += lcldec.o
OBJS-$(CONFIG_MTS2_DECODER)            += mss4.o
OBJS-$(CONFIG_MVC1_DECODER)            += mvcdec.o
OBJS-$(CONFIG_MVC2_DECODER)            += mvcdec.o
OBJS-$(CONFIG_MXPEG_DECODER)           += mxpegdec.o
OBJS-$(CONFIG_NELLYMOSER_DECODER)      += nellymoserdec.o nellymoser.o
OBJS-$(CONFIG_NELLYMOSER_ENCODER)      += nellymoserenc.o nellymoser.o
OBJS-$(CONFIG_NUV_DECODER)             += nuv.o rtjpeg.o
OBJS-$(CONFIG_ON2AVC_DECODER)          += on2avc.o on2avcdata.o
OBJS-$(CONFIG_OPUS_DECODER)            += opusdec.o opus.o opus_celt.o opus_rc.o \
                                          opus_pvq.o opus_silk.o opustab.o vorbis_data.o
OBJS-$(CONFIG_OPUS_ENCODER)            += opusenc.o opus_rc.o opustab.o opus_pvq.o \
                                          opusenc_psy.o
OBJS-$(CONFIG_PAF_AUDIO_DECODER)       += pafaudio.o
OBJS-$(CONFIG_PAF_VIDEO_DECODER)       += pafvideo.o
OBJS-$(CONFIG_PAM_DECODER)             += pnmdec.o pnm.o
OBJS-$(CONFIG_PAM_ENCODER)             += pamenc.o
OBJS-$(CONFIG_PBM_DECODER)             += pnmdec.o pnm.o
OBJS-$(CONFIG_PBM_ENCODER)             += pnmenc.o
OBJS-$(CONFIG_PCX_DECODER)             += pcx.o
OBJS-$(CONFIG_PCX_ENCODER)             += pcxenc.o
OBJS-$(CONFIG_PGM_DECODER)             += pnmdec.o pnm.o
OBJS-$(CONFIG_PGM_ENCODER)             += pnmenc.o
OBJS-$(CONFIG_PGMYUV_DECODER)          += pnmdec.o pnm.o
OBJS-$(CONFIG_PGMYUV_ENCODER)          += pnmenc.o
OBJS-$(CONFIG_PGSSUB_DECODER)          += pgssubdec.o
OBJS-$(CONFIG_PICTOR_DECODER)          += pictordec.o cga_data.o
OBJS-$(CONFIG_PIXLET_DECODER)          += pixlet.o
OBJS-$(CONFIG_PJS_DECODER)             += textdec.o ass.o
OBJS-$(CONFIG_PNG_DECODER)             += png.o pngdec.o pngdsp.o
OBJS-$(CONFIG_PNG_ENCODER)             += png.o pngenc.o
OBJS-$(CONFIG_PPM_DECODER)             += pnmdec.o pnm.o
OBJS-$(CONFIG_PPM_ENCODER)             += pnmenc.o
OBJS-$(CONFIG_PRORES_DECODER)          += proresdec2.o proresdsp.o proresdata.o
OBJS-$(CONFIG_PRORES_LGPL_DECODER)     += proresdec_lgpl.o proresdsp.o proresdata.o
OBJS-$(CONFIG_PRORES_ENCODER)          += proresenc_anatoliy.o
OBJS-$(CONFIG_PRORES_AW_ENCODER)       += proresenc_anatoliy.o
OBJS-$(CONFIG_PRORES_KS_ENCODER)       += proresenc_kostya.o proresdata.o
OBJS-$(CONFIG_PSD_DECODER)             += psd.o
OBJS-$(CONFIG_PTX_DECODER)             += ptx.o
OBJS-$(CONFIG_QCELP_DECODER)           += qcelpdec.o                     \
                                          celp_filters.o acelp_vectors.o \
                                          acelp_filters.o
OBJS-$(CONFIG_QDM2_DECODER)            += qdm2.o
OBJS-$(CONFIG_QDMC_DECODER)            += qdmc.o
OBJS-$(CONFIG_QDRAW_DECODER)           += qdrw.o
OBJS-$(CONFIG_QPEG_DECODER)            += qpeg.o
OBJS-$(CONFIG_QTRLE_DECODER)           += qtrle.o
OBJS-$(CONFIG_QTRLE_ENCODER)           += qtrleenc.o
OBJS-$(CONFIG_R10K_DECODER)            += r210dec.o
OBJS-$(CONFIG_R10K_ENCODER)            += r210enc.o
OBJS-$(CONFIG_R210_DECODER)            += r210dec.o
OBJS-$(CONFIG_R210_ENCODER)            += r210enc.o
OBJS-$(CONFIG_RA_144_DECODER)          += ra144dec.o ra144.o celp_filters.o
OBJS-$(CONFIG_RA_144_ENCODER)          += ra144enc.o ra144.o celp_filters.o
OBJS-$(CONFIG_RA_288_DECODER)          += ra288.o celp_filters.o
OBJS-$(CONFIG_RALF_DECODER)            += ralf.o
OBJS-$(CONFIG_RAWVIDEO_DECODER)        += rawdec.o
OBJS-$(CONFIG_RAWVIDEO_ENCODER)        += rawenc.o
OBJS-$(CONFIG_REALTEXT_DECODER)        += realtextdec.o ass.o
OBJS-$(CONFIG_RL2_DECODER)             += rl2.o
OBJS-$(CONFIG_ROQ_DECODER)             += roqvideodec.o roqvideo.o
OBJS-$(CONFIG_ROQ_ENCODER)             += roqvideoenc.o roqvideo.o elbg.o
OBJS-$(CONFIG_ROQ_DPCM_DECODER)        += dpcm.o
OBJS-$(CONFIG_ROQ_DPCM_ENCODER)        += roqaudioenc.o
OBJS-$(CONFIG_RPZA_DECODER)            += rpza.o
OBJS-$(CONFIG_RSCC_DECODER)            += rscc.o
OBJS-$(CONFIG_RV10_DECODER)            += rv10.o
OBJS-$(CONFIG_RV10_ENCODER)            += rv10enc.o
OBJS-$(CONFIG_RV20_DECODER)            += rv10.o
OBJS-$(CONFIG_RV20_ENCODER)            += rv20enc.o
OBJS-$(CONFIG_RV30_DECODER)            += rv30.o rv34.o rv30dsp.o
OBJS-$(CONFIG_RV40_DECODER)            += rv40.o rv34.o rv40dsp.o
OBJS-$(CONFIG_SAMI_DECODER)            += samidec.o ass.o htmlsubtitles.o
OBJS-$(CONFIG_S302M_DECODER)           += s302m.o
OBJS-$(CONFIG_S302M_ENCODER)           += s302menc.o
OBJS-$(CONFIG_SANM_DECODER)            += sanm.o
OBJS-$(CONFIG_SCPR_DECODER)            += scpr.o
OBJS-$(CONFIG_SCREENPRESSO_DECODER)    += screenpresso.o
OBJS-$(CONFIG_SDX2_DPCM_DECODER)       += dpcm.o
OBJS-$(CONFIG_SGI_DECODER)             += sgidec.o
OBJS-$(CONFIG_SGI_ENCODER)             += sgienc.o rle.o
OBJS-$(CONFIG_SGIRLE_DECODER)          += sgirledec.o
OBJS-$(CONFIG_SHEERVIDEO_DECODER)      += sheervideo.o
OBJS-$(CONFIG_SHORTEN_DECODER)         += shorten.o
OBJS-$(CONFIG_SIPR_DECODER)            += sipr.o acelp_pitch_delay.o \
                                          celp_math.o acelp_vectors.o \
                                          acelp_filters.o celp_filters.o \
                                          sipr16k.o
OBJS-$(CONFIG_SMACKAUD_DECODER)        += smacker.o
OBJS-$(CONFIG_SMACKER_DECODER)         += smacker.o
OBJS-$(CONFIG_SMC_DECODER)             += smc.o
OBJS-$(CONFIG_SMVJPEG_DECODER)         += smvjpegdec.o
OBJS-$(CONFIG_SNOW_DECODER)            += snowdec.o snow.o snow_dwt.o
OBJS-$(CONFIG_SNOW_ENCODER)            += snowenc.o snow.o snow_dwt.o             \
                                          h263.o ituh263enc.o
OBJS-$(CONFIG_SOL_DPCM_DECODER)        += dpcm.o
OBJS-$(CONFIG_SONIC_DECODER)           += sonic.o
OBJS-$(CONFIG_SONIC_ENCODER)           += sonic.o
OBJS-$(CONFIG_SONIC_LS_ENCODER)        += sonic.o
OBJS-$(CONFIG_SPEEDHQ_DECODER)         += speedhq.o simple_idct.o
OBJS-$(CONFIG_SP5X_DECODER)            += sp5xdec.o
OBJS-$(CONFIG_SRGC_DECODER)            += mscc.o
OBJS-$(CONFIG_SRT_DECODER)             += srtdec.o ass.o htmlsubtitles.o
OBJS-$(CONFIG_SRT_ENCODER)             += srtenc.o ass_split.o
OBJS-$(CONFIG_STL_DECODER)             += textdec.o ass.o
OBJS-$(CONFIG_SUBRIP_DECODER)          += srtdec.o ass.o htmlsubtitles.o
OBJS-$(CONFIG_SUBRIP_ENCODER)          += srtenc.o ass_split.o
OBJS-$(CONFIG_SUBVIEWER1_DECODER)      += textdec.o ass.o
OBJS-$(CONFIG_SUBVIEWER_DECODER)       += subviewerdec.o ass.o
OBJS-$(CONFIG_SUNRAST_DECODER)         += sunrast.o
OBJS-$(CONFIG_SUNRAST_ENCODER)         += sunrastenc.o
OBJS-$(CONFIG_LIBRSVG_DECODER)         += librsvgdec.o
OBJS-$(CONFIG_SVQ1_DECODER)            += svq1dec.o svq1.o svq13.o h263data.o
OBJS-$(CONFIG_SVQ1_ENCODER)            += svq1enc.o svq1.o  h263data.o  \
                                          h263.o ituh263enc.o
OBJS-$(CONFIG_SVQ3_DECODER)            += svq3.o svq13.o mpegutils.o h264data.o
OBJS-$(CONFIG_TEXT_DECODER)            += textdec.o ass.o
OBJS-$(CONFIG_TEXT_ENCODER)            += srtenc.o ass_split.o
OBJS-$(CONFIG_TAK_DECODER)             += takdec.o tak.o takdsp.o
OBJS-$(CONFIG_TARGA_DECODER)           += targa.o
OBJS-$(CONFIG_TARGA_ENCODER)           += targaenc.o rle.o
OBJS-$(CONFIG_TARGA_Y216_DECODER)      += targa_y216dec.o
OBJS-$(CONFIG_TDSC_DECODER)            += tdsc.o
OBJS-$(CONFIG_TIERTEXSEQVIDEO_DECODER) += tiertexseqv.o
OBJS-$(CONFIG_TIFF_DECODER)            += tiff.o lzw.o faxcompr.o tiff_data.o tiff_common.o
OBJS-$(CONFIG_TIFF_ENCODER)            += tiffenc.o rle.o lzwenc.o tiff_data.o
OBJS-$(CONFIG_TMV_DECODER)             += tmv.o cga_data.o
OBJS-$(CONFIG_TRUEHD_DECODER)          += mlpdec.o mlpdsp.o
OBJS-$(CONFIG_TRUEHD_ENCODER)          += mlpenc.o mlp.o
OBJS-$(CONFIG_TRUEMOTION1_DECODER)     += truemotion1.o
OBJS-$(CONFIG_TRUEMOTION2_DECODER)     += truemotion2.o
OBJS-$(CONFIG_TRUEMOTION2RT_DECODER)   += truemotion2rt.o
OBJS-$(CONFIG_TRUESPEECH_DECODER)      += truespeech.o
OBJS-$(CONFIG_TSCC_DECODER)            += tscc.o msrledec.o
OBJS-$(CONFIG_TSCC2_DECODER)           += tscc2.o
OBJS-$(CONFIG_TTA_DECODER)             += tta.o ttadata.o ttadsp.o
OBJS-$(CONFIG_TTA_ENCODER)             += ttaenc.o ttaencdsp.o ttadata.o
OBJS-$(CONFIG_TWINVQ_DECODER)          += twinvqdec.o twinvq.o
OBJS-$(CONFIG_TXD_DECODER)             += txd.o
OBJS-$(CONFIG_ULTI_DECODER)            += ulti.o
OBJS-$(CONFIG_UTVIDEO_DECODER)         += utvideodec.o utvideo.o utvideodsp.o
OBJS-$(CONFIG_UTVIDEO_ENCODER)         += utvideoenc.o utvideo.o
OBJS-$(CONFIG_V210_DECODER)            += v210dec.o
OBJS-$(CONFIG_V210_ENCODER)            += v210enc.o
OBJS-$(CONFIG_V210X_DECODER)           += v210x.o
OBJS-$(CONFIG_V308_DECODER)            += v308dec.o
OBJS-$(CONFIG_V308_ENCODER)            += v308enc.o
OBJS-$(CONFIG_V408_DECODER)            += v408dec.o
OBJS-$(CONFIG_V408_ENCODER)            += v408enc.o
OBJS-$(CONFIG_V410_DECODER)            += v410dec.o
OBJS-$(CONFIG_V410_ENCODER)            += v410enc.o
OBJS-$(CONFIG_VB_DECODER)              += vb.o
OBJS-$(CONFIG_VBLE_DECODER)            += vble.o
OBJS-$(CONFIG_VC1_DECODER)             += vc1dec.o vc1_block.o vc1_loopfilter.o \
                                          vc1_mc.o vc1_pred.o vc1.o vc1data.o \
                                          msmpeg4dec.o msmpeg4.o msmpeg4data.o \
                                          wmv2dsp.o wmv2data.o
OBJS-$(CONFIG_VC1_CUVID_DECODER)       += cuviddec.o
OBJS-$(CONFIG_VC1_MMAL_DECODER)        += mmaldec.o
OBJS-$(CONFIG_VC1_QSV_DECODER)         += qsvdec_other.o
OBJS-$(CONFIG_VC1_V4L2M2M_DECODER)     += v4l2_m2m_dec.o
OBJS-$(CONFIG_VC2_ENCODER)             += vc2enc.o vc2enc_dwt.o diractab.o
OBJS-$(CONFIG_VCR1_DECODER)            += vcr1.o
OBJS-$(CONFIG_VMDAUDIO_DECODER)        += vmdaudio.o
OBJS-$(CONFIG_VMDVIDEO_DECODER)        += vmdvideo.o
OBJS-$(CONFIG_VMNC_DECODER)            += vmnc.o
OBJS-$(CONFIG_VORBIS_DECODER)          += vorbisdec.o vorbisdsp.o vorbis.o \
                                          vorbis_data.o
OBJS-$(CONFIG_VORBIS_ENCODER)          += vorbisenc.o vorbis.o \
                                          vorbis_data.o
OBJS-$(CONFIG_VP3_DECODER)             += vp3.o
OBJS-$(CONFIG_VP5_DECODER)             += vp5.o vp56.o vp56data.o vp56rac.o
OBJS-$(CONFIG_VP6_DECODER)             += vp6.o vp56.o vp56data.o \
                                          vp6dsp.o vp56rac.o
OBJS-$(CONFIG_VP7_DECODER)             += vp8.o vp56rac.o
OBJS-$(CONFIG_VP8_DECODER)             += vp8.o vp56rac.o
OBJS-$(CONFIG_VP8_CUVID_DECODER)       += cuviddec.o
OBJS-$(CONFIG_VP8_MEDIACODEC_DECODER)  += mediacodecdec.o
OBJS-$(CONFIG_VP8_QSV_DECODER)         += qsvdec_other.o
OBJS-$(CONFIG_VP8_RKMPP_DECODER)       += rkmppdec.o
OBJS-$(CONFIG_VP8_VAAPI_ENCODER)       += vaapi_encode_vp8.o
OBJS-$(CONFIG_VP8_V4L2M2M_DECODER)     += v4l2_m2m_dec.o
OBJS-$(CONFIG_VP8_V4L2M2M_ENCODER)     += v4l2_m2m_enc.o
OBJS-$(CONFIG_VP9_DECODER)             += vp9.o vp9data.o vp9dsp.o vp9lpf.o vp9recon.o \
                                          vp9block.o vp9prob.o vp9mvs.o vp56rac.o \
                                          vp9dsp_8bpp.o vp9dsp_10bpp.o vp9dsp_12bpp.o
OBJS-$(CONFIG_VP9_CUVID_DECODER)       += cuviddec.o
OBJS-$(CONFIG_VP9_MEDIACODEC_DECODER)  += mediacodecdec.o
OBJS-$(CONFIG_VP9_RKMPP_DECODER)       += rkmppdec.o
OBJS-$(CONFIG_VP9_VAAPI_ENCODER)       += vaapi_encode_vp9.o
OBJS-$(CONFIG_VPLAYER_DECODER)         += textdec.o ass.o
OBJS-$(CONFIG_VP9_V4L2M2M_DECODER)     += v4l2_m2m_dec.o
OBJS-$(CONFIG_VQA_DECODER)             += vqavideo.o
OBJS-$(CONFIG_WAVPACK_DECODER)         += wavpack.o
OBJS-$(CONFIG_WAVPACK_ENCODER)         += wavpackenc.o
OBJS-$(CONFIG_WEBP_DECODER)            += webp.o
OBJS-$(CONFIG_WEBVTT_DECODER)          += webvttdec.o ass.o
OBJS-$(CONFIG_WEBVTT_ENCODER)          += webvttenc.o ass_split.o
OBJS-$(CONFIG_WMALOSSLESS_DECODER)     += wmalosslessdec.o wma_common.o
OBJS-$(CONFIG_WMAPRO_DECODER)          += wmaprodec.o wma.o wma_common.o
OBJS-$(CONFIG_WMAV1_DECODER)           += wmadec.o wma.o wma_common.o aactab.o
OBJS-$(CONFIG_WMAV1_ENCODER)           += wmaenc.o wma.o wma_common.o aactab.o
OBJS-$(CONFIG_WMAV2_DECODER)           += wmadec.o wma.o wma_common.o aactab.o
OBJS-$(CONFIG_WMAV2_ENCODER)           += wmaenc.o wma.o wma_common.o aactab.o
OBJS-$(CONFIG_WMAVOICE_DECODER)        += wmavoice.o \
                                          celp_filters.o \
                                          acelp_vectors.o acelp_filters.o
OBJS-$(CONFIG_WMV1_DECODER)            += msmpeg4dec.o msmpeg4.o msmpeg4data.o
OBJS-$(CONFIG_WMV1_ENCODER)            += msmpeg4enc.o
OBJS-$(CONFIG_WMV2_DECODER)            += wmv2dec.o wmv2.o wmv2data.o \
                                          msmpeg4dec.o msmpeg4.o msmpeg4data.o
OBJS-$(CONFIG_WMV2_ENCODER)            += wmv2enc.o wmv2.o wmv2data.o \
                                          msmpeg4.o msmpeg4enc.o msmpeg4data.o
OBJS-$(CONFIG_WNV1_DECODER)            += wnv1.o
OBJS-$(CONFIG_WRAPPED_AVFRAME_DECODER) += wrapped_avframe.o
OBJS-$(CONFIG_WRAPPED_AVFRAME_ENCODER) += wrapped_avframe.o
OBJS-$(CONFIG_WS_SND1_DECODER)         += ws-snd1.o
OBJS-$(CONFIG_XAN_DPCM_DECODER)        += dpcm.o
OBJS-$(CONFIG_XAN_WC3_DECODER)         += xan.o
OBJS-$(CONFIG_XAN_WC4_DECODER)         += xxan.o
OBJS-$(CONFIG_XBIN_DECODER)            += bintext.o cga_data.o
OBJS-$(CONFIG_XBM_DECODER)             += xbmdec.o
OBJS-$(CONFIG_XBM_ENCODER)             += xbmenc.o
OBJS-$(CONFIG_XFACE_DECODER)           += xfacedec.o xface.o
OBJS-$(CONFIG_XFACE_ENCODER)           += xfaceenc.o xface.o
OBJS-$(CONFIG_XL_DECODER)              += xl.o
OBJS-$(CONFIG_XMA1_DECODER)            += wmaprodec.o wma.o wma_common.o
OBJS-$(CONFIG_XMA2_DECODER)            += wmaprodec.o wma.o wma_common.o
OBJS-$(CONFIG_XPM_DECODER)             += xpmdec.o
OBJS-$(CONFIG_XSUB_DECODER)            += xsubdec.o
OBJS-$(CONFIG_XSUB_ENCODER)            += xsubenc.o
OBJS-$(CONFIG_XWD_DECODER)             += xwddec.o
OBJS-$(CONFIG_XWD_ENCODER)             += xwdenc.o
OBJS-$(CONFIG_Y41P_DECODER)            += y41pdec.o
OBJS-$(CONFIG_Y41P_ENCODER)            += y41penc.o
OBJS-$(CONFIG_YLC_DECODER)             += ylc.o
OBJS-$(CONFIG_YOP_DECODER)             += yop.o
OBJS-$(CONFIG_YUV4_DECODER)            += yuv4dec.o
OBJS-$(CONFIG_YUV4_ENCODER)            += yuv4enc.o
OBJS-$(CONFIG_ZEROCODEC_DECODER)       += zerocodec.o
OBJS-$(CONFIG_ZLIB_DECODER)            += lcldec.o
OBJS-$(CONFIG_ZLIB_ENCODER)            += lclenc.o
OBJS-$(CONFIG_ZMBV_DECODER)            += zmbv.o
OBJS-$(CONFIG_ZMBV_ENCODER)            += zmbvenc.o

# (AD)PCM decoders/encoders
OBJS-$(CONFIG_PCM_ALAW_DECODER)           += pcm.o
OBJS-$(CONFIG_PCM_ALAW_ENCODER)           += pcm.o
OBJS-$(CONFIG_PCM_BLURAY_DECODER)         += pcm-bluray.o
OBJS-$(CONFIG_PCM_DVD_DECODER)            += pcm-dvd.o
OBJS-$(CONFIG_PCM_F16LE_DECODER)          += pcm.o
OBJS-$(CONFIG_PCM_F24LE_DECODER)          += pcm.o
OBJS-$(CONFIG_PCM_F32BE_DECODER)          += pcm.o
OBJS-$(CONFIG_PCM_F32BE_ENCODER)          += pcm.o
OBJS-$(CONFIG_PCM_F32LE_DECODER)          += pcm.o
OBJS-$(CONFIG_PCM_F32LE_ENCODER)          += pcm.o
OBJS-$(CONFIG_PCM_F64BE_DECODER)          += pcm.o
OBJS-$(CONFIG_PCM_F64BE_ENCODER)          += pcm.o
OBJS-$(CONFIG_PCM_F64LE_DECODER)          += pcm.o
OBJS-$(CONFIG_PCM_F64LE_ENCODER)          += pcm.o
OBJS-$(CONFIG_PCM_LXF_DECODER)            += pcm.o
OBJS-$(CONFIG_PCM_MULAW_DECODER)          += pcm.o
OBJS-$(CONFIG_PCM_MULAW_ENCODER)          += pcm.o
OBJS-$(CONFIG_PCM_S8_DECODER)             += pcm.o
OBJS-$(CONFIG_PCM_S8_ENCODER)             += pcm.o
OBJS-$(CONFIG_PCM_S8_PLANAR_DECODER)      += pcm.o
OBJS-$(CONFIG_PCM_S8_PLANAR_ENCODER)      += pcm.o
OBJS-$(CONFIG_PCM_S16BE_DECODER)          += pcm.o
OBJS-$(CONFIG_PCM_S16BE_ENCODER)          += pcm.o
OBJS-$(CONFIG_PCM_S16BE_PLANAR_DECODER)   += pcm.o
OBJS-$(CONFIG_PCM_S16BE_PLANAR_ENCODER)   += pcm.o
OBJS-$(CONFIG_PCM_S16LE_DECODER)          += pcm.o
OBJS-$(CONFIG_PCM_S16LE_ENCODER)          += pcm.o
OBJS-$(CONFIG_PCM_S16LE_PLANAR_DECODER)   += pcm.o
OBJS-$(CONFIG_PCM_S16LE_PLANAR_ENCODER)   += pcm.o
OBJS-$(CONFIG_PCM_S24BE_DECODER)          += pcm.o
OBJS-$(CONFIG_PCM_S24BE_ENCODER)          += pcm.o
OBJS-$(CONFIG_PCM_S24DAUD_DECODER)        += pcm.o
OBJS-$(CONFIG_PCM_S24DAUD_ENCODER)        += pcm.o
OBJS-$(CONFIG_PCM_S24LE_DECODER)          += pcm.o
OBJS-$(CONFIG_PCM_S24LE_ENCODER)          += pcm.o
OBJS-$(CONFIG_PCM_S24LE_PLANAR_DECODER)   += pcm.o
OBJS-$(CONFIG_PCM_S24LE_PLANAR_ENCODER)   += pcm.o
OBJS-$(CONFIG_PCM_S32BE_DECODER)          += pcm.o
OBJS-$(CONFIG_PCM_S32BE_ENCODER)          += pcm.o
OBJS-$(CONFIG_PCM_S32LE_DECODER)          += pcm.o
OBJS-$(CONFIG_PCM_S32LE_ENCODER)          += pcm.o
OBJS-$(CONFIG_PCM_S32LE_PLANAR_DECODER)   += pcm.o
OBJS-$(CONFIG_PCM_S32LE_PLANAR_ENCODER)   += pcm.o
OBJS-$(CONFIG_PCM_S64BE_DECODER)          += pcm.o
OBJS-$(CONFIG_PCM_S64BE_ENCODER)          += pcm.o
OBJS-$(CONFIG_PCM_S64LE_DECODER)          += pcm.o
OBJS-$(CONFIG_PCM_S64LE_ENCODER)          += pcm.o
OBJS-$(CONFIG_PCM_U8_DECODER)             += pcm.o
OBJS-$(CONFIG_PCM_U8_ENCODER)             += pcm.o
OBJS-$(CONFIG_PCM_U16BE_DECODER)          += pcm.o
OBJS-$(CONFIG_PCM_U16BE_ENCODER)          += pcm.o
OBJS-$(CONFIG_PCM_U16LE_DECODER)          += pcm.o
OBJS-$(CONFIG_PCM_U16LE_ENCODER)          += pcm.o
OBJS-$(CONFIG_PCM_U24BE_DECODER)          += pcm.o
OBJS-$(CONFIG_PCM_U24BE_ENCODER)          += pcm.o
OBJS-$(CONFIG_PCM_U24LE_DECODER)          += pcm.o
OBJS-$(CONFIG_PCM_U24LE_ENCODER)          += pcm.o
OBJS-$(CONFIG_PCM_U32BE_DECODER)          += pcm.o
OBJS-$(CONFIG_PCM_U32BE_ENCODER)          += pcm.o
OBJS-$(CONFIG_PCM_U32LE_DECODER)          += pcm.o
OBJS-$(CONFIG_PCM_U32LE_ENCODER)          += pcm.o
OBJS-$(CONFIG_PCM_ZORK_DECODER)           += pcm.o

OBJS-$(CONFIG_ADPCM_4XM_DECODER)          += adpcm.o adpcm_data.o
OBJS-$(CONFIG_ADPCM_ADX_DECODER)          += adxdec.o adx.o
OBJS-$(CONFIG_ADPCM_ADX_ENCODER)          += adxenc.o adx.o
OBJS-$(CONFIG_ADPCM_AFC_DECODER)          += adpcm.o adpcm_data.o
OBJS-$(CONFIG_ADPCM_AICA_DECODER)         += adpcm.o adpcm_data.o
OBJS-$(CONFIG_ADPCM_CT_DECODER)           += adpcm.o adpcm_data.o
OBJS-$(CONFIG_ADPCM_DTK_DECODER)          += adpcm.o adpcm_data.o
OBJS-$(CONFIG_ADPCM_EA_DECODER)           += adpcm.o adpcm_data.o
OBJS-$(CONFIG_ADPCM_EA_MAXIS_XA_DECODER)  += adpcm.o adpcm_data.o
OBJS-$(CONFIG_ADPCM_EA_R1_DECODER)        += adpcm.o adpcm_data.o
OBJS-$(CONFIG_ADPCM_EA_R2_DECODER)        += adpcm.o adpcm_data.o
OBJS-$(CONFIG_ADPCM_EA_R3_DECODER)        += adpcm.o adpcm_data.o
OBJS-$(CONFIG_ADPCM_EA_XAS_DECODER)       += adpcm.o adpcm_data.o
OBJS-$(CONFIG_ADPCM_G722_DECODER)         += g722.o g722dsp.o g722dec.o
OBJS-$(CONFIG_ADPCM_G722_ENCODER)         += g722.o g722dsp.o g722enc.o
OBJS-$(CONFIG_ADPCM_G726_DECODER)         += g726.o
OBJS-$(CONFIG_ADPCM_G726_ENCODER)         += g726.o
OBJS-$(CONFIG_ADPCM_G726LE_DECODER)       += g726.o
OBJS-$(CONFIG_ADPCM_G726LE_ENCODER)       += g726.o
OBJS-$(CONFIG_ADPCM_IMA_AMV_DECODER)      += adpcm.o adpcm_data.o
OBJS-$(CONFIG_ADPCM_IMA_APC_DECODER)      += adpcm.o adpcm_data.o
OBJS-$(CONFIG_ADPCM_IMA_DAT4_DECODER)     += adpcm.o adpcm_data.o
OBJS-$(CONFIG_ADPCM_IMA_DK3_DECODER)      += adpcm.o adpcm_data.o
OBJS-$(CONFIG_ADPCM_IMA_DK4_DECODER)      += adpcm.o adpcm_data.o
OBJS-$(CONFIG_ADPCM_IMA_EA_EACS_DECODER)  += adpcm.o adpcm_data.o
OBJS-$(CONFIG_ADPCM_IMA_EA_SEAD_DECODER)  += adpcm.o adpcm_data.o
OBJS-$(CONFIG_ADPCM_IMA_ISS_DECODER)      += adpcm.o adpcm_data.o
OBJS-$(CONFIG_ADPCM_IMA_OKI_DECODER)      += adpcm.o adpcm_data.o
OBJS-$(CONFIG_ADPCM_IMA_QT_DECODER)       += adpcm.o adpcm_data.o
OBJS-$(CONFIG_ADPCM_IMA_QT_ENCODER)       += adpcmenc.o adpcm_data.o
OBJS-$(CONFIG_ADPCM_IMA_RAD_DECODER)      += adpcm.o adpcm_data.o
OBJS-$(CONFIG_ADPCM_IMA_SMJPEG_DECODER)   += adpcm.o adpcm_data.o
OBJS-$(CONFIG_ADPCM_IMA_WAV_DECODER)      += adpcm.o adpcm_data.o
OBJS-$(CONFIG_ADPCM_IMA_WAV_ENCODER)      += adpcmenc.o adpcm_data.o
OBJS-$(CONFIG_ADPCM_IMA_WS_DECODER)       += adpcm.o adpcm_data.o
OBJS-$(CONFIG_ADPCM_MS_DECODER)           += adpcm.o adpcm_data.o
OBJS-$(CONFIG_ADPCM_MS_ENCODER)           += adpcmenc.o adpcm_data.o
OBJS-$(CONFIG_ADPCM_MTAF_DECODER)         += adpcm.o adpcm_data.o
OBJS-$(CONFIG_ADPCM_PSX_DECODER)          += adpcm.o adpcm_data.o
OBJS-$(CONFIG_ADPCM_SBPRO_2_DECODER)      += adpcm.o adpcm_data.o
OBJS-$(CONFIG_ADPCM_SBPRO_3_DECODER)      += adpcm.o adpcm_data.o
OBJS-$(CONFIG_ADPCM_SBPRO_4_DECODER)      += adpcm.o adpcm_data.o
OBJS-$(CONFIG_ADPCM_SWF_DECODER)          += adpcm.o adpcm_data.o
OBJS-$(CONFIG_ADPCM_SWF_ENCODER)          += adpcmenc.o adpcm_data.o
OBJS-$(CONFIG_ADPCM_THP_DECODER)          += adpcm.o adpcm_data.o
OBJS-$(CONFIG_ADPCM_THP_LE_DECODER)       += adpcm.o adpcm_data.o
OBJS-$(CONFIG_ADPCM_VIMA_DECODER)         += vima.o adpcm_data.o
OBJS-$(CONFIG_ADPCM_XA_DECODER)           += adpcm.o adpcm_data.o
OBJS-$(CONFIG_ADPCM_YAMAHA_DECODER)       += adpcm.o adpcm_data.o
OBJS-$(CONFIG_ADPCM_YAMAHA_ENCODER)       += adpcmenc.o adpcm_data.o

# hardware accelerators
OBJS-$(CONFIG_D3D11VA)                    += dxva2.o
OBJS-$(CONFIG_DXVA2)                      += dxva2.o
OBJS-$(CONFIG_NVDEC)                      += nvdec.o
OBJS-$(CONFIG_VAAPI)                      += vaapi_decode.o
OBJS-$(CONFIG_VIDEOTOOLBOX)               += videotoolbox.o
OBJS-$(CONFIG_VDPAU)                      += vdpau.o

OBJS-$(CONFIG_H263_VAAPI_HWACCEL)         += vaapi_mpeg4.o
OBJS-$(CONFIG_H263_VIDEOTOOLBOX_HWACCEL)  += videotoolbox.o
OBJS-$(CONFIG_H264_D3D11VA_HWACCEL)       += dxva2_h264.o
OBJS-$(CONFIG_H264_DXVA2_HWACCEL)         += dxva2_h264.o
OBJS-$(CONFIG_H264_NVDEC_HWACCEL)         += nvdec_h264.o
OBJS-$(CONFIG_H264_QSV_HWACCEL)           += qsvdec_h2645.o
OBJS-$(CONFIG_H264_VAAPI_HWACCEL)         += vaapi_h264.o
OBJS-$(CONFIG_H264_VDPAU_HWACCEL)         += vdpau_h264.o
<<<<<<< HEAD
OBJS-$(CONFIG_H264_VIDEOTOOLBOX_HWACCEL)  += videotoolbox.o
=======
OBJS-$(CONFIG_HEVC_CUVID_HWACCEL)         += cuvid_hevc.o
>>>>>>> b90fdb2c
OBJS-$(CONFIG_HEVC_D3D11VA_HWACCEL)       += dxva2_hevc.o
OBJS-$(CONFIG_HEVC_DXVA2_HWACCEL)         += dxva2_hevc.o
OBJS-$(CONFIG_HEVC_QSV_HWACCEL)           += qsvdec_h2645.o
OBJS-$(CONFIG_HEVC_VAAPI_HWACCEL)         += vaapi_hevc.o
OBJS-$(CONFIG_HEVC_VDPAU_HWACCEL)         += vdpau_hevc.o
OBJS-$(CONFIG_MPEG1_VDPAU_HWACCEL)        += vdpau_mpeg12.o
OBJS-$(CONFIG_MPEG1_VIDEOTOOLBOX_HWACCEL) += videotoolbox.o
OBJS-$(CONFIG_MPEG1_XVMC_HWACCEL)         += mpegvideo_xvmc.o
OBJS-$(CONFIG_MPEG2_D3D11VA_HWACCEL)      += dxva2_mpeg2.o
OBJS-$(CONFIG_MPEG2_DXVA2_HWACCEL)        += dxva2_mpeg2.o
OBJS-$(CONFIG_MPEG2_QSV_HWACCEL)          += qsvdec_other.o
OBJS-$(CONFIG_MPEG2_VAAPI_HWACCEL)        += vaapi_mpeg2.o
OBJS-$(CONFIG_MPEG2_VDPAU_HWACCEL)        += vdpau_mpeg12.o
OBJS-$(CONFIG_MPEG2_VIDEOTOOLBOX_HWACCEL) += videotoolbox.o
OBJS-$(CONFIG_MPEG2_XVMC_HWACCEL)         += mpegvideo_xvmc.o
OBJS-$(CONFIG_MPEG4_VAAPI_HWACCEL)        += vaapi_mpeg4.o
OBJS-$(CONFIG_MPEG4_VDPAU_HWACCEL)        += vdpau_mpeg4.o
OBJS-$(CONFIG_MPEG4_VIDEOTOOLBOX_HWACCEL) += videotoolbox.o
OBJS-$(CONFIG_VC1_D3D11VA_HWACCEL)        += dxva2_vc1.o
OBJS-$(CONFIG_VC1_DXVA2_HWACCEL)          += dxva2_vc1.o
OBJS-$(CONFIG_VC1_QSV_HWACCEL)            += qsvdec_other.o
OBJS-$(CONFIG_VC1_VAAPI_HWACCEL)          += vaapi_vc1.o
OBJS-$(CONFIG_VC1_VDPAU_HWACCEL)          += vdpau_vc1.o
OBJS-$(CONFIG_VP9_D3D11VA_HWACCEL)        += dxva2_vp9.o
OBJS-$(CONFIG_VP9_DXVA2_HWACCEL)          += dxva2_vp9.o
OBJS-$(CONFIG_VP9_VAAPI_HWACCEL)          += vaapi_vp9.o
OBJS-$(CONFIG_VP8_QSV_HWACCEL)            += qsvdec_other.o

# libavformat dependencies
OBJS-$(CONFIG_ISO_MEDIA)               += mpeg4audio.o mpegaudiodata.o

OBJS-$(CONFIG_ADTS_MUXER)              += mpeg4audio.o
OBJS-$(CONFIG_CAF_DEMUXER)             += ac3tab.o
OBJS-$(CONFIG_DNXHD_DEMUXER)           += dnxhddata.o
OBJS-$(CONFIG_FITS_DEMUXER)            += fits.o
OBJS-$(CONFIG_FLV_DEMUXER)             += mpeg4audio.o
OBJS-$(CONFIG_LATM_MUXER)              += mpeg4audio.o
OBJS-$(CONFIG_MATROSKA_AUDIO_MUXER)    += mpeg4audio.o
OBJS-$(CONFIG_MATROSKA_MUXER)          += mpeg4audio.o
OBJS-$(CONFIG_MOV_DEMUXER)             += ac3tab.o
OBJS-$(CONFIG_MXF_MUXER)               += dnxhddata.o
OBJS-$(CONFIG_NUT_MUXER)               += mpegaudiodata.o
OBJS-$(CONFIG_NUT_DEMUXER)             += mpegaudiodata.o mpeg4audio.o
OBJS-$(CONFIG_RTP_MUXER)               += mpeg4audio.o
OBJS-$(CONFIG_SPDIF_MUXER)             += dca.o
OBJS-$(CONFIG_TAK_DEMUXER)             += tak.o
OBJS-$(CONFIG_WEBM_MUXER)              += mpeg4audio.o

# libavfilter dependencies
OBJS-$(CONFIG_ELBG_FILTER)             += elbg.o

# external codec libraries
OBJS-$(CONFIG_AAC_AT_DECODER)             += audiotoolboxdec.o
OBJS-$(CONFIG_AC3_AT_DECODER)             += audiotoolboxdec.o
OBJS-$(CONFIG_ADPCM_IMA_QT_AT_DECODER)    += audiotoolboxdec.o
OBJS-$(CONFIG_ALAC_AT_DECODER)            += audiotoolboxdec.o
OBJS-$(CONFIG_AMR_NB_AT_DECODER)          += audiotoolboxdec.o
OBJS-$(CONFIG_EAC3_AT_DECODER)            += audiotoolboxdec.o
OBJS-$(CONFIG_GSM_MS_AT_DECODER)          += audiotoolboxdec.o
OBJS-$(CONFIG_ILBC_AT_DECODER)            += audiotoolboxdec.o
OBJS-$(CONFIG_MP1_AT_DECODER)             += audiotoolboxdec.o
OBJS-$(CONFIG_MP2_AT_DECODER)             += audiotoolboxdec.o
OBJS-$(CONFIG_MP3_AT_DECODER)             += audiotoolboxdec.o
OBJS-$(CONFIG_PCM_MULAW_AT_DECODER)       += audiotoolboxdec.o
OBJS-$(CONFIG_PCM_ALAW_AT_DECODER)        += audiotoolboxdec.o
OBJS-$(CONFIG_QDMC_AT_DECODER)            += audiotoolboxdec.o
OBJS-$(CONFIG_QDM2_AT_DECODER)            += audiotoolboxdec.o
OBJS-$(CONFIG_AAC_AT_ENCODER)             += audiotoolboxenc.o
OBJS-$(CONFIG_ALAC_AT_ENCODER)            += audiotoolboxenc.o
OBJS-$(CONFIG_ILBC_AT_ENCODER)            += audiotoolboxenc.o
OBJS-$(CONFIG_PCM_ALAW_AT_ENCODER)        += audiotoolboxenc.o
OBJS-$(CONFIG_PCM_MULAW_AT_ENCODER)       += audiotoolboxenc.o
OBJS-$(CONFIG_LIBCELT_DECODER)            += libcelt_dec.o
OBJS-$(CONFIG_LIBFDK_AAC_DECODER)         += libfdk-aacdec.o
OBJS-$(CONFIG_LIBFDK_AAC_ENCODER)         += libfdk-aacenc.o
OBJS-$(CONFIG_LIBGSM_DECODER)             += libgsmdec.o
OBJS-$(CONFIG_LIBGSM_ENCODER)             += libgsmenc.o
OBJS-$(CONFIG_LIBGSM_MS_DECODER)          += libgsmdec.o
OBJS-$(CONFIG_LIBGSM_MS_ENCODER)          += libgsmenc.o
OBJS-$(CONFIG_LIBILBC_DECODER)            += libilbc.o
OBJS-$(CONFIG_LIBILBC_ENCODER)            += libilbc.o
OBJS-$(CONFIG_LIBKVAZAAR_ENCODER)         += libkvazaar.o
OBJS-$(CONFIG_LIBMP3LAME_ENCODER)         += libmp3lame.o
OBJS-$(CONFIG_LIBOPENCORE_AMRNB_DECODER)  += libopencore-amr.o
OBJS-$(CONFIG_LIBOPENCORE_AMRNB_ENCODER)  += libopencore-amr.o
OBJS-$(CONFIG_LIBOPENCORE_AMRWB_DECODER)  += libopencore-amr.o
OBJS-$(CONFIG_LIBOPENH264_DECODER)        += libopenh264dec.o libopenh264.o
OBJS-$(CONFIG_LIBOPENH264_ENCODER)        += libopenh264enc.o libopenh264.o
OBJS-$(CONFIG_LIBOPENJPEG_DECODER)        += libopenjpegdec.o
OBJS-$(CONFIG_LIBOPENJPEG_ENCODER)        += libopenjpegenc.o
OBJS-$(CONFIG_LIBOPUS_DECODER)            += libopusdec.o libopus.o     \
                                             vorbis_data.o
OBJS-$(CONFIG_LIBOPUS_ENCODER)            += libopusenc.o libopus.o     \
                                             vorbis_data.o
OBJS-$(CONFIG_LIBSHINE_ENCODER)           += libshine.o
OBJS-$(CONFIG_LIBSPEEX_DECODER)           += libspeexdec.o
OBJS-$(CONFIG_LIBSPEEX_ENCODER)           += libspeexenc.o
OBJS-$(CONFIG_LIBTHEORA_ENCODER)          += libtheoraenc.o
OBJS-$(CONFIG_LIBTWOLAME_ENCODER)         += libtwolame.o
OBJS-$(CONFIG_LIBVO_AMRWBENC_ENCODER)     += libvo-amrwbenc.o
OBJS-$(CONFIG_LIBVORBIS_DECODER)          += libvorbisdec.o
OBJS-$(CONFIG_LIBVORBIS_ENCODER)          += libvorbisenc.o \
                                             vorbis_data.o
OBJS-$(CONFIG_LIBVPX_VP8_DECODER)         += libvpxdec.o
OBJS-$(CONFIG_LIBVPX_VP8_ENCODER)         += libvpxenc.o
OBJS-$(CONFIG_LIBVPX_VP9_DECODER)         += libvpxdec.o libvpx.o
OBJS-$(CONFIG_LIBVPX_VP9_ENCODER)         += libvpxenc.o libvpx.o
OBJS-$(CONFIG_LIBWAVPACK_ENCODER)         += libwavpackenc.o
OBJS-$(CONFIG_LIBWEBP_ENCODER)            += libwebpenc_common.o libwebpenc.o
OBJS-$(CONFIG_LIBWEBP_ANIM_ENCODER)       += libwebpenc_common.o libwebpenc_animencoder.o
OBJS-$(CONFIG_LIBX262_ENCODER)            += libx264.o
OBJS-$(CONFIG_LIBX264_ENCODER)            += libx264.o
OBJS-$(CONFIG_LIBX265_ENCODER)            += libx265.o
OBJS-$(CONFIG_LIBXAVS_ENCODER)            += libxavs.o
OBJS-$(CONFIG_LIBXVID_ENCODER)            += libxvid.o
OBJS-$(CONFIG_LIBZVBI_TELETEXT_DECODER)   += libzvbi-teletextdec.o ass.o

# parsers
OBJS-$(CONFIG_AAC_LATM_PARSER)         += latm_parser.o
OBJS-$(CONFIG_AAC_PARSER)              += aac_parser.o aac_ac3_parser.o \
                                          mpeg4audio.o
OBJS-$(CONFIG_AC3_PARSER)              += ac3tab.o aac_ac3_parser.o
OBJS-$(CONFIG_ADX_PARSER)              += adx_parser.o adx.o
OBJS-$(CONFIG_BMP_PARSER)              += bmp_parser.o
OBJS-$(CONFIG_CAVSVIDEO_PARSER)        += cavs_parser.o
OBJS-$(CONFIG_COOK_PARSER)             += cook_parser.o
OBJS-$(CONFIG_DCA_PARSER)              += dca_parser.o dca_exss.o dca.o
OBJS-$(CONFIG_DIRAC_PARSER)            += dirac_parser.o
OBJS-$(CONFIG_DNXHD_PARSER)            += dnxhd_parser.o dnxhddata.o
OBJS-$(CONFIG_DPX_PARSER)              += dpx_parser.o
OBJS-$(CONFIG_DVAUDIO_PARSER)          += dvaudio_parser.o
OBJS-$(CONFIG_DVBSUB_PARSER)           += dvbsub_parser.o
OBJS-$(CONFIG_DVD_NAV_PARSER)          += dvd_nav_parser.o
OBJS-$(CONFIG_DVDSUB_PARSER)           += dvdsub_parser.o
OBJS-$(CONFIG_FLAC_PARSER)             += flac_parser.o flacdata.o flac.o \
                                          vorbis_data.o
OBJS-$(CONFIG_G729_PARSER)             += g729_parser.o
OBJS-$(CONFIG_GSM_PARSER)              += gsm_parser.o
OBJS-$(CONFIG_H261_PARSER)             += h261_parser.o
OBJS-$(CONFIG_H263_PARSER)             += h263_parser.o
OBJS-$(CONFIG_H264_PARSER)             += h264_parser.o h264_sei.o h264data.o
OBJS-$(CONFIG_HEVC_PARSER)             += hevc_parser.o hevc_data.o
OBJS-$(CONFIG_MJPEG_PARSER)            += mjpeg_parser.o
OBJS-$(CONFIG_MLP_PARSER)              += mlp_parser.o mlp.o
OBJS-$(CONFIG_MPEG4VIDEO_PARSER)       += mpeg4video_parser.o h263.o \
                                          mpeg4videodec.o mpeg4video.o \
                                          ituh263dec.o h263dec.o h263data.o
OBJS-$(CONFIG_PNG_PARSER)              += png_parser.o
OBJS-$(CONFIG_MPEGAUDIO_PARSER)        += mpegaudio_parser.o
OBJS-$(CONFIG_MPEGVIDEO_PARSER)        += mpegvideo_parser.o    \
                                          mpeg12.o mpeg12data.o
OBJS-$(CONFIG_OPUS_PARSER)             += opus_parser.o opus.o vorbis_data.o
OBJS-$(CONFIG_PNG_PARSER)              += png_parser.o
OBJS-$(CONFIG_PNM_PARSER)              += pnm_parser.o pnm.o
OBJS-$(CONFIG_RV30_PARSER)             += rv34_parser.o
OBJS-$(CONFIG_RV40_PARSER)             += rv34_parser.o
OBJS-$(CONFIG_SIPR_PARSER)             += sipr_parser.o
OBJS-$(CONFIG_TAK_PARSER)              += tak_parser.o tak.o
OBJS-$(CONFIG_VC1_PARSER)              += vc1_parser.o vc1.o vc1data.o  \
                                          simple_idct.o wmv2data.o
OBJS-$(CONFIG_VP3_PARSER)              += vp3_parser.o
OBJS-$(CONFIG_VP8_PARSER)              += vp8_parser.o
OBJS-$(CONFIG_VP9_PARSER)              += vp9_parser.o
OBJS-$(CONFIG_XMA_PARSER)              += xma_parser.o

# bitstream filters
OBJS-$(CONFIG_AAC_ADTSTOASC_BSF)          += aac_adtstoasc_bsf.o mpeg4audio.o
OBJS-$(CONFIG_CHOMP_BSF)                  += chomp_bsf.o
OBJS-$(CONFIG_DUMP_EXTRADATA_BSF)         += dump_extradata_bsf.o
OBJS-$(CONFIG_DCA_CORE_BSF)               += dca_core_bsf.o
OBJS-$(CONFIG_EXTRACT_EXTRADATA_BSF)      += extract_extradata_bsf.o    \
                                             h2645_parse.o
OBJS-$(CONFIG_H264_METADATA_BSF)          += h264_metadata_bsf.o
OBJS-$(CONFIG_H264_MP4TOANNEXB_BSF)       += h264_mp4toannexb_bsf.o
OBJS-$(CONFIG_H264_REDUNDANT_PPS_BSF)     += h264_redundant_pps_bsf.o
OBJS-$(CONFIG_HEVC_METADATA_BSF)          += h265_metadata_bsf.o
OBJS-$(CONFIG_HEVC_MP4TOANNEXB_BSF)       += hevc_mp4toannexb_bsf.o
OBJS-$(CONFIG_IMX_DUMP_HEADER_BSF)        += imx_dump_header_bsf.o
OBJS-$(CONFIG_MJPEG2JPEG_BSF)             += mjpeg2jpeg_bsf.o
OBJS-$(CONFIG_MJPEGA_DUMP_HEADER_BSF)     += mjpega_dump_header_bsf.o
OBJS-$(CONFIG_MPEG4_UNPACK_BFRAMES_BSF)   += mpeg4_unpack_bframes_bsf.o
OBJS-$(CONFIG_MOV2TEXTSUB_BSF)            += movsub_bsf.o
OBJS-$(CONFIG_MP3_HEADER_DECOMPRESS_BSF)  += mp3_header_decompress_bsf.o \
                                             mpegaudiodata.o
OBJS-$(CONFIG_MPEG2_METADATA_BSF)         += mpeg2_metadata_bsf.o
OBJS-$(CONFIG_NOISE_BSF)                  += noise_bsf.o
OBJS-$(CONFIG_NULL_BSF)                   += null_bsf.o
OBJS-$(CONFIG_REMOVE_EXTRADATA_BSF)       += remove_extradata_bsf.o
OBJS-$(CONFIG_TEXT2MOVSUB_BSF)            += movsub_bsf.o
OBJS-$(CONFIG_TRACE_HEADERS_BSF)          += trace_headers_bsf.o
OBJS-$(CONFIG_VP9_RAW_REORDER_BSF)        += vp9_raw_reorder_bsf.o
OBJS-$(CONFIG_VP9_SUPERFRAME_BSF)         += vp9_superframe_bsf.o
OBJS-$(CONFIG_VP9_SUPERFRAME_SPLIT_BSF)   += vp9_superframe_split_bsf.o

# thread libraries
OBJS-$(HAVE_LIBC_MSVCRT)               += file_open.o
OBJS-$(HAVE_THREADS)                   += pthread.o pthread_slice.o pthread_frame.o

OBJS-$(CONFIG_FRAME_THREAD_ENCODER)    += frame_thread_encoder.o

# Windows resource file
SLIBOBJS-$(HAVE_GNU_WINDRES)           += avcodecres.o

SKIPHEADERS                            += %_tablegen.h                  \
                                          %_tables.h                    \
                                          fft-internal.h                \
                                          tableprint.h                  \
                                          tableprint_vlc.h              \
                                          aaccoder_twoloop.h            \
                                          aaccoder_trellis.h            \
                                          aacenc_quantization.h         \
                                          aacenc_quantization_misc.h    \
                                          $(ARCH)/vp56_arith.h          \

SKIPHEADERS-$(CONFIG_D3D11VA)          += d3d11va.h dxva2_internal.h
SKIPHEADERS-$(CONFIG_DXVA2)            += dxva2.h dxva2_internal.h
SKIPHEADERS-$(CONFIG_JNI)              += ffjni.h
SKIPHEADERS-$(CONFIG_LIBVPX)           += libvpx.h
SKIPHEADERS-$(CONFIG_LIBWEBP_ENCODER)  += libwebpenc_common.h
SKIPHEADERS-$(CONFIG_MEDIACODEC)       += mediacodecdec_common.h mediacodec_surface.h mediacodec_wrapper.h mediacodec_sw_buffer.h
SKIPHEADERS-$(CONFIG_NVENC)            += nvenc.h
SKIPHEADERS-$(CONFIG_QSV)              += qsv.h qsv_internal.h
SKIPHEADERS-$(CONFIG_QSVDEC)           += qsvdec.h
SKIPHEADERS-$(CONFIG_QSVENC)           += qsvenc.h
SKIPHEADERS-$(CONFIG_XVMC)             += xvmc.h
SKIPHEADERS-$(CONFIG_VAAPI)            += vaapi_decode.h vaapi_encode.h
SKIPHEADERS-$(CONFIG_VDPAU)            += vdpau.h vdpau_internal.h
SKIPHEADERS-$(CONFIG_VIDEOTOOLBOX)     += videotoolbox.h vt_internal.h
SKIPHEADERS-$(CONFIG_V4L2_M2M)         += v4l2_buffers.h v4l2_context.h v4l2_m2m.h

TESTPROGS = avpacket                                                    \
            celp_math                                                   \
            htmlsubtitles                                               \
            imgconvert                                                  \
            jpeg2000dwt                                                 \
            mathops                                                    \
            options                                                     \
            mjpegenc_huffman                                            \
            utils                                                       \

TESTPROGS-$(CONFIG_CABAC)                 += cabac
TESTPROGS-$(CONFIG_DCT)                   += avfft
TESTPROGS-$(CONFIG_FFT)                   += fft fft-fixed fft-fixed32
TESTPROGS-$(CONFIG_GOLOMB)                += golomb
TESTPROGS-$(CONFIG_IDCTDSP)               += dct
TESTPROGS-$(CONFIG_IIRFILTER)             += iirfilter
TESTPROGS-$(HAVE_MMX)                     += motion
TESTPROGS-$(CONFIG_MPEGVIDEO)             += mpeg12framerate
TESTPROGS-$(CONFIG_RANGECODER)            += rangecoder
TESTPROGS-$(CONFIG_SNOW_ENCODER)          += snowenc

TESTOBJS = dctref.o

TOOLS = fourcc2pixfmt

HOSTPROGS = aacps_tablegen                                              \
            aacps_fixed_tablegen                                        \
            cbrt_tablegen                                               \
            cbrt_fixed_tablegen                                         \
            cos_tablegen                                                \
            dv_tablegen                                                 \
            motionpixels_tablegen                                       \
            mpegaudio_tablegen                                          \
            pcm_tablegen                                                \
            qdm2_tablegen                                               \
            sinewin_tablegen                                            \
            sinewin_fixed_tablegen                                      \

CLEANFILES = *_tables.c *_tables.h *_tablegen$(HOSTEXESUF)

$(SUBDIR)tests/dct$(EXESUF): $(SUBDIR)dctref.o $(SUBDIR)aandcttab.o
$(SUBDIR)dv_tablegen$(HOSTEXESUF): $(SUBDIR)dvdata_host.o

TRIG_TABLES  = cos cos_fixed sin
TRIG_TABLES := $(TRIG_TABLES:%=$(SUBDIR)%_tables.c)

$(TRIG_TABLES): $(SUBDIR)%_tables.c: $(SUBDIR)cos_tablegen$(HOSTEXESUF)
	$(M)./$< $* > $@

ifdef CONFIG_SMALL
$(SUBDIR)%_tablegen$(HOSTEXESUF): HOSTCFLAGS += -DCONFIG_SMALL=1
else
$(SUBDIR)%_tablegen$(HOSTEXESUF): HOSTCFLAGS += -DCONFIG_SMALL=0
endif

GEN_HEADERS = cbrt_tables.h cbrt_fixed_tables.h aacps_tables.h aacps_fixed_tables.h \
              dv_tables.h     \
              sinewin_tables.h sinewin_fixed_tables.h mpegaudio_tables.h motionpixels_tables.h \
              pcm_tables.h qdm2_tables.h
GEN_HEADERS := $(addprefix $(SUBDIR), $(GEN_HEADERS))

$(GEN_HEADERS): $(SUBDIR)%_tables.h: $(SUBDIR)%_tablegen$(HOSTEXESUF)
	$(M)./$< > $@

ifdef CONFIG_HARDCODED_TABLES
$(SUBDIR)cbrt_data.o: $(SUBDIR)cbrt_tables.h
$(SUBDIR)cbrt_data_fixed.o: $(SUBDIR)cbrt_fixed_tables.h
$(SUBDIR)aacps_float.o: $(SUBDIR)aacps_tables.h
$(SUBDIR)aacps_fixed.o: $(SUBDIR)aacps_fixed_tables.h
$(SUBDIR)aactab_fixed.o: $(SUBDIR)aac_fixed_tables.h
$(SUBDIR)dvenc.o: $(SUBDIR)dv_tables.h
$(SUBDIR)motionpixels.o: $(SUBDIR)motionpixels_tables.h
$(SUBDIR)mpegaudiodec_fixed.o: $(SUBDIR)mpegaudio_tables.h
$(SUBDIR)mpegaudiodec_float.o: $(SUBDIR)mpegaudio_tables.h
$(SUBDIR)pcm.o: $(SUBDIR)pcm_tables.h
$(SUBDIR)qdm2.o: $(SUBDIR)qdm2_tables.h
$(SUBDIR)sinewin.o: $(SUBDIR)sinewin_tables.h
$(SUBDIR)sinewin_fixed.o: $(SUBDIR)sinewin_fixed_tables.h
endif<|MERGE_RESOLUTION|>--- conflicted
+++ resolved
@@ -843,13 +843,10 @@
 OBJS-$(CONFIG_H264_QSV_HWACCEL)           += qsvdec_h2645.o
 OBJS-$(CONFIG_H264_VAAPI_HWACCEL)         += vaapi_h264.o
 OBJS-$(CONFIG_H264_VDPAU_HWACCEL)         += vdpau_h264.o
-<<<<<<< HEAD
 OBJS-$(CONFIG_H264_VIDEOTOOLBOX_HWACCEL)  += videotoolbox.o
-=======
-OBJS-$(CONFIG_HEVC_CUVID_HWACCEL)         += cuvid_hevc.o
->>>>>>> b90fdb2c
 OBJS-$(CONFIG_HEVC_D3D11VA_HWACCEL)       += dxva2_hevc.o
 OBJS-$(CONFIG_HEVC_DXVA2_HWACCEL)         += dxva2_hevc.o
+OBJS-$(CONFIG_HEVC_NVDEC_HWACCEL)         += nvdec_hevc.o
 OBJS-$(CONFIG_HEVC_QSV_HWACCEL)           += qsvdec_h2645.o
 OBJS-$(CONFIG_HEVC_VAAPI_HWACCEL)         += vaapi_hevc.o
 OBJS-$(CONFIG_HEVC_VDPAU_HWACCEL)         += vdpau_hevc.o
