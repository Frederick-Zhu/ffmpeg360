/*
 * Monkey's Audio lossless audio decoder
 * Copyright (c) 2007 Benjamin Zores <ben@geexbox.org>
 *  based upon libdemac from Dave Chapman.
 *
 * This file is part of FFmpeg.
 *
 * FFmpeg is free software; you can redistribute it and/or
 * modify it under the terms of the GNU Lesser General Public
 * License as published by the Free Software Foundation; either
 * version 2.1 of the License, or (at your option) any later version.
 *
 * FFmpeg is distributed in the hope that it will be useful,
 * but WITHOUT ANY WARRANTY; without even the implied warranty of
 * MERCHANTABILITY or FITNESS FOR A PARTICULAR PURPOSE.  See the GNU
 * Lesser General Public License for more details.
 *
 * You should have received a copy of the GNU Lesser General Public
 * License along with FFmpeg; if not, write to the Free Software
 * Foundation, Inc., 51 Franklin Street, Fifth Floor, Boston, MA 02110-1301 USA
 */

#include <inttypes.h>

#include "libavutil/avassert.h"
#include "libavutil/channel_layout.h"
#include "libavutil/opt.h"
#include "lossless_audiodsp.h"
#include "avcodec.h"
#include "bswapdsp.h"
#include "bytestream.h"
#include "internal.h"
#include "get_bits.h"
#include "unary.h"

/**
 * @file
 * Monkey's Audio lossless audio decoder
 */

#define MAX_CHANNELS        2
#define MAX_BYTESPERSAMPLE  3

#define APE_FRAMECODE_MONO_SILENCE    1
#define APE_FRAMECODE_STEREO_SILENCE  3
#define APE_FRAMECODE_PSEUDO_STEREO   4

#define HISTORY_SIZE 512
#define PREDICTOR_ORDER 8
/** Total size of all predictor histories */
#define PREDICTOR_SIZE 50

#define YDELAYA (18 + PREDICTOR_ORDER*4)
#define YDELAYB (18 + PREDICTOR_ORDER*3)
#define XDELAYA (18 + PREDICTOR_ORDER*2)
#define XDELAYB (18 + PREDICTOR_ORDER)

#define YADAPTCOEFFSA 18
#define XADAPTCOEFFSA 14
#define YADAPTCOEFFSB 10
#define XADAPTCOEFFSB 5

/**
 * Possible compression levels
 * @{
 */
enum APECompressionLevel {
    COMPRESSION_LEVEL_FAST       = 1000,
    COMPRESSION_LEVEL_NORMAL     = 2000,
    COMPRESSION_LEVEL_HIGH       = 3000,
    COMPRESSION_LEVEL_EXTRA_HIGH = 4000,
    COMPRESSION_LEVEL_INSANE     = 5000
};
/** @} */

#define APE_FILTER_LEVELS 3

/** Filter orders depending on compression level */
static const uint16_t ape_filter_orders[5][APE_FILTER_LEVELS] = {
    {  0,   0,    0 },
    { 16,   0,    0 },
    { 64,   0,    0 },
    { 32, 256,    0 },
    { 16, 256, 1280 }
};

/** Filter fraction bits depending on compression level */
static const uint8_t ape_filter_fracbits[5][APE_FILTER_LEVELS] = {
    {  0,  0,  0 },
    { 11,  0,  0 },
    { 11,  0,  0 },
    { 10, 13,  0 },
    { 11, 13, 15 }
};


/** Filters applied to the decoded data */
typedef struct APEFilter {
    int16_t *coeffs;        ///< actual coefficients used in filtering
    int16_t *adaptcoeffs;   ///< adaptive filter coefficients used for correcting of actual filter coefficients
    int16_t *historybuffer; ///< filter memory
    int16_t *delay;         ///< filtered values

    int avg;
} APEFilter;

typedef struct APERice {
    uint32_t k;
    uint32_t ksum;
} APERice;

typedef struct APERangecoder {
    uint32_t low;           ///< low end of interval
    uint32_t range;         ///< length of interval
    uint32_t help;          ///< bytes_to_follow resp. intermediate value
    unsigned int buffer;    ///< buffer for input/output
} APERangecoder;

/** Filter histories */
typedef struct APEPredictor {
    int32_t *buf;

    int32_t lastA[2];

    int32_t filterA[2];
    int32_t filterB[2];

    int32_t coeffsA[2][4];  ///< adaption coefficients
    int32_t coeffsB[2][5];  ///< adaption coefficients
    int32_t historybuffer[HISTORY_SIZE + PREDICTOR_SIZE];

    unsigned int sample_pos;
} APEPredictor;

/** Decoder context */
typedef struct APEContext {
    AVClass *class;                          ///< class for AVOptions
    AVCodecContext *avctx;
    BswapDSPContext bdsp;
    LLAudDSPContext adsp;
    int channels;
    int samples;                             ///< samples left to decode in current frame
    int bps;

    int fileversion;                         ///< codec version, very important in decoding process
    int compression_level;                   ///< compression levels
    int fset;                                ///< which filter set to use (calculated from compression level)
    int flags;                               ///< global decoder flags

    uint32_t CRC;                            ///< frame CRC
    int frameflags;                          ///< frame flags
    APEPredictor predictor;                  ///< predictor used for final reconstruction

    int32_t *decoded_buffer;
    int decoded_size;
    int32_t *decoded[MAX_CHANNELS];          ///< decoded data for each channel
    int blocks_per_loop;                     ///< maximum number of samples to decode for each call

    int16_t* filterbuf[APE_FILTER_LEVELS];   ///< filter memory

    APERangecoder rc;                        ///< rangecoder used to decode actual values
    APERice riceX;                           ///< rice code parameters for the second channel
    APERice riceY;                           ///< rice code parameters for the first channel
    APEFilter filters[APE_FILTER_LEVELS][2]; ///< filters used for reconstruction
    GetBitContext gb;

    uint8_t *data;                           ///< current frame data
    uint8_t *data_end;                       ///< frame data end
    int data_size;                           ///< frame data allocated size
    const uint8_t *ptr;                      ///< current position in frame data

    int error;

    void (*entropy_decode_mono)(struct APEContext *ctx, int blockstodecode);
    void (*entropy_decode_stereo)(struct APEContext *ctx, int blockstodecode);
    void (*predictor_decode_mono)(struct APEContext *ctx, int count);
    void (*predictor_decode_stereo)(struct APEContext *ctx, int count);
} APEContext;

static void ape_apply_filters(APEContext *ctx, int32_t *decoded0,
                              int32_t *decoded1, int count);

static void entropy_decode_mono_0000(APEContext *ctx, int blockstodecode);
static void entropy_decode_stereo_0000(APEContext *ctx, int blockstodecode);
static void entropy_decode_mono_3860(APEContext *ctx, int blockstodecode);
static void entropy_decode_stereo_3860(APEContext *ctx, int blockstodecode);
static void entropy_decode_mono_3900(APEContext *ctx, int blockstodecode);
static void entropy_decode_stereo_3900(APEContext *ctx, int blockstodecode);
static void entropy_decode_stereo_3930(APEContext *ctx, int blockstodecode);
static void entropy_decode_mono_3990(APEContext *ctx, int blockstodecode);
static void entropy_decode_stereo_3990(APEContext *ctx, int blockstodecode);

static void predictor_decode_mono_3800(APEContext *ctx, int count);
static void predictor_decode_stereo_3800(APEContext *ctx, int count);
static void predictor_decode_mono_3930(APEContext *ctx, int count);
static void predictor_decode_stereo_3930(APEContext *ctx, int count);
static void predictor_decode_mono_3950(APEContext *ctx, int count);
static void predictor_decode_stereo_3950(APEContext *ctx, int count);

static av_cold int ape_decode_close(AVCodecContext *avctx)
{
    APEContext *s = avctx->priv_data;
    int i;

    for (i = 0; i < APE_FILTER_LEVELS; i++)
        av_freep(&s->filterbuf[i]);

    av_freep(&s->decoded_buffer);
    av_freep(&s->data);
    s->decoded_size = s->data_size = 0;

    return 0;
}

static av_cold int ape_decode_init(AVCodecContext *avctx)
{
    APEContext *s = avctx->priv_data;
    int i;

    if (avctx->extradata_size != 6) {
        av_log(avctx, AV_LOG_ERROR, "Incorrect extradata\n");
        return AVERROR(EINVAL);
    }
    if (avctx->channels > 2) {
        av_log(avctx, AV_LOG_ERROR, "Only mono and stereo is supported\n");
        return AVERROR(EINVAL);
    }
    s->bps = avctx->bits_per_coded_sample;
    switch (s->bps) {
    case 8:
        avctx->sample_fmt = AV_SAMPLE_FMT_U8P;
        break;
    case 16:
        avctx->sample_fmt = AV_SAMPLE_FMT_S16P;
        break;
    case 24:
        avctx->sample_fmt = AV_SAMPLE_FMT_S32P;
        break;
    default:
        avpriv_request_sample(avctx,
                              "%d bits per coded sample", s->bps);
        return AVERROR_PATCHWELCOME;
    }
    s->avctx             = avctx;
    s->channels          = avctx->channels;
    s->fileversion       = AV_RL16(avctx->extradata);
    s->compression_level = AV_RL16(avctx->extradata + 2);
    s->flags             = AV_RL16(avctx->extradata + 4);

    av_log(avctx, AV_LOG_VERBOSE, "Compression Level: %d - Flags: %d\n",
           s->compression_level, s->flags);
    if (s->compression_level % 1000 || s->compression_level > COMPRESSION_LEVEL_INSANE ||
        !s->compression_level ||
        (s->fileversion < 3930 && s->compression_level == COMPRESSION_LEVEL_INSANE)) {
        av_log(avctx, AV_LOG_ERROR, "Incorrect compression level %d\n",
               s->compression_level);
        return AVERROR_INVALIDDATA;
    }
    s->fset = s->compression_level / 1000 - 1;
    for (i = 0; i < APE_FILTER_LEVELS; i++) {
        if (!ape_filter_orders[s->fset][i])
            break;
        FF_ALLOC_OR_GOTO(avctx, s->filterbuf[i],
                         (ape_filter_orders[s->fset][i] * 3 + HISTORY_SIZE) * 4,
                         filter_alloc_fail);
    }

    if (s->fileversion < 3860) {
        s->entropy_decode_mono   = entropy_decode_mono_0000;
        s->entropy_decode_stereo = entropy_decode_stereo_0000;
    } else if (s->fileversion < 3900) {
        s->entropy_decode_mono   = entropy_decode_mono_3860;
        s->entropy_decode_stereo = entropy_decode_stereo_3860;
    } else if (s->fileversion < 3930) {
        s->entropy_decode_mono   = entropy_decode_mono_3900;
        s->entropy_decode_stereo = entropy_decode_stereo_3900;
    } else if (s->fileversion < 3990) {
        s->entropy_decode_mono   = entropy_decode_mono_3900;
        s->entropy_decode_stereo = entropy_decode_stereo_3930;
    } else {
        s->entropy_decode_mono   = entropy_decode_mono_3990;
        s->entropy_decode_stereo = entropy_decode_stereo_3990;
    }

    if (s->fileversion < 3930) {
        s->predictor_decode_mono   = predictor_decode_mono_3800;
        s->predictor_decode_stereo = predictor_decode_stereo_3800;
    } else if (s->fileversion < 3950) {
        s->predictor_decode_mono   = predictor_decode_mono_3930;
        s->predictor_decode_stereo = predictor_decode_stereo_3930;
    } else {
        s->predictor_decode_mono   = predictor_decode_mono_3950;
        s->predictor_decode_stereo = predictor_decode_stereo_3950;
    }

    ff_bswapdsp_init(&s->bdsp);
    ff_llauddsp_init(&s->adsp);
    avctx->channel_layout = (avctx->channels==2) ? AV_CH_LAYOUT_STEREO : AV_CH_LAYOUT_MONO;

    return 0;
filter_alloc_fail:
    ape_decode_close(avctx);
    return AVERROR(ENOMEM);
}

/**
 * @name APE range decoding functions
 * @{
 */

#define CODE_BITS    32
#define TOP_VALUE    ((unsigned int)1 << (CODE_BITS-1))
#define SHIFT_BITS   (CODE_BITS - 9)
#define EXTRA_BITS   ((CODE_BITS-2) % 8 + 1)
#define BOTTOM_VALUE (TOP_VALUE >> 8)

/** Start the decoder */
static inline void range_start_decoding(APEContext *ctx)
{
    ctx->rc.buffer = bytestream_get_byte(&ctx->ptr);
    ctx->rc.low    = ctx->rc.buffer >> (8 - EXTRA_BITS);
    ctx->rc.range  = (uint32_t) 1 << EXTRA_BITS;
}

/** Perform normalization */
static inline void range_dec_normalize(APEContext *ctx)
{
    while (ctx->rc.range <= BOTTOM_VALUE) {
        ctx->rc.buffer <<= 8;
        if(ctx->ptr < ctx->data_end) {
            ctx->rc.buffer += *ctx->ptr;
            ctx->ptr++;
        } else {
            ctx->error = 1;
        }
        ctx->rc.low    = (ctx->rc.low << 8)    | ((ctx->rc.buffer >> 1) & 0xFF);
        ctx->rc.range  <<= 8;
    }
}

/**
 * Calculate culmulative frequency for next symbol. Does NO update!
 * @param ctx decoder context
 * @param tot_f is the total frequency or (code_value)1<<shift
 * @return the culmulative frequency
 */
static inline int range_decode_culfreq(APEContext *ctx, int tot_f)
{
    range_dec_normalize(ctx);
    ctx->rc.help = ctx->rc.range / tot_f;
    return ctx->rc.low / ctx->rc.help;
}

/**
 * Decode value with given size in bits
 * @param ctx decoder context
 * @param shift number of bits to decode
 */
static inline int range_decode_culshift(APEContext *ctx, int shift)
{
    range_dec_normalize(ctx);
    ctx->rc.help = ctx->rc.range >> shift;
    return ctx->rc.low / ctx->rc.help;
}


/**
 * Update decoding state
 * @param ctx decoder context
 * @param sy_f the interval length (frequency of the symbol)
 * @param lt_f the lower end (frequency sum of < symbols)
 */
static inline void range_decode_update(APEContext *ctx, int sy_f, int lt_f)
{
    ctx->rc.low  -= ctx->rc.help * lt_f;
    ctx->rc.range = ctx->rc.help * sy_f;
}

/** Decode n bits (n <= 16) without modelling */
static inline int range_decode_bits(APEContext *ctx, int n)
{
    int sym = range_decode_culshift(ctx, n);
    range_decode_update(ctx, 1, sym);
    return sym;
}


#define MODEL_ELEMENTS 64

/**
 * Fixed probabilities for symbols in Monkey Audio version 3.97
 */
static const uint16_t counts_3970[22] = {
        0, 14824, 28224, 39348, 47855, 53994, 58171, 60926,
    62682, 63786, 64463, 64878, 65126, 65276, 65365, 65419,
    65450, 65469, 65480, 65487, 65491, 65493,
};

/**
 * Probability ranges for symbols in Monkey Audio version 3.97
 */
static const uint16_t counts_diff_3970[21] = {
    14824, 13400, 11124, 8507, 6139, 4177, 2755, 1756,
    1104, 677, 415, 248, 150, 89, 54, 31,
    19, 11, 7, 4, 2,
};

/**
 * Fixed probabilities for symbols in Monkey Audio version 3.98
 */
static const uint16_t counts_3980[22] = {
        0, 19578, 36160, 48417, 56323, 60899, 63265, 64435,
    64971, 65232, 65351, 65416, 65447, 65466, 65476, 65482,
    65485, 65488, 65490, 65491, 65492, 65493,
};

/**
 * Probability ranges for symbols in Monkey Audio version 3.98
 */
static const uint16_t counts_diff_3980[21] = {
    19578, 16582, 12257, 7906, 4576, 2366, 1170, 536,
    261, 119, 65, 31, 19, 10, 6, 3,
    3, 2, 1, 1, 1,
};

/**
 * Decode symbol
 * @param ctx decoder context
 * @param counts probability range start position
 * @param counts_diff probability range widths
 */
static inline int range_get_symbol(APEContext *ctx,
                                   const uint16_t counts[],
                                   const uint16_t counts_diff[])
{
    int symbol, cf;

    cf = range_decode_culshift(ctx, 16);

    if(cf > 65492){
        symbol= cf - 65535 + 63;
        range_decode_update(ctx, 1, cf);
        if(cf > 65535)
            ctx->error=1;
        return symbol;
    }
    /* figure out the symbol inefficiently; a binary search would be much better */
    for (symbol = 0; counts[symbol + 1] <= cf; symbol++);

    range_decode_update(ctx, counts_diff[symbol], counts[symbol]);

    return symbol;
}
/** @} */ // group rangecoder

static inline void update_rice(APERice *rice, unsigned int x)
{
    int lim = rice->k ? (1 << (rice->k + 4)) : 0;
    rice->ksum += ((x + 1) / 2) - ((rice->ksum + 16) >> 5);

    if (rice->ksum < lim)
        rice->k--;
    else if (rice->ksum >= (1 << (rice->k + 5)))
        rice->k++;
}

static inline int get_rice_ook(GetBitContext *gb, int k)
{
    unsigned int x;

    x = get_unary(gb, 1, get_bits_left(gb));

    if (k)
        x = (x << k) | get_bits(gb, k);

    return x;
}

static inline int ape_decode_value_3860(APEContext *ctx, GetBitContext *gb,
                                        APERice *rice)
{
    unsigned int x, overflow;

    overflow = get_unary(gb, 1, get_bits_left(gb));

    if (ctx->fileversion > 3880) {
        while (overflow >= 16) {
            overflow -= 16;
            rice->k  += 4;
        }
    }

    if (!rice->k)
        x = overflow;
    else if(rice->k <= MIN_CACHE_BITS) {
        x = (overflow << rice->k) + get_bits(gb, rice->k);
    } else {
        av_log(ctx->avctx, AV_LOG_ERROR, "Too many bits: %d\n", rice->k);
        return AVERROR_INVALIDDATA;
    }
    rice->ksum += x - (rice->ksum + 8 >> 4);
    if (rice->ksum < (rice->k ? 1 << (rice->k + 4) : 0))
        rice->k--;
    else if (rice->ksum >= (1 << (rice->k + 5)) && rice->k < 24)
        rice->k++;

    /* Convert to signed */
    return ((x >> 1) ^ ((x & 1) - 1)) + 1;
}

static inline int ape_decode_value_3900(APEContext *ctx, APERice *rice)
{
    unsigned int x, overflow;
    int tmpk;

    overflow = range_get_symbol(ctx, counts_3970, counts_diff_3970);

    if (overflow == (MODEL_ELEMENTS - 1)) {
        tmpk = range_decode_bits(ctx, 5);
        overflow = 0;
    } else
        tmpk = (rice->k < 1) ? 0 : rice->k - 1;

    if (tmpk <= 16 || ctx->fileversion < 3910) {
        if (tmpk > 23) {
            av_log(ctx->avctx, AV_LOG_ERROR, "Too many bits: %d\n", tmpk);
            return AVERROR_INVALIDDATA;
        }
        x = range_decode_bits(ctx, tmpk);
    } else if (tmpk <= 31) {
        x = range_decode_bits(ctx, 16);
        x |= (range_decode_bits(ctx, tmpk - 16) << 16);
    } else {
        av_log(ctx->avctx, AV_LOG_ERROR, "Too many bits: %d\n", tmpk);
        return AVERROR_INVALIDDATA;
    }
    x += overflow << tmpk;

    update_rice(rice, x);

    /* Convert to signed */
    return ((x >> 1) ^ ((x & 1) - 1)) + 1;
}

static inline int ape_decode_value_3990(APEContext *ctx, APERice *rice)
{
    unsigned int x, overflow;
    int base, pivot;

    pivot = rice->ksum >> 5;
    if (pivot == 0)
        pivot = 1;

    overflow = range_get_symbol(ctx, counts_3980, counts_diff_3980);

    if (overflow == (MODEL_ELEMENTS - 1)) {
        overflow  = range_decode_bits(ctx, 16) << 16;
        overflow |= range_decode_bits(ctx, 16);
    }

    if (pivot < 0x10000) {
        base = range_decode_culfreq(ctx, pivot);
        range_decode_update(ctx, 1, base);
    } else {
        int base_hi = pivot, base_lo;
        int bbits = 0;

        while (base_hi & ~0xFFFF) {
            base_hi >>= 1;
            bbits++;
        }
        base_hi = range_decode_culfreq(ctx, base_hi + 1);
        range_decode_update(ctx, 1, base_hi);
        base_lo = range_decode_culfreq(ctx, 1 << bbits);
        range_decode_update(ctx, 1, base_lo);

        base = (base_hi << bbits) + base_lo;
    }

    x = base + overflow * pivot;

    update_rice(rice, x);

    /* Convert to signed */
    return ((x >> 1) ^ ((x & 1) - 1)) + 1;
}

static void decode_array_0000(APEContext *ctx, GetBitContext *gb,
                              int32_t *out, APERice *rice, int blockstodecode)
{
    int i;
    int ksummax, ksummin;

    rice->ksum = 0;
    for (i = 0; i < FFMIN(blockstodecode, 5); i++) {
        out[i] = get_rice_ook(&ctx->gb, 10);
        rice->ksum += out[i];
    }
    rice->k = av_log2(rice->ksum / 10) + 1;
    if (rice->k >= 24)
        return;
    for (; i < FFMIN(blockstodecode, 64); i++) {
        out[i] = get_rice_ook(&ctx->gb, rice->k);
        rice->ksum += out[i];
        rice->k = av_log2(rice->ksum / ((i + 1) * 2)) + 1;
        if (rice->k >= 24)
            return;
    }
    ksummax = 1 << rice->k + 7;
    ksummin = rice->k ? (1 << rice->k + 6) : 0;
    for (; i < blockstodecode; i++) {
        out[i] = get_rice_ook(&ctx->gb, rice->k);
        rice->ksum += out[i] - out[i - 64];
        while (rice->ksum < ksummin) {
            rice->k--;
            ksummin = rice->k ? ksummin >> 1 : 0;
            ksummax >>= 1;
        }
        while (rice->ksum >= ksummax) {
            rice->k++;
            if (rice->k > 24)
                return;
            ksummax <<= 1;
            ksummin = ksummin ? ksummin << 1 : 128;
        }
    }

    for (i = 0; i < blockstodecode; i++)
        out[i] = ((out[i] >> 1) ^ ((out[i] & 1) - 1)) + 1;
}

static void entropy_decode_mono_0000(APEContext *ctx, int blockstodecode)
{
    decode_array_0000(ctx, &ctx->gb, ctx->decoded[0], &ctx->riceY,
                      blockstodecode);
}

static void entropy_decode_stereo_0000(APEContext *ctx, int blockstodecode)
{
    decode_array_0000(ctx, &ctx->gb, ctx->decoded[0], &ctx->riceY,
                      blockstodecode);
    decode_array_0000(ctx, &ctx->gb, ctx->decoded[1], &ctx->riceX,
                      blockstodecode);
}

static void entropy_decode_mono_3860(APEContext *ctx, int blockstodecode)
{
    int32_t *decoded0 = ctx->decoded[0];

    while (blockstodecode--)
        *decoded0++ = ape_decode_value_3860(ctx, &ctx->gb, &ctx->riceY);
}

static void entropy_decode_stereo_3860(APEContext *ctx, int blockstodecode)
{
    int32_t *decoded0 = ctx->decoded[0];
    int32_t *decoded1 = ctx->decoded[1];
    int blocks = blockstodecode;

    while (blockstodecode--)
        *decoded0++ = ape_decode_value_3860(ctx, &ctx->gb, &ctx->riceY);
    while (blocks--)
        *decoded1++ = ape_decode_value_3860(ctx, &ctx->gb, &ctx->riceX);
}

static void entropy_decode_mono_3900(APEContext *ctx, int blockstodecode)
{
    int32_t *decoded0 = ctx->decoded[0];

    while (blockstodecode--)
        *decoded0++ = ape_decode_value_3900(ctx, &ctx->riceY);
}

static void entropy_decode_stereo_3900(APEContext *ctx, int blockstodecode)
{
    int32_t *decoded0 = ctx->decoded[0];
    int32_t *decoded1 = ctx->decoded[1];
    int blocks = blockstodecode;

    while (blockstodecode--)
        *decoded0++ = ape_decode_value_3900(ctx, &ctx->riceY);
    range_dec_normalize(ctx);
    // because of some implementation peculiarities we need to backpedal here
    ctx->ptr -= 1;
    range_start_decoding(ctx);
    while (blocks--)
        *decoded1++ = ape_decode_value_3900(ctx, &ctx->riceX);
}

static void entropy_decode_stereo_3930(APEContext *ctx, int blockstodecode)
{
    int32_t *decoded0 = ctx->decoded[0];
    int32_t *decoded1 = ctx->decoded[1];

    while (blockstodecode--) {
        *decoded0++ = ape_decode_value_3900(ctx, &ctx->riceY);
        *decoded1++ = ape_decode_value_3900(ctx, &ctx->riceX);
    }
}

static void entropy_decode_mono_3990(APEContext *ctx, int blockstodecode)
{
    int32_t *decoded0 = ctx->decoded[0];

    while (blockstodecode--)
        *decoded0++ = ape_decode_value_3990(ctx, &ctx->riceY);
}

static void entropy_decode_stereo_3990(APEContext *ctx, int blockstodecode)
{
    int32_t *decoded0 = ctx->decoded[0];
    int32_t *decoded1 = ctx->decoded[1];

    while (blockstodecode--) {
        *decoded0++ = ape_decode_value_3990(ctx, &ctx->riceY);
        *decoded1++ = ape_decode_value_3990(ctx, &ctx->riceX);
    }
}

static int init_entropy_decoder(APEContext *ctx)
{
    /* Read the CRC */
    if (ctx->fileversion >= 3900) {
        if (ctx->data_end - ctx->ptr < 6)
            return AVERROR_INVALIDDATA;
        ctx->CRC = bytestream_get_be32(&ctx->ptr);
    } else {
        ctx->CRC = get_bits_long(&ctx->gb, 32);
    }

    /* Read the frame flags if they exist */
    ctx->frameflags = 0;
    if ((ctx->fileversion > 3820) && (ctx->CRC & 0x80000000)) {
        ctx->CRC &= ~0x80000000;

        if (ctx->data_end - ctx->ptr < 6)
            return AVERROR_INVALIDDATA;
        ctx->frameflags = bytestream_get_be32(&ctx->ptr);
    }

    /* Initialize the rice structs */
    ctx->riceX.k = 10;
    ctx->riceX.ksum = (1 << ctx->riceX.k) * 16;
    ctx->riceY.k = 10;
    ctx->riceY.ksum = (1 << ctx->riceY.k) * 16;

    if (ctx->fileversion >= 3900) {
        /* The first 8 bits of input are ignored. */
        ctx->ptr++;

        range_start_decoding(ctx);
    }

    return 0;
}

static const int32_t initial_coeffs_fast_3320[1] = {
    375,
};

static const int32_t initial_coeffs_a_3800[3] = {
    64, 115, 64,
};

static const int32_t initial_coeffs_b_3800[2] = {
    740, 0
};

static const int32_t initial_coeffs_3930[4] = {
    360, 317, -109, 98
};

static void init_predictor_decoder(APEContext *ctx)
{
    APEPredictor *p = &ctx->predictor;

    /* Zero the history buffers */
    memset(p->historybuffer, 0, PREDICTOR_SIZE * sizeof(*p->historybuffer));
    p->buf = p->historybuffer;

    /* Initialize and zero the coefficients */
    if (ctx->fileversion < 3930) {
        if (ctx->compression_level == COMPRESSION_LEVEL_FAST) {
            memcpy(p->coeffsA[0], initial_coeffs_fast_3320,
                   sizeof(initial_coeffs_fast_3320));
            memcpy(p->coeffsA[1], initial_coeffs_fast_3320,
                   sizeof(initial_coeffs_fast_3320));
        } else {
            memcpy(p->coeffsA[0], initial_coeffs_a_3800,
                   sizeof(initial_coeffs_a_3800));
            memcpy(p->coeffsA[1], initial_coeffs_a_3800,
                   sizeof(initial_coeffs_a_3800));
        }
    } else {
        memcpy(p->coeffsA[0], initial_coeffs_3930, sizeof(initial_coeffs_3930));
        memcpy(p->coeffsA[1], initial_coeffs_3930, sizeof(initial_coeffs_3930));
    }
    memset(p->coeffsB, 0, sizeof(p->coeffsB));
    if (ctx->fileversion < 3930) {
        memcpy(p->coeffsB[0], initial_coeffs_b_3800,
               sizeof(initial_coeffs_b_3800));
        memcpy(p->coeffsB[1], initial_coeffs_b_3800,
               sizeof(initial_coeffs_b_3800));
    }

    p->filterA[0] = p->filterA[1] = 0;
    p->filterB[0] = p->filterB[1] = 0;
    p->lastA[0]   = p->lastA[1]   = 0;

    p->sample_pos = 0;
}

/** Get inverse sign of integer (-1 for positive, 1 for negative and 0 for zero) */
static inline int APESIGN(int32_t x) {
    return (x < 0) - (x > 0);
}

static av_always_inline int filter_fast_3320(APEPredictor *p,
                                             const int decoded, const int filter,
                                             const int delayA)
{
    int32_t predictionA;

    p->buf[delayA] = p->lastA[filter];
    if (p->sample_pos < 3) {
        p->lastA[filter]   = decoded;
        p->filterA[filter] = decoded;
        return decoded;
    }

    predictionA = p->buf[delayA] * 2 - p->buf[delayA - 1];
    p->lastA[filter] = decoded + (predictionA  * p->coeffsA[filter][0] >> 9);

    if ((decoded ^ predictionA) > 0)
        p->coeffsA[filter][0]++;
    else
        p->coeffsA[filter][0]--;

    p->filterA[filter] += p->lastA[filter];

    return p->filterA[filter];
}

static av_always_inline int filter_3800(APEPredictor *p,
                                        const int decoded, const int filter,
                                        const int delayA,  const int delayB,
                                        const int start,   const int shift)
{
    int32_t predictionA, predictionB, sign;
    int32_t d0, d1, d2, d3, d4;

    p->buf[delayA] = p->lastA[filter];
    p->buf[delayB] = p->filterB[filter];
    if (p->sample_pos < start) {
        predictionA = decoded + p->filterA[filter];
        p->lastA[filter]   = decoded;
        p->filterB[filter] = decoded;
        p->filterA[filter] = predictionA;
        return predictionA;
    }
    d2 =  p->buf[delayA];
    d1 = (p->buf[delayA] - p->buf[delayA - 1]) << 1;
    d0 =  p->buf[delayA] + ((p->buf[delayA - 2] - p->buf[delayA - 1]) << 3);
    d3 =  p->buf[delayB] * 2 - p->buf[delayB - 1];
    d4 =  p->buf[delayB];

    predictionA = d0 * p->coeffsA[filter][0] +
                  d1 * p->coeffsA[filter][1] +
                  d2 * p->coeffsA[filter][2];

    sign = APESIGN(decoded);
    p->coeffsA[filter][0] += (((d0 >> 30) & 2) - 1) * sign;
    p->coeffsA[filter][1] += (((d1 >> 28) & 8) - 4) * sign;
    p->coeffsA[filter][2] += (((d2 >> 28) & 8) - 4) * sign;

    predictionB = d3 * p->coeffsB[filter][0] -
                  d4 * p->coeffsB[filter][1];
    p->lastA[filter] = decoded + (predictionA >> 11);
    sign = APESIGN(p->lastA[filter]);
    p->coeffsB[filter][0] += (((d3 >> 29) & 4) - 2) * sign;
    p->coeffsB[filter][1] -= (((d4 >> 30) & 2) - 1) * sign;

    p->filterB[filter] = p->lastA[filter] + (predictionB >> shift);
    p->filterA[filter] = p->filterB[filter] + ((p->filterA[filter] * 31) >> 5);

    return p->filterA[filter];
}

static void long_filter_high_3800(int32_t *buffer, int order, int shift, int length)
{
    int i, j;
    int32_t dotprod, sign;
    int32_t coeffs[256], delay[256];

    if (order >= length)
        return;

    memset(coeffs, 0, order * sizeof(*coeffs));
    for (i = 0; i < order; i++)
        delay[i] = buffer[i];
    for (i = order; i < length; i++) {
        dotprod = 0;
        sign = APESIGN(buffer[i]);
        for (j = 0; j < order; j++) {
            dotprod += delay[j] * coeffs[j];
            coeffs[j] += ((delay[j] >> 31) | 1) * sign;
        }
        buffer[i] -= dotprod >> shift;
        for (j = 0; j < order - 1; j++)
            delay[j] = delay[j + 1];
        delay[order - 1] = buffer[i];
    }
}

static void long_filter_ehigh_3830(int32_t *buffer, int length)
{
    int i, j;
    int32_t dotprod, sign;
    int32_t coeffs[8] = { 0 }, delay[8] = { 0 };

    for (i = 0; i < length; i++) {
        dotprod = 0;
        sign = APESIGN(buffer[i]);
        for (j = 7; j >= 0; j--) {
            dotprod += delay[j] * coeffs[j];
            coeffs[j] += ((delay[j] >> 31) | 1) * sign;
        }
        for (j = 7; j > 0; j--)
            delay[j] = delay[j - 1];
        delay[0] = buffer[i];
        buffer[i] -= dotprod >> 9;
    }
}

static void predictor_decode_stereo_3800(APEContext *ctx, int count)
{
    APEPredictor *p = &ctx->predictor;
    int32_t *decoded0 = ctx->decoded[0];
    int32_t *decoded1 = ctx->decoded[1];
    int start = 4, shift = 10;

    if (ctx->compression_level == COMPRESSION_LEVEL_HIGH) {
        start = 16;
        long_filter_high_3800(decoded0, 16, 9, count);
        long_filter_high_3800(decoded1, 16, 9, count);
    } else if (ctx->compression_level == COMPRESSION_LEVEL_EXTRA_HIGH) {
        int order = 128, shift2 = 11;

        if (ctx->fileversion >= 3830) {
            order <<= 1;
            shift++;
            shift2++;
            long_filter_ehigh_3830(decoded0 + order, count - order);
            long_filter_ehigh_3830(decoded1 + order, count - order);
        }
        start = order;
        long_filter_high_3800(decoded0, order, shift2, count);
        long_filter_high_3800(decoded1, order, shift2, count);
    }

    while (count--) {
        int X = *decoded0, Y = *decoded1;
        if (ctx->compression_level == COMPRESSION_LEVEL_FAST) {
            *decoded0 = filter_fast_3320(p, Y, 0, YDELAYA);
            decoded0++;
            *decoded1 = filter_fast_3320(p, X, 1, XDELAYA);
            decoded1++;
        } else {
            *decoded0 = filter_3800(p, Y, 0, YDELAYA, YDELAYB,
                                    start, shift);
            decoded0++;
            *decoded1 = filter_3800(p, X, 1, XDELAYA, XDELAYB,
                                    start, shift);
            decoded1++;
        }

        /* Combined */
        p->buf++;
        p->sample_pos++;

        /* Have we filled the history buffer? */
        if (p->buf == p->historybuffer + HISTORY_SIZE) {
            memmove(p->historybuffer, p->buf,
                    PREDICTOR_SIZE * sizeof(*p->historybuffer));
            p->buf = p->historybuffer;
        }
    }
}

static void predictor_decode_mono_3800(APEContext *ctx, int count)
{
    APEPredictor *p = &ctx->predictor;
    int32_t *decoded0 = ctx->decoded[0];
    int start = 4, shift = 10;

    if (ctx->compression_level == COMPRESSION_LEVEL_HIGH) {
        start = 16;
        long_filter_high_3800(decoded0, 16, 9, count);
    } else if (ctx->compression_level == COMPRESSION_LEVEL_EXTRA_HIGH) {
        int order = 128, shift2 = 11;

        if (ctx->fileversion >= 3830) {
            order <<= 1;
            shift++;
            shift2++;
            long_filter_ehigh_3830(decoded0 + order, count - order);
        }
        start = order;
        long_filter_high_3800(decoded0, order, shift2, count);
    }

    while (count--) {
        if (ctx->compression_level == COMPRESSION_LEVEL_FAST) {
            *decoded0 = filter_fast_3320(p, *decoded0, 0, YDELAYA);
            decoded0++;
        } else {
            *decoded0 = filter_3800(p, *decoded0, 0, YDELAYA, YDELAYB,
                                    start, shift);
            decoded0++;
        }

        /* Combined */
        p->buf++;
        p->sample_pos++;

        /* Have we filled the history buffer? */
        if (p->buf == p->historybuffer + HISTORY_SIZE) {
            memmove(p->historybuffer, p->buf,
                    PREDICTOR_SIZE * sizeof(*p->historybuffer));
            p->buf = p->historybuffer;
        }
    }
}

static av_always_inline int predictor_update_3930(APEPredictor *p,
                                                  const int decoded, const int filter,
                                                  const int delayA)
{
    int32_t predictionA, sign;
    int32_t d0, d1, d2, d3;

    p->buf[delayA]     = p->lastA[filter];
    d0 = p->buf[delayA    ];
    d1 = p->buf[delayA    ] - p->buf[delayA - 1];
    d2 = p->buf[delayA - 1] - p->buf[delayA - 2];
    d3 = p->buf[delayA - 2] - p->buf[delayA - 3];

    predictionA = d0 * p->coeffsA[filter][0] +
                  d1 * p->coeffsA[filter][1] +
                  d2 * p->coeffsA[filter][2] +
                  d3 * p->coeffsA[filter][3];

    p->lastA[filter] = decoded + (predictionA >> 9);
    p->filterA[filter] = p->lastA[filter] + ((p->filterA[filter] * 31) >> 5);

    sign = APESIGN(decoded);
    p->coeffsA[filter][0] += ((d0 < 0) * 2 - 1) * sign;
    p->coeffsA[filter][1] += ((d1 < 0) * 2 - 1) * sign;
    p->coeffsA[filter][2] += ((d2 < 0) * 2 - 1) * sign;
    p->coeffsA[filter][3] += ((d3 < 0) * 2 - 1) * sign;

    return p->filterA[filter];
}

static void predictor_decode_stereo_3930(APEContext *ctx, int count)
{
    APEPredictor *p = &ctx->predictor;
    int32_t *decoded0 = ctx->decoded[0];
    int32_t *decoded1 = ctx->decoded[1];

    ape_apply_filters(ctx, ctx->decoded[0], ctx->decoded[1], count);

    while (count--) {
        /* Predictor Y */
        int Y = *decoded1, X = *decoded0;
        *decoded0 = predictor_update_3930(p, Y, 0, YDELAYA);
        decoded0++;
        *decoded1 = predictor_update_3930(p, X, 1, XDELAYA);
        decoded1++;

        /* Combined */
        p->buf++;

        /* Have we filled the history buffer? */
        if (p->buf == p->historybuffer + HISTORY_SIZE) {
            memmove(p->historybuffer, p->buf,
                    PREDICTOR_SIZE * sizeof(*p->historybuffer));
            p->buf = p->historybuffer;
        }
    }
}

static void predictor_decode_mono_3930(APEContext *ctx, int count)
{
    APEPredictor *p = &ctx->predictor;
    int32_t *decoded0 = ctx->decoded[0];

    ape_apply_filters(ctx, ctx->decoded[0], NULL, count);

    while (count--) {
        *decoded0 = predictor_update_3930(p, *decoded0, 0, YDELAYA);
        decoded0++;

        p->buf++;

        /* Have we filled the history buffer? */
        if (p->buf == p->historybuffer + HISTORY_SIZE) {
            memmove(p->historybuffer, p->buf,
                    PREDICTOR_SIZE * sizeof(*p->historybuffer));
            p->buf = p->historybuffer;
        }
    }
}

static av_always_inline int predictor_update_filter(APEPredictor *p,
                                                    const int decoded, const int filter,
                                                    const int delayA,  const int delayB,
                                                    const int adaptA,  const int adaptB)
{
    int32_t predictionA, predictionB, sign;

    p->buf[delayA]     = p->lastA[filter];
    p->buf[adaptA]     = APESIGN(p->buf[delayA]);
    p->buf[delayA - 1] = p->buf[delayA] - p->buf[delayA - 1];
    p->buf[adaptA - 1] = APESIGN(p->buf[delayA - 1]);

    predictionA = p->buf[delayA    ] * p->coeffsA[filter][0] +
                  p->buf[delayA - 1] * p->coeffsA[filter][1] +
                  p->buf[delayA - 2] * p->coeffsA[filter][2] +
                  p->buf[delayA - 3] * p->coeffsA[filter][3];

    /*  Apply a scaled first-order filter compression */
    p->buf[delayB]     = p->filterA[filter ^ 1] - ((p->filterB[filter] * 31) >> 5);
    p->buf[adaptB]     = APESIGN(p->buf[delayB]);
    p->buf[delayB - 1] = p->buf[delayB] - p->buf[delayB - 1];
    p->buf[adaptB - 1] = APESIGN(p->buf[delayB - 1]);
    p->filterB[filter] = p->filterA[filter ^ 1];

    predictionB = p->buf[delayB    ] * p->coeffsB[filter][0] +
                  p->buf[delayB - 1] * p->coeffsB[filter][1] +
                  p->buf[delayB - 2] * p->coeffsB[filter][2] +
                  p->buf[delayB - 3] * p->coeffsB[filter][3] +
                  p->buf[delayB - 4] * p->coeffsB[filter][4];

    p->lastA[filter] = decoded + ((predictionA + (predictionB >> 1)) >> 10);
    p->filterA[filter] = p->lastA[filter] + ((p->filterA[filter] * 31) >> 5);

    sign = APESIGN(decoded);
    p->coeffsA[filter][0] += p->buf[adaptA    ] * sign;
    p->coeffsA[filter][1] += p->buf[adaptA - 1] * sign;
    p->coeffsA[filter][2] += p->buf[adaptA - 2] * sign;
    p->coeffsA[filter][3] += p->buf[adaptA - 3] * sign;
    p->coeffsB[filter][0] += p->buf[adaptB    ] * sign;
    p->coeffsB[filter][1] += p->buf[adaptB - 1] * sign;
    p->coeffsB[filter][2] += p->buf[adaptB - 2] * sign;
    p->coeffsB[filter][3] += p->buf[adaptB - 3] * sign;
    p->coeffsB[filter][4] += p->buf[adaptB - 4] * sign;

    return p->filterA[filter];
}

static void predictor_decode_stereo_3950(APEContext *ctx, int count)
{
    APEPredictor *p = &ctx->predictor;
    int32_t *decoded0 = ctx->decoded[0];
    int32_t *decoded1 = ctx->decoded[1];

    ape_apply_filters(ctx, ctx->decoded[0], ctx->decoded[1], count);

    while (count--) {
        /* Predictor Y */
        *decoded0 = predictor_update_filter(p, *decoded0, 0, YDELAYA, YDELAYB,
                                            YADAPTCOEFFSA, YADAPTCOEFFSB);
        decoded0++;
        *decoded1 = predictor_update_filter(p, *decoded1, 1, XDELAYA, XDELAYB,
                                            XADAPTCOEFFSA, XADAPTCOEFFSB);
        decoded1++;

        /* Combined */
        p->buf++;

        /* Have we filled the history buffer? */
        if (p->buf == p->historybuffer + HISTORY_SIZE) {
            memmove(p->historybuffer, p->buf,
                    PREDICTOR_SIZE * sizeof(*p->historybuffer));
            p->buf = p->historybuffer;
        }
    }
}

static void predictor_decode_mono_3950(APEContext *ctx, int count)
{
    APEPredictor *p = &ctx->predictor;
    int32_t *decoded0 = ctx->decoded[0];
    int32_t predictionA, currentA, A, sign;

    ape_apply_filters(ctx, ctx->decoded[0], NULL, count);

    currentA = p->lastA[0];

    while (count--) {
        A = *decoded0;

        p->buf[YDELAYA] = currentA;
        p->buf[YDELAYA - 1] = p->buf[YDELAYA] - p->buf[YDELAYA - 1];

        predictionA = p->buf[YDELAYA    ] * p->coeffsA[0][0] +
                      p->buf[YDELAYA - 1] * p->coeffsA[0][1] +
                      p->buf[YDELAYA - 2] * p->coeffsA[0][2] +
                      p->buf[YDELAYA - 3] * p->coeffsA[0][3];

        currentA = A + (predictionA >> 10);

        p->buf[YADAPTCOEFFSA]     = APESIGN(p->buf[YDELAYA    ]);
        p->buf[YADAPTCOEFFSA - 1] = APESIGN(p->buf[YDELAYA - 1]);

        sign = APESIGN(A);
        p->coeffsA[0][0] += p->buf[YADAPTCOEFFSA    ] * sign;
        p->coeffsA[0][1] += p->buf[YADAPTCOEFFSA - 1] * sign;
        p->coeffsA[0][2] += p->buf[YADAPTCOEFFSA - 2] * sign;
        p->coeffsA[0][3] += p->buf[YADAPTCOEFFSA - 3] * sign;

        p->buf++;

        /* Have we filled the history buffer? */
        if (p->buf == p->historybuffer + HISTORY_SIZE) {
            memmove(p->historybuffer, p->buf,
                    PREDICTOR_SIZE * sizeof(*p->historybuffer));
            p->buf = p->historybuffer;
        }

        p->filterA[0] = currentA + ((p->filterA[0] * 31) >> 5);
        *(decoded0++) = p->filterA[0];
    }

    p->lastA[0] = currentA;
}

static void do_init_filter(APEFilter *f, int16_t *buf, int order)
{
    f->coeffs = buf;
    f->historybuffer = buf + order;
    f->delay       = f->historybuffer + order * 2;
    f->adaptcoeffs = f->historybuffer + order;

    memset(f->historybuffer, 0, (order * 2) * sizeof(*f->historybuffer));
    memset(f->coeffs, 0, order * sizeof(*f->coeffs));
    f->avg = 0;
}

static void init_filter(APEContext *ctx, APEFilter *f, int16_t *buf, int order)
{
    do_init_filter(&f[0], buf, order);
    do_init_filter(&f[1], buf + order * 3 + HISTORY_SIZE, order);
}

static void do_apply_filter(APEContext *ctx, int version, APEFilter *f,
                            int32_t *data, int count, int order, int fracbits)
{
    int res;
    int absres;

    while (count--) {
        /* round fixedpoint scalar product */
        res = ctx->adsp.scalarproduct_and_madd_int16(f->coeffs,
                                                     f->delay - order,
                                                     f->adaptcoeffs - order,
                                                     order, APESIGN(*data));
        res = (res + (1 << (fracbits - 1))) >> fracbits;
        res += *data;
        *data++ = res;

        /* Update the output history */
        *f->delay++ = av_clip_int16(res);

        if (version < 3980) {
            /* Version ??? to < 3.98 files (untested) */
            f->adaptcoeffs[0]  = (res == 0) ? 0 : ((res >> 28) & 8) - 4;
            f->adaptcoeffs[-4] >>= 1;
            f->adaptcoeffs[-8] >>= 1;
        } else {
            /* Version 3.98 and later files */

            /* Update the adaption coefficients */
            absres = FFABS(res);
            if (absres)
<<<<<<< HEAD
                *f->adaptcoeffs = ((res & INT32_MIN) ^ (-(1<<30))) >>
=======
                *f->adaptcoeffs = ((res & ((~0UL) << 31)) ^ ((~0UL) << 30)) >>
>>>>>>> f3fdef10
                                  (25 + (absres <= f->avg*3) + (absres <= f->avg*4/3));
            else
                *f->adaptcoeffs = 0;

            f->avg += (absres - f->avg) / 16;

            f->adaptcoeffs[-1] >>= 1;
            f->adaptcoeffs[-2] >>= 1;
            f->adaptcoeffs[-8] >>= 1;
        }

        f->adaptcoeffs++;

        /* Have we filled the history buffer? */
        if (f->delay == f->historybuffer + HISTORY_SIZE + (order * 2)) {
            memmove(f->historybuffer, f->delay - (order * 2),
                    (order * 2) * sizeof(*f->historybuffer));
            f->delay = f->historybuffer + order * 2;
            f->adaptcoeffs = f->historybuffer + order;
        }
    }
}

static void apply_filter(APEContext *ctx, APEFilter *f,
                         int32_t *data0, int32_t *data1,
                         int count, int order, int fracbits)
{
    do_apply_filter(ctx, ctx->fileversion, &f[0], data0, count, order, fracbits);
    if (data1)
        do_apply_filter(ctx, ctx->fileversion, &f[1], data1, count, order, fracbits);
}

static void ape_apply_filters(APEContext *ctx, int32_t *decoded0,
                              int32_t *decoded1, int count)
{
    int i;

    for (i = 0; i < APE_FILTER_LEVELS; i++) {
        if (!ape_filter_orders[ctx->fset][i])
            break;
        apply_filter(ctx, ctx->filters[i], decoded0, decoded1, count,
                     ape_filter_orders[ctx->fset][i],
                     ape_filter_fracbits[ctx->fset][i]);
    }
}

static int init_frame_decoder(APEContext *ctx)
{
    int i, ret;
    if ((ret = init_entropy_decoder(ctx)) < 0)
        return ret;
    init_predictor_decoder(ctx);

    for (i = 0; i < APE_FILTER_LEVELS; i++) {
        if (!ape_filter_orders[ctx->fset][i])
            break;
        init_filter(ctx, ctx->filters[i], ctx->filterbuf[i],
                    ape_filter_orders[ctx->fset][i]);
    }
    return 0;
}

static void ape_unpack_mono(APEContext *ctx, int count)
{
    if (ctx->frameflags & APE_FRAMECODE_STEREO_SILENCE) {
        /* We are pure silence, so we're done. */
        av_log(ctx->avctx, AV_LOG_DEBUG, "pure silence mono\n");
        return;
    }

    ctx->entropy_decode_mono(ctx, count);

    /* Now apply the predictor decoding */
    ctx->predictor_decode_mono(ctx, count);

    /* Pseudo-stereo - just copy left channel to right channel */
    if (ctx->channels == 2) {
        memcpy(ctx->decoded[1], ctx->decoded[0], count * sizeof(*ctx->decoded[1]));
    }
}

static void ape_unpack_stereo(APEContext *ctx, int count)
{
    int32_t left, right;
    int32_t *decoded0 = ctx->decoded[0];
    int32_t *decoded1 = ctx->decoded[1];

    if ((ctx->frameflags & APE_FRAMECODE_STEREO_SILENCE) == APE_FRAMECODE_STEREO_SILENCE) {
        /* We are pure silence, so we're done. */
        av_log(ctx->avctx, AV_LOG_DEBUG, "pure silence stereo\n");
        return;
    }

    ctx->entropy_decode_stereo(ctx, count);

    /* Now apply the predictor decoding */
    ctx->predictor_decode_stereo(ctx, count);

    /* Decorrelate and scale to output depth */
    while (count--) {
        left = *decoded1 - (*decoded0 / 2);
        right = left + *decoded0;

        *(decoded0++) = left;
        *(decoded1++) = right;
    }
}

static int ape_decode_frame(AVCodecContext *avctx, void *data,
                            int *got_frame_ptr, AVPacket *avpkt)
{
    AVFrame *frame     = data;
    const uint8_t *buf = avpkt->data;
    APEContext *s = avctx->priv_data;
    uint8_t *sample8;
    int16_t *sample16;
    int32_t *sample24;
    int i, ch, ret;
    int blockstodecode;

    /* this should never be negative, but bad things will happen if it is, so
       check it just to make sure. */
    av_assert0(s->samples >= 0);

    if(!s->samples){
        uint32_t nblocks, offset;
        int buf_size;

        if (!avpkt->size) {
            *got_frame_ptr = 0;
            return 0;
        }
        if (avpkt->size < 8) {
            av_log(avctx, AV_LOG_ERROR, "Packet is too small\n");
            return AVERROR_INVALIDDATA;
        }
        buf_size = avpkt->size & ~3;
        if (buf_size != avpkt->size) {
            av_log(avctx, AV_LOG_WARNING, "packet size is not a multiple of 4. "
                   "extra bytes at the end will be skipped.\n");
        }
        if (s->fileversion < 3950) // previous versions overread two bytes
            buf_size += 2;
        av_fast_padded_malloc(&s->data, &s->data_size, buf_size);
        if (!s->data)
            return AVERROR(ENOMEM);
        s->bdsp.bswap_buf((uint32_t *) s->data, (const uint32_t *) buf,
                          buf_size >> 2);
        memset(s->data + (buf_size & ~3), 0, buf_size & 3);
        s->ptr = s->data;
        s->data_end = s->data + buf_size;

        nblocks = bytestream_get_be32(&s->ptr);
        offset  = bytestream_get_be32(&s->ptr);
        if (s->fileversion >= 3900) {
            if (offset > 3) {
                av_log(avctx, AV_LOG_ERROR, "Incorrect offset passed\n");
                s->data = NULL;
                return AVERROR_INVALIDDATA;
            }
            if (s->data_end - s->ptr < offset) {
                av_log(avctx, AV_LOG_ERROR, "Packet is too small\n");
                return AVERROR_INVALIDDATA;
            }
            s->ptr += offset;
        } else {
            if ((ret = init_get_bits8(&s->gb, s->ptr, s->data_end - s->ptr)) < 0)
                return ret;
            if (s->fileversion > 3800)
                skip_bits_long(&s->gb, offset * 8);
            else
                skip_bits_long(&s->gb, offset);
        }

        if (!nblocks || nblocks > INT_MAX) {
            av_log(avctx, AV_LOG_ERROR, "Invalid sample count: %"PRIu32".\n",
                   nblocks);
            return AVERROR_INVALIDDATA;
        }

        /* Initialize the frame decoder */
        if (init_frame_decoder(s) < 0) {
            av_log(avctx, AV_LOG_ERROR, "Error reading frame header\n");
            return AVERROR_INVALIDDATA;
        }
        s->samples = nblocks;
    }

    if (!s->data) {
        *got_frame_ptr = 0;
        return avpkt->size;
    }

    blockstodecode = FFMIN(s->blocks_per_loop, s->samples);
    // for old files coefficients were not interleaved,
    // so we need to decode all of them at once
    if (s->fileversion < 3930)
        blockstodecode = s->samples;

    /* reallocate decoded sample buffer if needed */
    av_fast_malloc(&s->decoded_buffer, &s->decoded_size,
                   2 * FFALIGN(blockstodecode, 8) * sizeof(*s->decoded_buffer));
    if (!s->decoded_buffer)
        return AVERROR(ENOMEM);
    memset(s->decoded_buffer, 0, s->decoded_size);
    s->decoded[0] = s->decoded_buffer;
    s->decoded[1] = s->decoded_buffer + FFALIGN(blockstodecode, 8);

    /* get output buffer */
    frame->nb_samples = blockstodecode;
    if ((ret = ff_get_buffer(avctx, frame, 0)) < 0)
        return ret;

    s->error=0;

    if ((s->channels == 1) || (s->frameflags & APE_FRAMECODE_PSEUDO_STEREO))
        ape_unpack_mono(s, blockstodecode);
    else
        ape_unpack_stereo(s, blockstodecode);
    emms_c();

    if (s->error) {
        s->samples=0;
        av_log(avctx, AV_LOG_ERROR, "Error decoding frame\n");
        return AVERROR_INVALIDDATA;
    }

    switch (s->bps) {
    case 8:
        for (ch = 0; ch < s->channels; ch++) {
            sample8 = (uint8_t *)frame->data[ch];
            for (i = 0; i < blockstodecode; i++)
                *sample8++ = (s->decoded[ch][i] + 0x80) & 0xff;
        }
        break;
    case 16:
        for (ch = 0; ch < s->channels; ch++) {
            sample16 = (int16_t *)frame->data[ch];
            for (i = 0; i < blockstodecode; i++)
                *sample16++ = s->decoded[ch][i];
        }
        break;
    case 24:
        for (ch = 0; ch < s->channels; ch++) {
            sample24 = (int32_t *)frame->data[ch];
            for (i = 0; i < blockstodecode; i++)
                *sample24++ = s->decoded[ch][i] << 8;
        }
        break;
    }

    s->samples -= blockstodecode;

    *got_frame_ptr = 1;

    return !s->samples ? avpkt->size : 0;
}

static void ape_flush(AVCodecContext *avctx)
{
    APEContext *s = avctx->priv_data;
    s->samples= 0;
}

#define OFFSET(x) offsetof(APEContext, x)
#define PAR (AV_OPT_FLAG_DECODING_PARAM | AV_OPT_FLAG_AUDIO_PARAM)
static const AVOption options[] = {
    { "max_samples", "maximum number of samples decoded per call",             OFFSET(blocks_per_loop), AV_OPT_TYPE_INT,   { .i64 = 4608 },    1,       INT_MAX, PAR, "max_samples" },
    { "all",         "no maximum. decode all samples for each packet at once", 0,                       AV_OPT_TYPE_CONST, { .i64 = INT_MAX }, INT_MIN, INT_MAX, PAR, "max_samples" },
    { NULL},
};

static const AVClass ape_decoder_class = {
    .class_name = "APE decoder",
    .item_name  = av_default_item_name,
    .option     = options,
    .version    = LIBAVUTIL_VERSION_INT,
};

AVCodec ff_ape_decoder = {
    .name           = "ape",
    .long_name      = NULL_IF_CONFIG_SMALL("Monkey's Audio"),
    .type           = AVMEDIA_TYPE_AUDIO,
    .id             = AV_CODEC_ID_APE,
    .priv_data_size = sizeof(APEContext),
    .init           = ape_decode_init,
    .close          = ape_decode_close,
    .decode         = ape_decode_frame,
    .capabilities   = AV_CODEC_CAP_SUBFRAMES | AV_CODEC_CAP_DELAY |
                      AV_CODEC_CAP_DR1,
    .flush          = ape_flush,
    .sample_fmts    = (const enum AVSampleFormat[]) { AV_SAMPLE_FMT_U8P,
                                                      AV_SAMPLE_FMT_S16P,
                                                      AV_SAMPLE_FMT_S32P,
                                                      AV_SAMPLE_FMT_NONE },
    .priv_class     = &ape_decoder_class,
};<|MERGE_RESOLUTION|>--- conflicted
+++ resolved
@@ -1284,11 +1284,7 @@
             /* Update the adaption coefficients */
             absres = FFABS(res);
             if (absres)
-<<<<<<< HEAD
-                *f->adaptcoeffs = ((res & INT32_MIN) ^ (-(1<<30))) >>
-=======
-                *f->adaptcoeffs = ((res & ((~0UL) << 31)) ^ ((~0UL) << 30)) >>
->>>>>>> f3fdef10
+                *f->adaptcoeffs = ((res & INT32_MIN) ^ ((~0UL) << 30)) >>
                                   (25 + (absres <= f->avg*3) + (absres <= f->avg*4/3));
             else
                 *f->adaptcoeffs = 0;
