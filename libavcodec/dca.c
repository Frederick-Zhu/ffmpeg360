--- conflicted
+++ resolved
@@ -1627,14 +1627,9 @@
     int lfe_samples;
     int num_core_channels = 0;
     int i;
-<<<<<<< HEAD
-    float *samples_flt = data;
-    int16_t *samples = data;
-=======
     float   *samples_flt = data;
     int16_t *samples_s16 = data;
     int out_size;
->>>>>>> 41e21e4d
     DCAContext *s = avctx->priv_data;
     int channels;
     int core_ss_end;
@@ -1824,19 +1819,11 @@
         return -1;
     }
 
-<<<<<<< HEAD
-    data_size_tmp = (s->sample_blocks / 8) * 256 * channels;
-    data_size_tmp *= avctx->sample_fmt == AV_SAMPLE_FMT_FLT ? sizeof(*samples_flt) : sizeof(*samples);
-    if (*data_size < data_size_tmp)
-        return -1;
-    *data_size = data_size_tmp;
-=======
     out_size = 256 / 8 * s->sample_blocks * channels *
                (av_get_bits_per_sample_fmt(avctx->sample_fmt) / 8);
     if (*data_size < out_size)
         return -1;
     *data_size = out_size;
->>>>>>> 41e21e4d
 
     /* filter to get final output */
     for (i = 0; i < (s->sample_blocks / 8); i++) {
@@ -1855,15 +1842,6 @@
             }
         }
 
-<<<<<<< HEAD
-        /* interleave samples */
-        if (avctx->sample_fmt == AV_SAMPLE_FMT_FLT) {
-            float_interleave(samples_flt, s->samples_chanptr, 256, channels);
-            samples_flt += 256 * channels;
-        } else {
-            s->fmt_conv.float_to_int16_interleave(samples, s->samples_chanptr, 256, channels);
-            samples += 256 * channels;
-=======
         if (avctx->sample_fmt == AV_SAMPLE_FMT_FLT) {
             s->fmt_conv.float_interleave(samples_flt, s->samples_chanptr, 256,
                                          channels);
@@ -1873,7 +1851,6 @@
                                                   s->samples_chanptr, 256,
                                                   channels);
             samples_s16 += 256 * channels;
->>>>>>> 41e21e4d
         }
     }
 
@@ -1910,11 +1887,6 @@
 
     for (i = 0; i < DCA_PRIM_CHANNELS_MAX+1; i++)
         s->samples_chanptr[i] = s->samples + i * 256;
-<<<<<<< HEAD
-    avctx->sample_fmt = avctx->request_sample_fmt == AV_SAMPLE_FMT_FLT ?
-                        AV_SAMPLE_FMT_FLT : AV_SAMPLE_FMT_S16;
-=======
->>>>>>> 41e21e4d
 
     if (avctx->request_sample_fmt == AV_SAMPLE_FMT_FLT) {
         avctx->sample_fmt = AV_SAMPLE_FMT_FLT;
