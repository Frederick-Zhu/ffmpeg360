/*
 * Provide registration of all codecs, parsers and bitstream filters for libavcodec.
 * Copyright (c) 2002 Fabrice Bellard
 *
 * This file is part of FFmpeg.
 *
 * FFmpeg is free software; you can redistribute it and/or
 * modify it under the terms of the GNU Lesser General Public
 * License as published by the Free Software Foundation; either
 * version 2.1 of the License, or (at your option) any later version.
 *
 * FFmpeg is distributed in the hope that it will be useful,
 * but WITHOUT ANY WARRANTY; without even the implied warranty of
 * MERCHANTABILITY or FITNESS FOR A PARTICULAR PURPOSE.  See the GNU
 * Lesser General Public License for more details.
 *
 * You should have received a copy of the GNU Lesser General Public
 * License along with FFmpeg; if not, write to the Free Software
 * Foundation, Inc., 51 Franklin Street, Fifth Floor, Boston, MA 02110-1301 USA
 */

/**
 * @file
 * Provide registration of all codecs, parsers and bitstream filters for libavcodec.
 */

#include "config.h"
#include "avcodec.h"
#include "version.h"

#define REGISTER_HWACCEL(X, x)                                          \
    {                                                                   \
        extern AVHWAccel ff_##x##_hwaccel;                              \
        if (CONFIG_##X##_HWACCEL)                                       \
            av_register_hwaccel(&ff_##x##_hwaccel);                     \
    }

#define REGISTER_ENCODER(X, x)                                          \
    {                                                                   \
        extern AVCodec ff_##x##_encoder;                                \
        if (CONFIG_##X##_ENCODER)                                       \
            avcodec_register(&ff_##x##_encoder);                        \
    }

#define REGISTER_DECODER(X, x)                                          \
    {                                                                   \
        extern AVCodec ff_##x##_decoder;                                \
        if (CONFIG_##X##_DECODER)                                       \
            avcodec_register(&ff_##x##_decoder);                        \
    }

#define REGISTER_ENCDEC(X, x) REGISTER_ENCODER(X, x); REGISTER_DECODER(X, x)

#define REGISTER_PARSER(X, x)                                           \
    {                                                                   \
        extern AVCodecParser ff_##x##_parser;                           \
        if (CONFIG_##X##_PARSER)                                        \
            av_register_codec_parser(&ff_##x##_parser);                 \
    }

#define REGISTER_BSF(X, x)                                              \
    {                                                                   \
        extern AVBitStreamFilter ff_##x##_bsf;                          \
        if (CONFIG_##X##_BSF)                                           \
            av_register_bitstream_filter(&ff_##x##_bsf);                \
    }

void avcodec_register_all(void)
{
    static int initialized;

    if (initialized)
        return;
    initialized = 1;

    /* hardware accelerators */
    REGISTER_HWACCEL(H263_VAAPI,        h263_vaapi);
    REGISTER_HWACCEL(H263_VDPAU,        h263_vdpau);
    REGISTER_HWACCEL(H264_D3D11VA,      h264_d3d11va);
    REGISTER_HWACCEL(H264_DXVA2,        h264_dxva2);
    REGISTER_HWACCEL(H264_MMAL,         h264_mmal);
    REGISTER_HWACCEL(H264_QSV,          h264_qsv);
    REGISTER_HWACCEL(H264_VAAPI,        h264_vaapi);
    REGISTER_HWACCEL(H264_VDA,          h264_vda);
    REGISTER_HWACCEL(H264_VDA_OLD,      h264_vda_old);
    REGISTER_HWACCEL(H264_VDPAU,        h264_vdpau);
    REGISTER_HWACCEL(HEVC_D3D11VA,      hevc_d3d11va);
    REGISTER_HWACCEL(HEVC_DXVA2,        hevc_dxva2);
<<<<<<< HEAD
    REGISTER_HWACCEL(HEVC_VDPAU,        hevc_vdpau);
    REGISTER_HWACCEL(MPEG1_XVMC,        mpeg1_xvmc);
=======
    REGISTER_HWACCEL(HEVC_QSV,          hevc_qsv);
>>>>>>> 41d47ea8
    REGISTER_HWACCEL(MPEG1_VDPAU,       mpeg1_vdpau);
    REGISTER_HWACCEL(MPEG2_XVMC,        mpeg2_xvmc);
    REGISTER_HWACCEL(MPEG2_D3D11VA,     mpeg2_d3d11va);
    REGISTER_HWACCEL(MPEG2_DXVA2,       mpeg2_dxva2);
    REGISTER_HWACCEL(MPEG2_QSV,         mpeg2_qsv);
    REGISTER_HWACCEL(MPEG2_VAAPI,       mpeg2_vaapi);
    REGISTER_HWACCEL(MPEG2_VDPAU,       mpeg2_vdpau);
    REGISTER_HWACCEL(MPEG4_VAAPI,       mpeg4_vaapi);
    REGISTER_HWACCEL(MPEG4_VDPAU,       mpeg4_vdpau);
    REGISTER_HWACCEL(VC1_D3D11VA,       vc1_d3d11va);
    REGISTER_HWACCEL(VC1_DXVA2,         vc1_dxva2);
    REGISTER_HWACCEL(VC1_VAAPI,         vc1_vaapi);
    REGISTER_HWACCEL(VC1_VDPAU,         vc1_vdpau);
    REGISTER_HWACCEL(VC1_QSV,           vc1_qsv);
    REGISTER_HWACCEL(WMV3_D3D11VA,      wmv3_d3d11va);
    REGISTER_HWACCEL(WMV3_DXVA2,        wmv3_dxva2);
    REGISTER_HWACCEL(WMV3_VAAPI,        wmv3_vaapi);
    REGISTER_HWACCEL(WMV3_VDPAU,        wmv3_vdpau);

    /* video codecs */
    REGISTER_ENCODER(A64MULTI,          a64multi);
    REGISTER_ENCODER(A64MULTI5,         a64multi5);
    REGISTER_DECODER(AASC,              aasc);
    REGISTER_DECODER(AIC,               aic);
    REGISTER_ENCDEC (ALIAS_PIX,         alias_pix);
    REGISTER_ENCDEC (AMV,               amv);
    REGISTER_DECODER(ANM,               anm);
    REGISTER_DECODER(ANSI,              ansi);
    REGISTER_ENCDEC (APNG,              apng);
    REGISTER_ENCDEC (ASV1,              asv1);
    REGISTER_ENCDEC (ASV2,              asv2);
    REGISTER_DECODER(AURA,              aura);
    REGISTER_DECODER(AURA2,             aura2);
    REGISTER_ENCDEC (AVRP,              avrp);
    REGISTER_DECODER(AVRN,              avrn);
    REGISTER_DECODER(AVS,               avs);
    REGISTER_ENCDEC (AVUI,              avui);
    REGISTER_ENCDEC (AYUV,              ayuv);
    REGISTER_DECODER(BETHSOFTVID,       bethsoftvid);
    REGISTER_DECODER(BFI,               bfi);
    REGISTER_DECODER(BINK,              bink);
    REGISTER_ENCDEC (BMP,               bmp);
    REGISTER_DECODER(BMV_VIDEO,         bmv_video);
    REGISTER_DECODER(BRENDER_PIX,       brender_pix);
    REGISTER_DECODER(C93,               c93);
    REGISTER_DECODER(CAVS,              cavs);
    REGISTER_DECODER(CDGRAPHICS,        cdgraphics);
    REGISTER_DECODER(CDXL,              cdxl);
    REGISTER_ENCDEC (CINEPAK,           cinepak);
    REGISTER_ENCDEC (CLJR,              cljr);
    REGISTER_DECODER(CLLC,              cllc);
    REGISTER_ENCDEC (COMFORTNOISE,      comfortnoise);
    REGISTER_DECODER(CPIA,              cpia);
    REGISTER_DECODER(CSCD,              cscd);
    REGISTER_DECODER(CYUV,              cyuv);
    REGISTER_DECODER(DDS,               dds);
    REGISTER_DECODER(DFA,               dfa);
    REGISTER_DECODER(DIRAC,             dirac);
    REGISTER_ENCDEC (DNXHD,             dnxhd);
    REGISTER_ENCDEC (DPX,               dpx);
    REGISTER_DECODER(DSICINVIDEO,       dsicinvideo);
    REGISTER_ENCDEC (DVVIDEO,           dvvideo);
    REGISTER_DECODER(DXA,               dxa);
    REGISTER_DECODER(DXTORY,            dxtory);
    REGISTER_DECODER(EACMV,             eacmv);
    REGISTER_DECODER(EAMAD,             eamad);
    REGISTER_DECODER(EATGQ,             eatgq);
    REGISTER_DECODER(EATGV,             eatgv);
    REGISTER_DECODER(EATQI,             eatqi);
    REGISTER_DECODER(EIGHTBPS,          eightbps);
    REGISTER_DECODER(EIGHTSVX_EXP,      eightsvx_exp);
    REGISTER_DECODER(EIGHTSVX_FIB,      eightsvx_fib);
    REGISTER_DECODER(ESCAPE124,         escape124);
    REGISTER_DECODER(ESCAPE130,         escape130);
    REGISTER_DECODER(EXR,               exr);
    REGISTER_ENCDEC (FFV1,              ffv1);
    REGISTER_ENCDEC (FFVHUFF,           ffvhuff);
    REGISTER_DECODER(FIC,               fic);
    REGISTER_ENCDEC (FLASHSV,           flashsv);
    REGISTER_ENCDEC (FLASHSV2,          flashsv2);
    REGISTER_DECODER(FLIC,              flic);
    REGISTER_ENCDEC (FLV,               flv);
    REGISTER_DECODER(FOURXM,            fourxm);
    REGISTER_DECODER(FRAPS,             fraps);
    REGISTER_DECODER(FRWU,              frwu);
    REGISTER_DECODER(G2M,               g2m);
    REGISTER_ENCDEC (GIF,               gif);
    REGISTER_ENCDEC (H261,              h261);
    REGISTER_ENCDEC (H263,              h263);
    REGISTER_DECODER(H263I,             h263i);
    REGISTER_ENCDEC (H263P,             h263p);
    REGISTER_DECODER(H264,              h264);
    REGISTER_DECODER(H264_CRYSTALHD,    h264_crystalhd);
    REGISTER_DECODER(H264_MMAL,         h264_mmal);
    REGISTER_DECODER(H264_QSV,          h264_qsv);
    REGISTER_DECODER(H264_VDA,          h264_vda);
    REGISTER_DECODER(H264_VDPAU,        h264_vdpau);
    REGISTER_ENCDEC (HAP,               hap);
    REGISTER_DECODER(HEVC,              hevc);
    REGISTER_DECODER(HEVC_QSV,          hevc_qsv);
    REGISTER_DECODER(HNM4_VIDEO,        hnm4_video);
    REGISTER_DECODER(HQ_HQA,            hq_hqa);
    REGISTER_DECODER(HQX,               hqx);
    REGISTER_ENCDEC (HUFFYUV,           huffyuv);
    REGISTER_DECODER(IDCIN,             idcin);
    REGISTER_DECODER(IFF_BYTERUN1,      iff_byterun1);
    REGISTER_DECODER(IFF_ILBM,          iff_ilbm);
    REGISTER_DECODER(INDEO2,            indeo2);
    REGISTER_DECODER(INDEO3,            indeo3);
    REGISTER_DECODER(INDEO4,            indeo4);
    REGISTER_DECODER(INDEO5,            indeo5);
    REGISTER_DECODER(INTERPLAY_VIDEO,   interplay_video);
    REGISTER_ENCDEC (JPEG2000,          jpeg2000);
    REGISTER_ENCDEC (JPEGLS,            jpegls);
    REGISTER_DECODER(JV,                jv);
    REGISTER_DECODER(KGV1,              kgv1);
    REGISTER_DECODER(KMVC,              kmvc);
    REGISTER_DECODER(LAGARITH,          lagarith);
    REGISTER_ENCODER(LJPEG,             ljpeg);
    REGISTER_DECODER(LOCO,              loco);
    REGISTER_DECODER(MDEC,              mdec);
    REGISTER_DECODER(MIMIC,             mimic);
    REGISTER_ENCDEC (MJPEG,             mjpeg);
    REGISTER_DECODER(MJPEGB,            mjpegb);
    REGISTER_DECODER(MMVIDEO,           mmvideo);
    REGISTER_DECODER(MOTIONPIXELS,      motionpixels);
#if FF_API_XVMC
    REGISTER_DECODER(MPEG_XVMC,         mpeg_xvmc);
#endif /* FF_API_XVMC */
    REGISTER_ENCDEC (MPEG1VIDEO,        mpeg1video);
    REGISTER_ENCDEC (MPEG2VIDEO,        mpeg2video);
    REGISTER_ENCDEC (MPEG4,             mpeg4);
    REGISTER_DECODER(MPEG4_CRYSTALHD,   mpeg4_crystalhd);
    REGISTER_DECODER(MPEG4_VDPAU,       mpeg4_vdpau);
    REGISTER_DECODER(MPEGVIDEO,         mpegvideo);
    REGISTER_DECODER(MPEG_VDPAU,        mpeg_vdpau);
    REGISTER_DECODER(MPEG1_VDPAU,       mpeg1_vdpau);
    REGISTER_DECODER(MPEG2_CRYSTALHD,   mpeg2_crystalhd);
    REGISTER_DECODER(MPEG2_QSV,         mpeg2_qsv);
    REGISTER_DECODER(MSA1,              msa1);
    REGISTER_DECODER(MSMPEG4_CRYSTALHD, msmpeg4_crystalhd);
    REGISTER_DECODER(MSMPEG4V1,         msmpeg4v1);
    REGISTER_ENCDEC (MSMPEG4V2,         msmpeg4v2);
    REGISTER_ENCDEC (MSMPEG4V3,         msmpeg4v3);
    REGISTER_DECODER(MSRLE,             msrle);
    REGISTER_DECODER(MSS1,              mss1);
    REGISTER_DECODER(MSS2,              mss2);
    REGISTER_ENCDEC (MSVIDEO1,          msvideo1);
    REGISTER_DECODER(MSZH,              mszh);
    REGISTER_DECODER(MTS2,              mts2);
    REGISTER_DECODER(MVC1,              mvc1);
    REGISTER_DECODER(MVC2,              mvc2);
    REGISTER_DECODER(MXPEG,             mxpeg);
    REGISTER_DECODER(NUV,               nuv);
    REGISTER_DECODER(PAF_VIDEO,         paf_video);
    REGISTER_ENCDEC (PAM,               pam);
    REGISTER_ENCDEC (PBM,               pbm);
    REGISTER_ENCDEC (PCX,               pcx);
    REGISTER_ENCDEC (PGM,               pgm);
    REGISTER_ENCDEC (PGMYUV,            pgmyuv);
    REGISTER_DECODER(PICTOR,            pictor);
    REGISTER_ENCDEC (PNG,               png);
    REGISTER_ENCDEC (PPM,               ppm);
    REGISTER_ENCDEC (PRORES,            prores);
    REGISTER_ENCODER(PRORES_AW,         prores_aw);
    REGISTER_ENCODER(PRORES_KS,         prores_ks);
    REGISTER_DECODER(PRORES_LGPL,       prores_lgpl);
    REGISTER_DECODER(PTX,               ptx);
    REGISTER_DECODER(QDRAW,             qdraw);
    REGISTER_DECODER(QPEG,              qpeg);
    REGISTER_ENCDEC (QTRLE,             qtrle);
    REGISTER_ENCDEC (R10K,              r10k);
    REGISTER_ENCDEC (R210,              r210);
    REGISTER_ENCDEC (RAWVIDEO,          rawvideo);
    REGISTER_DECODER(RL2,               rl2);
    REGISTER_ENCDEC (ROQ,               roq);
    REGISTER_DECODER(RPZA,              rpza);
    REGISTER_ENCDEC (RV10,              rv10);
    REGISTER_ENCDEC (RV20,              rv20);
    REGISTER_DECODER(RV30,              rv30);
    REGISTER_DECODER(RV40,              rv40);
    REGISTER_ENCDEC (S302M,             s302m);
    REGISTER_DECODER(SANM,              sanm);
    REGISTER_ENCDEC (SGI,               sgi);
    REGISTER_DECODER(SGIRLE,            sgirle);
    REGISTER_DECODER(SMACKER,           smacker);
    REGISTER_DECODER(SMC,               smc);
    REGISTER_DECODER(SMVJPEG,           smvjpeg);
    REGISTER_ENCDEC (SNOW,              snow);
    REGISTER_DECODER(SP5X,              sp5x);
    REGISTER_ENCDEC (SUNRAST,           sunrast);
    REGISTER_ENCDEC (SVQ1,              svq1);
    REGISTER_DECODER(SVQ3,              svq3);
    REGISTER_ENCDEC (TARGA,             targa);
    REGISTER_DECODER(TARGA_Y216,        targa_y216);
    REGISTER_DECODER(TDSC,              tdsc);
    REGISTER_DECODER(THEORA,            theora);
    REGISTER_DECODER(THP,               thp);
    REGISTER_DECODER(TIERTEXSEQVIDEO,   tiertexseqvideo);
    REGISTER_ENCDEC (TIFF,              tiff);
    REGISTER_DECODER(TMV,               tmv);
    REGISTER_DECODER(TRUEMOTION1,       truemotion1);
    REGISTER_DECODER(TRUEMOTION2,       truemotion2);
    REGISTER_DECODER(TSCC,              tscc);
    REGISTER_DECODER(TSCC2,             tscc2);
    REGISTER_DECODER(TXD,               txd);
    REGISTER_DECODER(ULTI,              ulti);
    REGISTER_ENCDEC (UTVIDEO,           utvideo);
    REGISTER_ENCDEC (V210,              v210);
    REGISTER_DECODER(V210X,             v210x);
    REGISTER_ENCDEC (V308,              v308);
    REGISTER_ENCDEC (V408,              v408);
    REGISTER_ENCDEC (V410,              v410);
    REGISTER_DECODER(VB,                vb);
    REGISTER_DECODER(VBLE,              vble);
    REGISTER_DECODER(VC1,               vc1);
    REGISTER_DECODER(VC1_CRYSTALHD,     vc1_crystalhd);
    REGISTER_DECODER(VC1_VDPAU,         vc1_vdpau);
    REGISTER_DECODER(VC1IMAGE,          vc1image);
    REGISTER_DECODER(VC1_QSV,           vc1_qsv);
    REGISTER_DECODER(VCR1,              vcr1);
    REGISTER_DECODER(VMDVIDEO,          vmdvideo);
    REGISTER_DECODER(VMNC,              vmnc);
    REGISTER_DECODER(VP3,               vp3);
    REGISTER_DECODER(VP5,               vp5);
    REGISTER_DECODER(VP6,               vp6);
    REGISTER_DECODER(VP6A,              vp6a);
    REGISTER_DECODER(VP6F,              vp6f);
    REGISTER_DECODER(VP7,               vp7);
    REGISTER_DECODER(VP8,               vp8);
    REGISTER_DECODER(VP9,               vp9);
    REGISTER_DECODER(VQA,               vqa);
    REGISTER_DECODER(WEBP,              webp);
    REGISTER_ENCDEC (WMV1,              wmv1);
    REGISTER_ENCDEC (WMV2,              wmv2);
    REGISTER_DECODER(WMV3,              wmv3);
    REGISTER_DECODER(WMV3_CRYSTALHD,    wmv3_crystalhd);
    REGISTER_DECODER(WMV3_VDPAU,        wmv3_vdpau);
    REGISTER_DECODER(WMV3IMAGE,         wmv3image);
    REGISTER_DECODER(WNV1,              wnv1);
    REGISTER_DECODER(XAN_WC3,           xan_wc3);
    REGISTER_DECODER(XAN_WC4,           xan_wc4);
    REGISTER_ENCDEC (XBM,               xbm);
    REGISTER_ENCDEC (XFACE,             xface);
    REGISTER_DECODER(XL,                xl);
    REGISTER_ENCDEC (XWD,               xwd);
    REGISTER_ENCDEC (Y41P,              y41p);
    REGISTER_DECODER(YOP,               yop);
    REGISTER_ENCDEC (YUV4,              yuv4);
    REGISTER_DECODER(ZERO12V,           zero12v);
    REGISTER_DECODER(ZEROCODEC,         zerocodec);
    REGISTER_ENCDEC (ZLIB,              zlib);
    REGISTER_ENCDEC (ZMBV,              zmbv);

    /* audio codecs */
    REGISTER_ENCDEC (AAC,               aac);
    REGISTER_DECODER(AAC_FIXED,         aac_fixed);
    REGISTER_DECODER(AAC_LATM,          aac_latm);
    REGISTER_ENCDEC (AC3,               ac3);
    REGISTER_ENCDEC (AC3_FIXED,         ac3_fixed);
    REGISTER_ENCDEC (ALAC,              alac);
    REGISTER_DECODER(ALS,               als);
    REGISTER_DECODER(AMRNB,             amrnb);
    REGISTER_DECODER(AMRWB,             amrwb);
    REGISTER_DECODER(APE,               ape);
    REGISTER_DECODER(ATRAC1,            atrac1);
    REGISTER_DECODER(ATRAC3,            atrac3);
    REGISTER_DECODER(ATRAC3P,           atrac3p);
    REGISTER_DECODER(BINKAUDIO_DCT,     binkaudio_dct);
    REGISTER_DECODER(BINKAUDIO_RDFT,    binkaudio_rdft);
    REGISTER_DECODER(BMV_AUDIO,         bmv_audio);
    REGISTER_DECODER(COOK,              cook);
    REGISTER_ENCDEC (DCA,               dca);
    REGISTER_DECODER(DSD_LSBF,          dsd_lsbf);
    REGISTER_DECODER(DSD_MSBF,          dsd_msbf);
    REGISTER_DECODER(DSD_LSBF_PLANAR,   dsd_lsbf_planar);
    REGISTER_DECODER(DSD_MSBF_PLANAR,   dsd_msbf_planar);
    REGISTER_DECODER(DSICINAUDIO,       dsicinaudio);
    REGISTER_DECODER(DSS_SP,            dss_sp);
    REGISTER_ENCDEC (EAC3,              eac3);
    REGISTER_DECODER(EVRC,              evrc);
    REGISTER_DECODER(FFWAVESYNTH,       ffwavesynth);
    REGISTER_ENCDEC (FLAC,              flac);
    REGISTER_ENCDEC (G723_1,            g723_1);
    REGISTER_DECODER(G729,              g729);
    REGISTER_DECODER(GSM,               gsm);
    REGISTER_DECODER(GSM_MS,            gsm_ms);
    REGISTER_DECODER(IAC,               iac);
    REGISTER_DECODER(IMC,               imc);
    REGISTER_DECODER(MACE3,             mace3);
    REGISTER_DECODER(MACE6,             mace6);
    REGISTER_DECODER(METASOUND,         metasound);
    REGISTER_DECODER(MLP,               mlp);
    REGISTER_DECODER(MP1,               mp1);
    REGISTER_DECODER(MP1FLOAT,          mp1float);
    REGISTER_ENCDEC (MP2,               mp2);
    REGISTER_DECODER(MP2FLOAT,          mp2float);
    REGISTER_ENCODER(MP2FIXED,          mp2fixed);
    REGISTER_DECODER(MP3,               mp3);
    REGISTER_DECODER(MP3FLOAT,          mp3float);
    REGISTER_DECODER(MP3ADU,            mp3adu);
    REGISTER_DECODER(MP3ADUFLOAT,       mp3adufloat);
    REGISTER_DECODER(MP3ON4,            mp3on4);
    REGISTER_DECODER(MP3ON4FLOAT,       mp3on4float);
    REGISTER_DECODER(MPC7,              mpc7);
    REGISTER_DECODER(MPC8,              mpc8);
    REGISTER_ENCDEC (NELLYMOSER,        nellymoser);
    REGISTER_DECODER(ON2AVC,            on2avc);
    REGISTER_DECODER(OPUS,              opus);
    REGISTER_DECODER(PAF_AUDIO,         paf_audio);
    REGISTER_DECODER(QCELP,             qcelp);
    REGISTER_DECODER(QDM2,              qdm2);
    REGISTER_ENCDEC (RA_144,            ra_144);
    REGISTER_DECODER(RA_288,            ra_288);
    REGISTER_DECODER(RALF,              ralf);
    REGISTER_DECODER(SHORTEN,           shorten);
    REGISTER_DECODER(SIPR,              sipr);
    REGISTER_DECODER(SMACKAUD,          smackaud);
    REGISTER_ENCDEC (SONIC,             sonic);
    REGISTER_ENCODER(SONIC_LS,          sonic_ls);
    REGISTER_DECODER(TAK,               tak);
    REGISTER_DECODER(TRUEHD,            truehd);
    REGISTER_DECODER(TRUESPEECH,        truespeech);
    REGISTER_ENCDEC (TTA,               tta);
    REGISTER_DECODER(TWINVQ,            twinvq);
    REGISTER_DECODER(VMDAUDIO,          vmdaudio);
    REGISTER_ENCDEC (VORBIS,            vorbis);
    REGISTER_ENCDEC (WAVPACK,           wavpack);
    REGISTER_DECODER(WMALOSSLESS,       wmalossless);
    REGISTER_DECODER(WMAPRO,            wmapro);
    REGISTER_ENCDEC (WMAV1,             wmav1);
    REGISTER_ENCDEC (WMAV2,             wmav2);
    REGISTER_DECODER(WMAVOICE,          wmavoice);
    REGISTER_DECODER(WS_SND1,           ws_snd1);

    /* PCM codecs */
    REGISTER_ENCDEC (PCM_ALAW,          pcm_alaw);
    REGISTER_DECODER(PCM_BLURAY,        pcm_bluray);
    REGISTER_DECODER(PCM_DVD,           pcm_dvd);
    REGISTER_ENCDEC (PCM_F32BE,         pcm_f32be);
    REGISTER_ENCDEC (PCM_F32LE,         pcm_f32le);
    REGISTER_ENCDEC (PCM_F64BE,         pcm_f64be);
    REGISTER_ENCDEC (PCM_F64LE,         pcm_f64le);
    REGISTER_DECODER(PCM_LXF,           pcm_lxf);
    REGISTER_ENCDEC (PCM_MULAW,         pcm_mulaw);
    REGISTER_ENCDEC (PCM_S8,            pcm_s8);
    REGISTER_ENCDEC (PCM_S8_PLANAR,     pcm_s8_planar);
    REGISTER_ENCDEC (PCM_S16BE,         pcm_s16be);
    REGISTER_ENCDEC (PCM_S16BE_PLANAR,  pcm_s16be_planar);
    REGISTER_ENCDEC (PCM_S16LE,         pcm_s16le);
    REGISTER_ENCDEC (PCM_S16LE_PLANAR,  pcm_s16le_planar);
    REGISTER_ENCDEC (PCM_S24BE,         pcm_s24be);
    REGISTER_ENCDEC (PCM_S24DAUD,       pcm_s24daud);
    REGISTER_ENCDEC (PCM_S24LE,         pcm_s24le);
    REGISTER_ENCDEC (PCM_S24LE_PLANAR,  pcm_s24le_planar);
    REGISTER_ENCDEC (PCM_S32BE,         pcm_s32be);
    REGISTER_ENCDEC (PCM_S32LE,         pcm_s32le);
    REGISTER_ENCDEC (PCM_S32LE_PLANAR,  pcm_s32le_planar);
    REGISTER_ENCDEC (PCM_U8,            pcm_u8);
    REGISTER_ENCDEC (PCM_U16BE,         pcm_u16be);
    REGISTER_ENCDEC (PCM_U16LE,         pcm_u16le);
    REGISTER_ENCDEC (PCM_U24BE,         pcm_u24be);
    REGISTER_ENCDEC (PCM_U24LE,         pcm_u24le);
    REGISTER_ENCDEC (PCM_U32BE,         pcm_u32be);
    REGISTER_ENCDEC (PCM_U32LE,         pcm_u32le);
    REGISTER_DECODER(PCM_ZORK,          pcm_zork);

    /* DPCM codecs */
    REGISTER_DECODER(INTERPLAY_DPCM,    interplay_dpcm);
    REGISTER_ENCDEC (ROQ_DPCM,          roq_dpcm);
    REGISTER_DECODER(SOL_DPCM,          sol_dpcm);
    REGISTER_DECODER(XAN_DPCM,          xan_dpcm);

    /* ADPCM codecs */
    REGISTER_DECODER(ADPCM_4XM,         adpcm_4xm);
    REGISTER_ENCDEC (ADPCM_ADX,         adpcm_adx);
    REGISTER_DECODER(ADPCM_AFC,         adpcm_afc);
    REGISTER_DECODER(ADPCM_CT,          adpcm_ct);
    REGISTER_DECODER(ADPCM_DTK,         adpcm_dtk);
    REGISTER_DECODER(ADPCM_EA,          adpcm_ea);
    REGISTER_DECODER(ADPCM_EA_MAXIS_XA, adpcm_ea_maxis_xa);
    REGISTER_DECODER(ADPCM_EA_R1,       adpcm_ea_r1);
    REGISTER_DECODER(ADPCM_EA_R2,       adpcm_ea_r2);
    REGISTER_DECODER(ADPCM_EA_R3,       adpcm_ea_r3);
    REGISTER_DECODER(ADPCM_EA_XAS,      adpcm_ea_xas);
    REGISTER_ENCDEC (ADPCM_G722,        adpcm_g722);
    REGISTER_ENCDEC (ADPCM_G726,        adpcm_g726);
    REGISTER_DECODER(ADPCM_G726LE,      adpcm_g726le);
    REGISTER_DECODER(ADPCM_IMA_AMV,     adpcm_ima_amv);
    REGISTER_DECODER(ADPCM_IMA_APC,     adpcm_ima_apc);
    REGISTER_DECODER(ADPCM_IMA_DK3,     adpcm_ima_dk3);
    REGISTER_DECODER(ADPCM_IMA_DK4,     adpcm_ima_dk4);
    REGISTER_DECODER(ADPCM_IMA_EA_EACS, adpcm_ima_ea_eacs);
    REGISTER_DECODER(ADPCM_IMA_EA_SEAD, adpcm_ima_ea_sead);
    REGISTER_DECODER(ADPCM_IMA_ISS,     adpcm_ima_iss);
    REGISTER_DECODER(ADPCM_IMA_OKI,     adpcm_ima_oki);
    REGISTER_ENCDEC (ADPCM_IMA_QT,      adpcm_ima_qt);
    REGISTER_DECODER(ADPCM_IMA_RAD,     adpcm_ima_rad);
    REGISTER_DECODER(ADPCM_IMA_SMJPEG,  adpcm_ima_smjpeg);
    REGISTER_ENCDEC (ADPCM_IMA_WAV,     adpcm_ima_wav);
    REGISTER_DECODER(ADPCM_IMA_WS,      adpcm_ima_ws);
    REGISTER_ENCDEC (ADPCM_MS,          adpcm_ms);
    REGISTER_DECODER(ADPCM_SBPRO_2,     adpcm_sbpro_2);
    REGISTER_DECODER(ADPCM_SBPRO_3,     adpcm_sbpro_3);
    REGISTER_DECODER(ADPCM_SBPRO_4,     adpcm_sbpro_4);
    REGISTER_ENCDEC (ADPCM_SWF,         adpcm_swf);
    REGISTER_DECODER(ADPCM_THP,         adpcm_thp);
    REGISTER_DECODER(ADPCM_THP_LE,      adpcm_thp_le);
    REGISTER_DECODER(ADPCM_VIMA,        adpcm_vima);
    REGISTER_DECODER(ADPCM_XA,          adpcm_xa);
    REGISTER_ENCDEC (ADPCM_YAMAHA,      adpcm_yamaha);
#if FF_API_VIMA_DECODER
    REGISTER_DECODER(VIMA,              vima);
#endif

    /* subtitles */
    REGISTER_ENCDEC (SSA,               ssa);
    REGISTER_ENCDEC (ASS,               ass);
    REGISTER_DECODER(CCAPTION,          ccaption);
    REGISTER_ENCDEC (DVBSUB,            dvbsub);
    REGISTER_ENCDEC (DVDSUB,            dvdsub);
    REGISTER_DECODER(JACOSUB,           jacosub);
    REGISTER_DECODER(MICRODVD,          microdvd);
    REGISTER_ENCDEC (MOVTEXT,           movtext);
    REGISTER_DECODER(MPL2,              mpl2);
    REGISTER_DECODER(PGSSUB,            pgssub);
    REGISTER_DECODER(PJS,               pjs);
    REGISTER_DECODER(REALTEXT,          realtext);
    REGISTER_DECODER(SAMI,              sami);
    REGISTER_ENCDEC (SRT,               srt);
    REGISTER_DECODER(STL,               stl);
    REGISTER_ENCDEC (SUBRIP,            subrip);
    REGISTER_DECODER(SUBVIEWER,         subviewer);
    REGISTER_DECODER(SUBVIEWER1,        subviewer1);
    REGISTER_DECODER(TEXT,              text);
    REGISTER_DECODER(VPLAYER,           vplayer);
    REGISTER_ENCDEC (WEBVTT,            webvtt);
    REGISTER_ENCDEC (XSUB,              xsub);

    /* external libraries */
    REGISTER_DECODER(LIBCELT,           libcelt);
    REGISTER_DECODER(LIBDCADEC,         libdcadec)
    REGISTER_ENCODER(LIBFAAC,           libfaac);
    REGISTER_ENCDEC (LIBFDK_AAC,        libfdk_aac);
    REGISTER_ENCDEC (LIBGSM,            libgsm);
    REGISTER_ENCDEC (LIBGSM_MS,         libgsm_ms);
    REGISTER_ENCDEC (LIBILBC,           libilbc);
    REGISTER_ENCODER(LIBMP3LAME,        libmp3lame);
    REGISTER_ENCDEC (LIBOPENCORE_AMRNB, libopencore_amrnb);
    REGISTER_DECODER(LIBOPENCORE_AMRWB, libopencore_amrwb);
    REGISTER_ENCDEC (LIBOPENJPEG,       libopenjpeg);
    REGISTER_ENCDEC (LIBOPUS,           libopus);
    REGISTER_ENCDEC (LIBSCHROEDINGER,   libschroedinger);
    REGISTER_ENCODER(LIBSHINE,          libshine);
    REGISTER_ENCDEC (LIBSPEEX,          libspeex);
    REGISTER_DECODER(LIBSTAGEFRIGHT_H264, libstagefright_h264);
    REGISTER_ENCODER(LIBTHEORA,         libtheora);
    REGISTER_ENCODER(LIBTWOLAME,        libtwolame);
    REGISTER_ENCDEC (LIBUTVIDEO,        libutvideo);
    REGISTER_ENCODER(LIBVO_AACENC,      libvo_aacenc);
    REGISTER_ENCODER(LIBVO_AMRWBENC,    libvo_amrwbenc);
    REGISTER_ENCDEC (LIBVORBIS,         libvorbis);
    REGISTER_ENCDEC (LIBVPX_VP8,        libvpx_vp8);
    REGISTER_ENCDEC (LIBVPX_VP9,        libvpx_vp9);
    REGISTER_ENCODER(LIBWAVPACK,        libwavpack);
    REGISTER_ENCODER(LIBWEBP_ANIM,      libwebp_anim);  /* preferred over libwebp */
    REGISTER_ENCODER(LIBWEBP,           libwebp);
    REGISTER_ENCODER(LIBX262,           libx262);
    REGISTER_ENCODER(LIBX264,           libx264);
    REGISTER_ENCODER(LIBX264RGB,        libx264rgb);
    REGISTER_ENCODER(LIBX265,           libx265);
    REGISTER_ENCODER(LIBXAVS,           libxavs);
    REGISTER_ENCODER(LIBXVID,           libxvid);
    REGISTER_DECODER(LIBZVBI_TELETEXT,  libzvbi_teletext);
    REGISTER_ENCODER(LIBAACPLUS,        libaacplus);

    /* text */
    REGISTER_DECODER(BINTEXT,           bintext);
    REGISTER_DECODER(XBIN,              xbin);
    REGISTER_DECODER(IDF,               idf);

    /* external libraries, that shouldn't be used by default if one of the
     * above is available */
    REGISTER_ENCODER(LIBOPENH264,       libopenh264);
    REGISTER_ENCODER(H264_QSV,          h264_qsv);
    REGISTER_ENCODER(NVENC,             nvenc);
    REGISTER_ENCODER(NVENC_H264,        nvenc_h264);
    REGISTER_ENCODER(NVENC_HEVC,        nvenc_hevc);
    REGISTER_ENCODER(HEVC_QSV,          hevc_qsv);
    REGISTER_ENCODER(LIBKVAZAAR,        libkvazaar);
    REGISTER_ENCODER(MPEG2_QSV,         mpeg2_qsv);

    /* parsers */
    REGISTER_PARSER(AAC,                aac);
    REGISTER_PARSER(AAC_LATM,           aac_latm);
    REGISTER_PARSER(AC3,                ac3);
    REGISTER_PARSER(ADX,                adx);
    REGISTER_PARSER(BMP,                bmp);
    REGISTER_PARSER(CAVSVIDEO,          cavsvideo);
    REGISTER_PARSER(COOK,               cook);
    REGISTER_PARSER(DCA,                dca);
    REGISTER_PARSER(DIRAC,              dirac);
    REGISTER_PARSER(DNXHD,              dnxhd);
    REGISTER_PARSER(DPX,                dpx);
    REGISTER_PARSER(DVBSUB,             dvbsub);
    REGISTER_PARSER(DVDSUB,             dvdsub);
    REGISTER_PARSER(DVD_NAV,            dvd_nav);
    REGISTER_PARSER(FLAC,               flac);
    REGISTER_PARSER(GSM,                gsm);
    REGISTER_PARSER(H261,               h261);
    REGISTER_PARSER(H263,               h263);
    REGISTER_PARSER(H264,               h264);
    REGISTER_PARSER(HEVC,               hevc);
    REGISTER_PARSER(MJPEG,              mjpeg);
    REGISTER_PARSER(MLP,                mlp);
    REGISTER_PARSER(MPEG4VIDEO,         mpeg4video);
    REGISTER_PARSER(MPEGAUDIO,          mpegaudio);
    REGISTER_PARSER(MPEGVIDEO,          mpegvideo);
    REGISTER_PARSER(OPUS,               opus);
    REGISTER_PARSER(PNG,                png);
    REGISTER_PARSER(PNM,                pnm);
    REGISTER_PARSER(RV30,               rv30);
    REGISTER_PARSER(RV40,               rv40);
    REGISTER_PARSER(TAK,                tak);
    REGISTER_PARSER(VC1,                vc1);
    REGISTER_PARSER(VORBIS,             vorbis);
    REGISTER_PARSER(VP3,                vp3);
    REGISTER_PARSER(VP8,                vp8);
    REGISTER_PARSER(VP9,                vp9);

    /* bitstream filters */
    REGISTER_BSF(AAC_ADTSTOASC,         aac_adtstoasc);
    REGISTER_BSF(CHOMP,                 chomp);
    REGISTER_BSF(DUMP_EXTRADATA,        dump_extradata);
    REGISTER_BSF(H264_MP4TOANNEXB,      h264_mp4toannexb);
    REGISTER_BSF(HEVC_MP4TOANNEXB,      hevc_mp4toannexb);
    REGISTER_BSF(IMX_DUMP_HEADER,       imx_dump_header);
    REGISTER_BSF(MJPEG2JPEG,            mjpeg2jpeg);
    REGISTER_BSF(MJPEGA_DUMP_HEADER,    mjpega_dump_header);
    REGISTER_BSF(MP3_HEADER_DECOMPRESS, mp3_header_decompress);
    REGISTER_BSF(MPEG4_UNPACK_BFRAMES,  mpeg4_unpack_bframes);
    REGISTER_BSF(MOV2TEXTSUB,           mov2textsub);
    REGISTER_BSF(NOISE,                 noise);
    REGISTER_BSF(REMOVE_EXTRADATA,      remove_extradata);
    REGISTER_BSF(TEXT2MOVSUB,           text2movsub);
}<|MERGE_RESOLUTION|>--- conflicted
+++ resolved
@@ -86,12 +86,9 @@
     REGISTER_HWACCEL(H264_VDPAU,        h264_vdpau);
     REGISTER_HWACCEL(HEVC_D3D11VA,      hevc_d3d11va);
     REGISTER_HWACCEL(HEVC_DXVA2,        hevc_dxva2);
-<<<<<<< HEAD
+    REGISTER_HWACCEL(HEVC_QSV,          hevc_qsv);
     REGISTER_HWACCEL(HEVC_VDPAU,        hevc_vdpau);
     REGISTER_HWACCEL(MPEG1_XVMC,        mpeg1_xvmc);
-=======
-    REGISTER_HWACCEL(HEVC_QSV,          hevc_qsv);
->>>>>>> 41d47ea8
     REGISTER_HWACCEL(MPEG1_VDPAU,       mpeg1_vdpau);
     REGISTER_HWACCEL(MPEG2_XVMC,        mpeg2_xvmc);
     REGISTER_HWACCEL(MPEG2_D3D11VA,     mpeg2_d3d11va);
