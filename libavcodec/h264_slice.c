--- conflicted
+++ resolved
@@ -2458,13 +2458,9 @@
                     loop_filter(h, sl, lf_x_start, h->mb_x + 1);
                 return 0;
             }
-<<<<<<< HEAD
-            if (h->cabac.bytestream > h->cabac.bytestream_end + 2 )
-                av_log(h->avctx, AV_LOG_DEBUG, "bytestream overread %"PTRDIFF_SPECIFIER"\n", h->cabac.bytestream_end - h->cabac.bytestream);
-            if (ret < 0 || h->cabac.bytestream > h->cabac.bytestream_end + 4) {
-=======
-            if (ret < 0 || sl->cabac.bytestream > sl->cabac.bytestream_end + 2) {
->>>>>>> 30da98ad
+            if (sl->cabac.bytestream > sl->cabac.bytestream_end + 2 )
+                av_log(h->avctx, AV_LOG_DEBUG, "bytestream overread %"PTRDIFF_SPECIFIER"\n", sl->cabac.bytestream_end - sl->cabac.bytestream);
+            if (ret < 0 || sl->cabac.bytestream > sl->cabac.bytestream_end + 4) {
                 av_log(h->avctx, AV_LOG_ERROR,
                        "error while decoding MB %d %d, bytestream %"PTRDIFF_SPECIFIER"\n",
                        h->mb_x, h->mb_y,
