--- conflicted
+++ resolved
@@ -25,12 +25,8 @@
  * MPEG-1/2 decoder
  */
 
-<<<<<<< HEAD
 #define UNCHECKED_BITSTREAM_READER 1
 
-//#define DEBUG
-=======
->>>>>>> b3ea7662
 #include "libavutil/attributes.h"
 #include "libavutil/avassert.h"
 #include "libavutil/timecode.h"
@@ -48,10 +44,6 @@
 #include "xvmc_internal.h"
 #include "thread.h"
 
-<<<<<<< HEAD
-
-=======
->>>>>>> b3ea7662
 uint8_t ff_mpeg12_static_rl_table_store[2][2][2*MAX_RUN + MAX_LEVEL + 3];
 
 #define INIT_2D_VLC_RL(rl, static_size)\
