--- conflicted
+++ resolved
@@ -32,15 +32,9 @@
 
     // Split frag->data into coded bitstream units, creating the
     // frag->units array.  Fill data but not content on each unit.
-<<<<<<< HEAD
-    // header is set if the fragment came from a header block, which
-    // may require different parsing for some codecs (e.g. the AVCC
-    // header in H.264).
-=======
     // The header argument should be set if the fragment came from
     // a header block, which may require different parsing for some
     // codecs (e.g. the AVCC header in H.264).
->>>>>>> 254e728d
     int (*split_fragment)(CodedBitstreamContext *ctx,
                           CodedBitstreamFragment *frag,
                           int header);
