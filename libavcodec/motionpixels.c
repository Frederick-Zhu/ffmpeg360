--- conflicted
+++ resolved
@@ -290,12 +290,7 @@
     GetBitContext gb;
     int i, count1, count2, sz, ret;
 
-<<<<<<< HEAD
-    if ((ret = ff_reget_buffer(avctx, &mp->frame)) < 0)
-=======
-    if ((ret = ff_reget_buffer(avctx, mp->frame)) < 0) {
-        av_log(avctx, AV_LOG_ERROR, "reget_buffer() failed\n");
->>>>>>> 4a4841d4
+    if ((ret = ff_reget_buffer(avctx, mp->frame)) < 0)
         return ret;
 
     /* le32 bitstream msb first */
