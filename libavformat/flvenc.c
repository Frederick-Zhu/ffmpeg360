/*
 * FLV muxer
 * Copyright (c) 2003 The FFmpeg Project
 *
 * This file is part of FFmpeg.
 *
 * FFmpeg is free software; you can redistribute it and/or
 * modify it under the terms of the GNU Lesser General Public
 * License as published by the Free Software Foundation; either
 * version 2.1 of the License, or (at your option) any later version.
 *
 * FFmpeg is distributed in the hope that it will be useful,
 * but WITHOUT ANY WARRANTY; without even the implied warranty of
 * MERCHANTABILITY or FITNESS FOR A PARTICULAR PURPOSE.  See the GNU
 * Lesser General Public License for more details.
 *
 * You should have received a copy of the GNU Lesser General Public
 * License along with FFmpeg; if not, write to the Free Software
 * Foundation, Inc., 51 Franklin Street, Fifth Floor, Boston, MA 02110-1301 USA
 */

#include "libavutil/intreadwrite.h"
#include "libavutil/dict.h"
#include "libavutil/intfloat.h"
#include "libavutil/avassert.h"
#include "avc.h"
#include "avformat.h"
#include "flv.h"
#include "internal.h"
#include "metadata.h"


static const AVCodecTag flv_video_codec_ids[] = {
    { AV_CODEC_ID_FLV1,     FLV_CODECID_H263 },
    { AV_CODEC_ID_H263,     FLV_CODECID_REALH263 },
    { AV_CODEC_ID_MPEG4,    FLV_CODECID_MPEG4 },
    { AV_CODEC_ID_FLASHSV,  FLV_CODECID_SCREEN },
    { AV_CODEC_ID_FLASHSV2, FLV_CODECID_SCREEN2 },
    { AV_CODEC_ID_VP6F,     FLV_CODECID_VP6 },
<<<<<<< HEAD
    { AV_CODEC_ID_VP6,      FLV_CODECID_VP6 },
    { AV_CODEC_ID_VP6A,     FLV_CODECID_VP6A },
=======
>>>>>>> 4d7aeff9
    { AV_CODEC_ID_H264,     FLV_CODECID_H264 },
    { AV_CODEC_ID_NONE,     0 }
};

static const AVCodecTag flv_audio_codec_ids[] = {
    { AV_CODEC_ID_MP3,        FLV_CODECID_MP3        >> FLV_AUDIO_CODECID_OFFSET },
    { AV_CODEC_ID_PCM_U8,     FLV_CODECID_PCM        >> FLV_AUDIO_CODECID_OFFSET },
    { AV_CODEC_ID_PCM_S16BE,  FLV_CODECID_PCM        >> FLV_AUDIO_CODECID_OFFSET },
    { AV_CODEC_ID_PCM_S16LE,  FLV_CODECID_PCM_LE     >> FLV_AUDIO_CODECID_OFFSET },
    { AV_CODEC_ID_ADPCM_SWF,  FLV_CODECID_ADPCM      >> FLV_AUDIO_CODECID_OFFSET },
    { AV_CODEC_ID_AAC,        FLV_CODECID_AAC        >> FLV_AUDIO_CODECID_OFFSET },
    { AV_CODEC_ID_NELLYMOSER, FLV_CODECID_NELLYMOSER >> FLV_AUDIO_CODECID_OFFSET },
    { AV_CODEC_ID_PCM_MULAW,  FLV_CODECID_PCM_MULAW  >> FLV_AUDIO_CODECID_OFFSET },
    { AV_CODEC_ID_PCM_ALAW,   FLV_CODECID_PCM_ALAW   >> FLV_AUDIO_CODECID_OFFSET },
    { AV_CODEC_ID_SPEEX,      FLV_CODECID_SPEEX      >> FLV_AUDIO_CODECID_OFFSET },
    { AV_CODEC_ID_NONE,       0 }
};

typedef struct FLVContext {
    int     reserved;
    int64_t duration_offset;
    int64_t filesize_offset;
    int64_t duration;
    int64_t delay;      ///< first dts delay (needed for AVC & Speex)
} FLVContext;

typedef struct FLVStreamContext {
    int64_t last_ts;    ///< last timestamp for each stream
} FLVStreamContext;

static int get_audio_flags(AVFormatContext *s, AVCodecContext *enc)
{
    int flags = (enc->bits_per_coded_sample == 16) ? FLV_SAMPLESSIZE_16BIT
                                                   : FLV_SAMPLESSIZE_8BIT;

    if (enc->codec_id == AV_CODEC_ID_AAC) // specs force these parameters
        return FLV_CODECID_AAC | FLV_SAMPLERATE_44100HZ |
               FLV_SAMPLESSIZE_16BIT | FLV_STEREO;
    else if (enc->codec_id == AV_CODEC_ID_SPEEX) {
        if (enc->sample_rate != 16000) {
            av_log(s, AV_LOG_ERROR,
                   "FLV only supports wideband (16kHz) Speex audio\n");
            return AVERROR(EINVAL);
        }
        if (enc->channels != 1) {
            av_log(s, AV_LOG_ERROR, "FLV only supports mono Speex audio\n");
            return AVERROR(EINVAL);
        }
        return FLV_CODECID_SPEEX | FLV_SAMPLERATE_11025HZ | FLV_SAMPLESSIZE_16BIT;
    } else {
        switch (enc->sample_rate) {
        case 44100:
            flags |= FLV_SAMPLERATE_44100HZ;
            break;
        case 22050:
            flags |= FLV_SAMPLERATE_22050HZ;
            break;
        case 11025:
            flags |= FLV_SAMPLERATE_11025HZ;
            break;
        case 16000: // nellymoser only
        case  8000: // nellymoser only
        case  5512: // not MP3
            if (enc->codec_id != AV_CODEC_ID_MP3) {
                flags |= FLV_SAMPLERATE_SPECIAL;
                break;
            }
        default:
            av_log(s, AV_LOG_ERROR,
                   "FLV does not support sample rate %d, "
                   "choose from (44100, 22050, 11025)\n", enc->sample_rate);
            return AVERROR(EINVAL);
        }
    }

    if (enc->channels > 1)
        flags |= FLV_STEREO;

    switch (enc->codec_id) {
    case AV_CODEC_ID_MP3:
        flags |= FLV_CODECID_MP3    | FLV_SAMPLESSIZE_16BIT;
        break;
    case AV_CODEC_ID_PCM_U8:
        flags |= FLV_CODECID_PCM    | FLV_SAMPLESSIZE_8BIT;
        break;
    case AV_CODEC_ID_PCM_S16BE:
        flags |= FLV_CODECID_PCM    | FLV_SAMPLESSIZE_16BIT;
        break;
    case AV_CODEC_ID_PCM_S16LE:
        flags |= FLV_CODECID_PCM_LE | FLV_SAMPLESSIZE_16BIT;
        break;
    case AV_CODEC_ID_ADPCM_SWF:
        flags |= FLV_CODECID_ADPCM  | FLV_SAMPLESSIZE_16BIT;
        break;
    case AV_CODEC_ID_NELLYMOSER:
        if (enc->sample_rate == 8000)
            flags |= FLV_CODECID_NELLYMOSER_8KHZ_MONO  | FLV_SAMPLESSIZE_16BIT;
        else if (enc->sample_rate == 16000)
            flags |= FLV_CODECID_NELLYMOSER_16KHZ_MONO | FLV_SAMPLESSIZE_16BIT;
        else
            flags |= FLV_CODECID_NELLYMOSER            | FLV_SAMPLESSIZE_16BIT;
        break;
    case AV_CODEC_ID_PCM_MULAW:
        flags = FLV_CODECID_PCM_MULAW | FLV_SAMPLERATE_SPECIAL | FLV_SAMPLESSIZE_16BIT;
        break;
    case AV_CODEC_ID_PCM_ALAW:
        flags = FLV_CODECID_PCM_ALAW  | FLV_SAMPLERATE_SPECIAL | FLV_SAMPLESSIZE_16BIT;
        break;
    case 0:
        flags |= enc->codec_tag << 4;
        break;
    default:
        av_log(s, AV_LOG_ERROR, "Audio codec '%s' not compatible with FLV\n",
               avcodec_get_name(enc->codec_id));
        return AVERROR(EINVAL);
    }

    return flags;
}

static void put_amf_string(AVIOContext *pb, const char *str)
{
    size_t len = strlen(str);
    avio_wb16(pb, len);
    avio_write(pb, str, len);
}

static void put_avc_eos_tag(AVIOContext *pb, unsigned ts)
{
    avio_w8(pb, FLV_TAG_TYPE_VIDEO);
    avio_wb24(pb, 5);               /* Tag Data Size */
    avio_wb24(pb, ts);              /* lower 24 bits of timestamp in ms */
    avio_w8(pb, (ts >> 24) & 0x7F); /* MSB of ts in ms */
    avio_wb24(pb, 0);               /* StreamId = 0 */
    avio_w8(pb, 23);                /* ub[4] FrameType = 1, ub[4] CodecId = 7 */
    avio_w8(pb, 2);                 /* AVC end of sequence */
    avio_wb24(pb, 0);               /* Always 0 for AVC EOS. */
    avio_wb32(pb, 16);              /* Size of FLV tag */
}

static void put_amf_double(AVIOContext *pb, double d)
{
    avio_w8(pb, AMF_DATA_TYPE_NUMBER);
    avio_wb64(pb, av_double2int(d));
}

static void put_amf_bool(AVIOContext *pb, int b)
{
    avio_w8(pb, AMF_DATA_TYPE_BOOL);
    avio_w8(pb, !!b);
}

static int flv_write_header(AVFormatContext *s)
{
    AVIOContext *pb = s->pb;
    FLVContext *flv = s->priv_data;
    AVCodecContext *audio_enc = NULL, *video_enc = NULL, *data_enc = NULL;
    int i, metadata_count = 0;
    double framerate = 0.0;
    int64_t metadata_size_pos, data_size, metadata_count_pos;
    AVDictionaryEntry *tag = NULL;

    for (i = 0; i < s->nb_streams; i++) {
        AVCodecContext *enc = s->streams[i]->codec;
        FLVStreamContext *sc;
        switch (enc->codec_type) {
        case AVMEDIA_TYPE_VIDEO:
            if (s->streams[i]->avg_frame_rate.den &&
                s->streams[i]->avg_frame_rate.num) {
                framerate = av_q2d(s->streams[i]->avg_frame_rate);
            } else {
                framerate = 1 / av_q2d(s->streams[i]->codec->time_base);
            }
            if (video_enc) {
                av_log(s, AV_LOG_ERROR,
                       "at most one video stream is supported in flv\n");
                return AVERROR(EINVAL);
            }
            video_enc = enc;
            if (enc->codec_tag == 0) {
                av_log(s, AV_LOG_ERROR, "Video codec '%s' for stream %d is not compatible with FLV\n",
                       avcodec_get_name(enc->codec_id), i);
                return AVERROR(EINVAL);
            }
            break;
        case AVMEDIA_TYPE_AUDIO:
            if (audio_enc) {
                av_log(s, AV_LOG_ERROR,
                       "at most one audio stream is supported in flv\n");
                return AVERROR(EINVAL);
            }
            audio_enc = enc;
            if (get_audio_flags(s, enc) < 0)
                return AVERROR_INVALIDDATA;
            break;
        case AVMEDIA_TYPE_DATA:
            if (enc->codec_id != AV_CODEC_ID_TEXT) {
                av_log(s, AV_LOG_ERROR, "Data codec '%s' for stream %d is not compatible with FLV\n",
                       avcodec_get_name(enc->codec_id), i);
                return AVERROR_INVALIDDATA;
            }
            data_enc = enc;
            break;
        default:
            av_log(s, AV_LOG_ERROR, "Codec type '%s' for stream %d is not compatible with FLV\n",
                   av_get_media_type_string(enc->codec_type), i);
            return AVERROR(EINVAL);
        }
        avpriv_set_pts_info(s->streams[i], 32, 1, 1000); /* 32 bit pts in ms */

        sc = av_mallocz(sizeof(FLVStreamContext));
        if (!sc)
            return AVERROR(ENOMEM);
        s->streams[i]->priv_data = sc;
        sc->last_ts = -1;
    }

    flv->delay = AV_NOPTS_VALUE;

    avio_write(pb, "FLV", 3);
    avio_w8(pb, 1);
    avio_w8(pb, FLV_HEADER_FLAG_HASAUDIO * !!audio_enc +
                FLV_HEADER_FLAG_HASVIDEO * !!video_enc);
    avio_wb32(pb, 9);
    avio_wb32(pb, 0);

    for (i = 0; i < s->nb_streams; i++)
        if (s->streams[i]->codec->codec_tag == 5) {
            avio_w8(pb, 8);     // message type
            avio_wb24(pb, 0);   // include flags
            avio_wb24(pb, 0);   // time stamp
            avio_wb32(pb, 0);   // reserved
            avio_wb32(pb, 11);  // size
            flv->reserved = 5;
        }

    /* write meta_tag */
    avio_w8(pb, 18);            // tag type META
    metadata_size_pos = avio_tell(pb);
    avio_wb24(pb, 0);           // size of data part (sum of all parts below)
    avio_wb24(pb, 0);           // timestamp
    avio_wb32(pb, 0);           // reserved

    /* now data of data_size size */

    /* first event name as a string */
    avio_w8(pb, AMF_DATA_TYPE_STRING);
    put_amf_string(pb, "onMetaData"); // 12 bytes

    /* mixed array (hash) with size and string/type/data tuples */
    avio_w8(pb, AMF_DATA_TYPE_MIXEDARRAY);
    metadata_count_pos = avio_tell(pb);
    metadata_count = 5 * !!video_enc +
                     5 * !!audio_enc +
                     1 * !!data_enc  +
                     2; // +2 for duration and file size

    avio_wb32(pb, metadata_count);

    put_amf_string(pb, "duration");
    flv->duration_offset= avio_tell(pb);

    // fill in the guessed duration, it'll be corrected later if incorrect
    put_amf_double(pb, s->duration / AV_TIME_BASE);

    if (video_enc) {
        put_amf_string(pb, "width");
        put_amf_double(pb, video_enc->width);

        put_amf_string(pb, "height");
        put_amf_double(pb, video_enc->height);

        put_amf_string(pb, "videodatarate");
        put_amf_double(pb, video_enc->bit_rate / 1024.0);

        put_amf_string(pb, "framerate");
        put_amf_double(pb, framerate);

        put_amf_string(pb, "videocodecid");
        put_amf_double(pb, video_enc->codec_tag);
    }

    if (audio_enc) {
        put_amf_string(pb, "audiodatarate");
        put_amf_double(pb, audio_enc->bit_rate / 1024.0);

        put_amf_string(pb, "audiosamplerate");
        put_amf_double(pb, audio_enc->sample_rate);

        put_amf_string(pb, "audiosamplesize");
        put_amf_double(pb, audio_enc->codec_id == AV_CODEC_ID_PCM_U8 ? 8 : 16);

        put_amf_string(pb, "stereo");
        put_amf_bool(pb, audio_enc->channels == 2);

        put_amf_string(pb, "audiocodecid");
        put_amf_double(pb, audio_enc->codec_tag);
    }

    if (data_enc) {
        put_amf_string(pb, "datastream");
        put_amf_double(pb, 0.0);
    }

    while ((tag = av_dict_get(s->metadata, "", tag, AV_DICT_IGNORE_SUFFIX))) {
        if(   !strcmp(tag->key, "width")
            ||!strcmp(tag->key, "height")
            ||!strcmp(tag->key, "videodatarate")
            ||!strcmp(tag->key, "framerate")
            ||!strcmp(tag->key, "videocodecid")
            ||!strcmp(tag->key, "audiodatarate")
            ||!strcmp(tag->key, "audiosamplerate")
            ||!strcmp(tag->key, "audiosamplesize")
            ||!strcmp(tag->key, "stereo")
            ||!strcmp(tag->key, "audiocodecid")
            ||!strcmp(tag->key, "duration")
            ||!strcmp(tag->key, "onMetaData")
        ){
            av_log(s, AV_LOG_DEBUG, "Ignoring metadata for %s\n", tag->key);
            continue;
        }
        put_amf_string(pb, tag->key);
        avio_w8(pb, AMF_DATA_TYPE_STRING);
        put_amf_string(pb, tag->value);
        metadata_count++;
    }

    put_amf_string(pb, "filesize");
    flv->filesize_offset = avio_tell(pb);
    put_amf_double(pb, 0); // delayed write

    put_amf_string(pb, "");
    avio_w8(pb, AMF_END_OF_OBJECT);

    /* write total size of tag */
    data_size = avio_tell(pb) - metadata_size_pos - 10;

    avio_seek(pb, metadata_count_pos, SEEK_SET);
    avio_wb32(pb, metadata_count);

    avio_seek(pb, metadata_size_pos, SEEK_SET);
    avio_wb24(pb, data_size);
    avio_skip(pb, data_size + 10 - 3);
    avio_wb32(pb, data_size + 11);

    for (i = 0; i < s->nb_streams; i++) {
        AVCodecContext *enc = s->streams[i]->codec;
        if (enc->codec_id == AV_CODEC_ID_AAC || enc->codec_id == AV_CODEC_ID_H264 || enc->codec_id == AV_CODEC_ID_MPEG4) {
            int64_t pos;
            avio_w8(pb, enc->codec_type == AVMEDIA_TYPE_VIDEO ?
                    FLV_TAG_TYPE_VIDEO : FLV_TAG_TYPE_AUDIO);
            avio_wb24(pb, 0); // size patched later
            avio_wb24(pb, 0); // ts
            avio_w8(pb, 0);   // ts ext
            avio_wb24(pb, 0); // streamid
            pos = avio_tell(pb);
            if (enc->codec_id == AV_CODEC_ID_AAC) {
                avio_w8(pb, get_audio_flags(s, enc));
                avio_w8(pb, 0); // AAC sequence header
                avio_write(pb, enc->extradata, enc->extradata_size);
            } else {
                avio_w8(pb, enc->codec_tag | FLV_FRAME_KEY); // flags
                avio_w8(pb, 0); // AVC sequence header
                avio_wb24(pb, 0); // composition time
                ff_isom_write_avcc(pb, enc->extradata, enc->extradata_size);
            }
            data_size = avio_tell(pb) - pos;
            avio_seek(pb, -data_size - 10, SEEK_CUR);
            avio_wb24(pb, data_size);
            avio_skip(pb, data_size + 10 - 3);
            avio_wb32(pb, data_size + 11); // previous tag size
        }
    }

    return 0;
}

static int flv_write_trailer(AVFormatContext *s)
{
    int64_t file_size;

    AVIOContext *pb = s->pb;
    FLVContext *flv = s->priv_data;
    int i;

    /* Add EOS tag */
    for (i = 0; i < s->nb_streams; i++) {
        AVCodecContext *enc = s->streams[i]->codec;
        FLVStreamContext *sc = s->streams[i]->priv_data;
        if (enc->codec_type == AVMEDIA_TYPE_VIDEO &&
                (enc->codec_id == AV_CODEC_ID_H264 || enc->codec_id == AV_CODEC_ID_MPEG4))
            put_avc_eos_tag(pb, sc->last_ts);
    }

    file_size = avio_tell(pb);

    /* update information */
    if (avio_seek(pb, flv->duration_offset, SEEK_SET) < 0)
        av_log(s, AV_LOG_WARNING, "Failed to update header with correct duration.\n");
    else
        put_amf_double(pb, flv->duration / (double)1000);
    if (avio_seek(pb, flv->filesize_offset, SEEK_SET) < 0)
        av_log(s, AV_LOG_WARNING, "Failed to update header with correct filesize.\n");
    else
        put_amf_double(pb, file_size);

    avio_seek(pb, file_size, SEEK_SET);
    return 0;
}

static int flv_write_packet(AVFormatContext *s, AVPacket *pkt)
{
    AVIOContext *pb      = s->pb;
    AVCodecContext *enc  = s->streams[pkt->stream_index]->codec;
    FLVContext *flv      = s->priv_data;
    FLVStreamContext *sc = s->streams[pkt->stream_index]->priv_data;
    unsigned ts;
    int size = pkt->size;
    uint8_t *data = NULL;
    int flags = -1, flags_size, ret;

<<<<<<< HEAD
    if (enc->codec_id == AV_CODEC_ID_VP6 || enc->codec_id == AV_CODEC_ID_VP6F ||
        enc->codec_id == AV_CODEC_ID_VP6A || enc->codec_id == AV_CODEC_ID_AAC)
=======
    if (enc->codec_id == AV_CODEC_ID_VP6F ||
        enc->codec_id == AV_CODEC_ID_AAC)
>>>>>>> 4d7aeff9
        flags_size = 2;
    else if (enc->codec_id == AV_CODEC_ID_H264 || enc->codec_id == AV_CODEC_ID_MPEG4)
        flags_size = 5;
    else
        flags_size = 1;

    switch (enc->codec_type) {
    case AVMEDIA_TYPE_VIDEO:
        avio_w8(pb, FLV_TAG_TYPE_VIDEO);

        flags = enc->codec_tag;
        if (flags == 0) {
            av_log(s, AV_LOG_ERROR,
                   "Video codec '%s' is not compatible with FLV\n",
                   avcodec_get_name(enc->codec_id));
            return AVERROR(EINVAL);
        }

        flags |= pkt->flags & AV_PKT_FLAG_KEY ? FLV_FRAME_KEY : FLV_FRAME_INTER;
        break;
    case AVMEDIA_TYPE_AUDIO:
        flags = get_audio_flags(s, enc);

        av_assert0(size);

        avio_w8(pb, FLV_TAG_TYPE_AUDIO);
        break;
    case AVMEDIA_TYPE_DATA:
        avio_w8(pb, FLV_TAG_TYPE_META);
        break;
    default:
        return AVERROR(EINVAL);
    }

    if (enc->codec_id == AV_CODEC_ID_H264 || enc->codec_id == AV_CODEC_ID_MPEG4) {
        /* check if extradata looks like mp4 formated */
        if (enc->extradata_size > 0 && *(uint8_t*)enc->extradata != 1)
            if ((ret = ff_avc_parse_nal_units_buf(pkt->data, &data, &size)) < 0)
                return ret;
    } else if (enc->codec_id == AV_CODEC_ID_AAC && pkt->size > 2 &&
               (AV_RB16(pkt->data) & 0xfff0) == 0xfff0) {
        if (!s->streams[pkt->stream_index]->nb_frames) {
        av_log(s, AV_LOG_ERROR, "Malformed AAC bitstream detected: "
               "use audio bitstream filter 'aac_adtstoasc' to fix it "
               "('-bsf:a aac_adtstoasc' option with ffmpeg)\n");
        return AVERROR_INVALIDDATA;
        }
        av_log(s, AV_LOG_WARNING, "aac bitstream error\n");
    }

    if (flv->delay == AV_NOPTS_VALUE)
        flv->delay = -pkt->dts;

    if (pkt->dts < -flv->delay) {
        av_log(s, AV_LOG_WARNING,
               "Packets are not in the proper order with respect to DTS\n");
        return AVERROR(EINVAL);
    }

    ts = pkt->dts + flv->delay; // add delay to force positive dts

    /* check Speex packet duration */
    if (enc->codec_id == AV_CODEC_ID_SPEEX && ts - sc->last_ts > 160)
        av_log(s, AV_LOG_WARNING, "Warning: Speex stream has more than "
                                  "8 frames per packet. Adobe Flash "
                                  "Player cannot handle this!\n");

    if (sc->last_ts < ts)
        sc->last_ts = ts;

    avio_wb24(pb, size + flags_size);
    avio_wb24(pb, ts);
    avio_w8(pb, (ts >> 24) & 0x7F); // timestamps are 32 bits _signed_
    avio_wb24(pb, flv->reserved);

    if (enc->codec_type == AVMEDIA_TYPE_DATA) {
        int data_size;
        int metadata_size_pos = avio_tell(pb);
        avio_w8(pb, AMF_DATA_TYPE_STRING);
        put_amf_string(pb, "onTextData");
        avio_w8(pb, AMF_DATA_TYPE_MIXEDARRAY);
        avio_wb32(pb, 2);
        put_amf_string(pb, "type");
        avio_w8(pb, AMF_DATA_TYPE_STRING);
        put_amf_string(pb, "Text");
        put_amf_string(pb, "text");
        avio_w8(pb, AMF_DATA_TYPE_STRING);
        put_amf_string(pb, pkt->data);
        put_amf_string(pb, "");
        avio_w8(pb, AMF_END_OF_OBJECT);
        /* write total size of tag */
        data_size = avio_tell(pb) - metadata_size_pos;
        avio_seek(pb, metadata_size_pos - 10, SEEK_SET);
        avio_wb24(pb, data_size);
        avio_seek(pb, data_size + 10 - 3, SEEK_CUR);
        avio_wb32(pb, data_size + 11);
    } else {
        av_assert1(flags>=0);
        avio_w8(pb,flags);
<<<<<<< HEAD
        if (enc->codec_id == AV_CODEC_ID_VP6)
            avio_w8(pb,0);
        if (enc->codec_id == AV_CODEC_ID_VP6F || enc->codec_id == AV_CODEC_ID_VP6A)
=======
        if (enc->codec_id == AV_CODEC_ID_VP6F)
>>>>>>> 4d7aeff9
            avio_w8(pb, enc->extradata_size ? enc->extradata[0] : 0);
        else if (enc->codec_id == AV_CODEC_ID_AAC)
            avio_w8(pb,1); // AAC raw
        else if (enc->codec_id == AV_CODEC_ID_H264 || enc->codec_id == AV_CODEC_ID_MPEG4) {
            avio_w8(pb,1); // AVC NALU
            avio_wb24(pb,pkt->pts - pkt->dts);
        }

        avio_write(pb, data ? data : pkt->data, size);

        avio_wb32(pb, size + flags_size + 11); // previous tag size
        flv->duration = FFMAX(flv->duration,
                              pkt->pts + flv->delay + pkt->duration);
    }

    av_free(data);

    return pb->error;
}

AVOutputFormat ff_flv_muxer = {
    .name           = "flv",
    .long_name      = NULL_IF_CONFIG_SMALL("FLV (Flash Video)"),
    .mime_type      = "video/x-flv",
    .extensions     = "flv",
    .priv_data_size = sizeof(FLVContext),
    .audio_codec    = CONFIG_LIBMP3LAME ? AV_CODEC_ID_MP3 : AV_CODEC_ID_ADPCM_SWF,
    .video_codec    = AV_CODEC_ID_FLV1,
    .write_header   = flv_write_header,
    .write_packet   = flv_write_packet,
    .write_trailer  = flv_write_trailer,
    .codec_tag      = (const AVCodecTag* const []) {
                          flv_video_codec_ids, flv_audio_codec_ids, 0
                      },
    .flags          = AVFMT_GLOBALHEADER | AVFMT_VARIABLE_FPS |
                      AVFMT_TS_NONSTRICT,
};<|MERGE_RESOLUTION|>--- conflicted
+++ resolved
@@ -37,11 +37,7 @@
     { AV_CODEC_ID_FLASHSV,  FLV_CODECID_SCREEN },
     { AV_CODEC_ID_FLASHSV2, FLV_CODECID_SCREEN2 },
     { AV_CODEC_ID_VP6F,     FLV_CODECID_VP6 },
-<<<<<<< HEAD
-    { AV_CODEC_ID_VP6,      FLV_CODECID_VP6 },
     { AV_CODEC_ID_VP6A,     FLV_CODECID_VP6A },
-=======
->>>>>>> 4d7aeff9
     { AV_CODEC_ID_H264,     FLV_CODECID_H264 },
     { AV_CODEC_ID_NONE,     0 }
 };
@@ -463,13 +459,8 @@
     uint8_t *data = NULL;
     int flags = -1, flags_size, ret;
 
-<<<<<<< HEAD
-    if (enc->codec_id == AV_CODEC_ID_VP6 || enc->codec_id == AV_CODEC_ID_VP6F ||
+    if (enc->codec_id == AV_CODEC_ID_VP6F ||
         enc->codec_id == AV_CODEC_ID_VP6A || enc->codec_id == AV_CODEC_ID_AAC)
-=======
-    if (enc->codec_id == AV_CODEC_ID_VP6F ||
-        enc->codec_id == AV_CODEC_ID_AAC)
->>>>>>> 4d7aeff9
         flags_size = 2;
     else if (enc->codec_id == AV_CODEC_ID_H264 || enc->codec_id == AV_CODEC_ID_MPEG4)
         flags_size = 5;
@@ -569,13 +560,7 @@
     } else {
         av_assert1(flags>=0);
         avio_w8(pb,flags);
-<<<<<<< HEAD
-        if (enc->codec_id == AV_CODEC_ID_VP6)
-            avio_w8(pb,0);
         if (enc->codec_id == AV_CODEC_ID_VP6F || enc->codec_id == AV_CODEC_ID_VP6A)
-=======
-        if (enc->codec_id == AV_CODEC_ID_VP6F)
->>>>>>> 4d7aeff9
             avio_w8(pb, enc->extradata_size ? enc->extradata[0] : 0);
         else if (enc->codec_id == AV_CODEC_ID_AAC)
             avio_w8(pb,1); // AAC raw
