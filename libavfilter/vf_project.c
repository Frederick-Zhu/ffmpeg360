--- conflicted
+++ resolved
@@ -773,15 +773,10 @@
 
             if(args[0] > fr_t + s->tb)
                 break;
-<<<<<<< HEAD
-            rotations[0] = args[1];
-            rotations[1] = args[2];
-            rotations[2] = args[3];
-=======
+
             rotations[0] = args[2];
             rotations[1] = args[3];
             rotations[2] = 0.0f;
->>>>>>> ad64a7c4
         }
     }
 
